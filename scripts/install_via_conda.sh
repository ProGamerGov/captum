--- conflicted
+++ resolved
@@ -34,24 +34,15 @@
 fi
 
 # install other deps
-<<<<<<< HEAD
-conda install -y numpy sphinx pytest flake8 ipywidgets ipython scikit-learn
-conda install -y -c conda-forge black matplotlib pytest-cov sphinx-autodoc-typehints mypy flask isort flask-compress
-=======
 conda install -y numpy sphinx pytest flake8 ipywidgets ipython scikit-learn parameterized
 conda install -y -c conda-forge matplotlib pytest-cov sphinx-autodoc-typehints mypy flask flask-compress
 # deps not available in conda
 pip install sphinxcontrib-katex
->>>>>>> 1c5bd8a3
 
 # install node/yarn for insights build
 conda install -y -c conda-forge yarn
 # nodejs should be last, otherwise other conda packages will downgrade node
 conda install -y --no-channel-priority -c conda-forge nodejs=14
-<<<<<<< HEAD
-
-=======
->>>>>>> 1c5bd8a3
 
 # build insights and install captum
 BUILD_INSIGHTS=1 python setup.py develop