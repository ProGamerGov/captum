from typing import Optional, Tuple, Union, cast

import torch
import torch.nn as nn
import torch.nn.functional as F

from captum.optim._utils.models import (
    AvgPool2dLayer,
    IgnoreLayer,
    LocalResponseNormLayer,
    RedirectedReluLayer,
    ReluLayer,
)

GS_SAVED_WEIGHTS_URL = (
    "https://github.com/pytorch/captum/raw/"
    + "optim-wip/captum/optim/_models/inception5h.pth"
)


def googlenet(
    pretrained: bool = False,
    progress: bool = True,
    model_path: Optional[str] = None,
    **kwargs
):
    r"""GoogLeNet (also known as Inception v1 & Inception 5h) model architecture from
    `"Going Deeper with Convolutions" <http://arxiv.org/abs/1409.4842>`_.
    Args:
        pretrained (bool, optional): If True, returns a model pre-trained on ImageNet
<<<<<<< HEAD
        progress (bool, optional): If True, displays a progress bar of the download to
            stderr
        model_path (str, optional): Optional path for InceptionV1 model file.
        replace_relus_with_redirectedrelu (bool, optional): If True, return pretrained
            model with Redirected ReLU in place of ReLU layers.
        use_linear_modules_only (bool, optional): If True, return pretrained
            model with all nonlinear layers replaced with linear equivalents.
        aux_logits (bool, optional): If True, adds two auxiliary branches that can
            improve training. Default: *False* when pretrained is True otherwise *True*
=======
        progress (bool, optional): If True, displays a progress bar of the download to stderr
        model_path (str, optional): Optional path for InceptionV1 model file.
        replace_relus_with_redirectedrelu (bool, optional): If True, return pretrained model
            with Redirected ReLU in place of ReLU layers.
        use_linear_modules_only (bool, optional): If True, return pretrained
            model with all nonlinear layers replaced with linear equivalents.
        aux_logits (bool, optional): If True, adds two auxiliary branches that can improve
            training. Default: *False* when pretrained is True otherwise *True*
>>>>>>> 7212dd86
        out_features (int, optional): Number of output features in the model used for
            training. Default: 1008 when pretrained is True.
        transform_input (bool, optional): If True, preprocesses the input according to
            the method with which it was trained on ImageNet. Default: *False*
        bgr_transform (bool, optional): If True and transform_input is True, perform an
            RGB to BGR transform in the internal preprocessing.
            Default: *False*
    """

    if pretrained:
        if "transform_input" not in kwargs:
            kwargs["transform_input"] = True
        if "bgr_transform" not in kwargs:
            kwargs["bgr_transform"] = False
        if "replace_relus_with_redirectedrelu" not in kwargs:
            kwargs["replace_relus_with_redirectedrelu"] = True
        if "use_linear_modules_only" not in kwargs:
            kwargs["use_linear_modules_only"] = False
        if "aux_logits" not in kwargs:
            kwargs["aux_logits"] = False
        if "out_features" not in kwargs:
            kwargs["out_features"] = 1008

        model = InceptionV1(**kwargs)

        if model_path is None:
            state_dict = torch.hub.load_state_dict_from_url(
                GS_SAVED_WEIGHTS_URL, progress=progress, check_hash=False
            )
        else:
            state_dict = torch.load(model_path, map_location="cpu")
        model.load_state_dict(state_dict)
        return model

    return InceptionV1(**kwargs)


# Better version of Inception V1 / GoogleNet for Inception5h
class InceptionV1(nn.Module):
    def __init__(
        self,
        out_features: int = 1008,
        aux_logits: bool = False,
        transform_input: bool = False,
        bgr_transform: bool = False,
        replace_relus_with_redirectedrelu: bool = False,
        use_linear_modules_only: bool = False,
    ) -> None:
        super(InceptionV1, self).__init__()
        self.aux_logits = aux_logits
        self.transform_input = transform_input
        self.bgr_transform = bgr_transform
        lrn_vals = (9, 9.99999974738e-05, 0.5, 1.0)

        if use_linear_modules_only:
            activ_layer = IgnoreLayer
            pool_layer = AvgPool2dLayer
        else:
            if replace_relus_with_redirectedrelu:
                activ_layer = RedirectedReluLayer
            else:
                activ_layer = ReluLayer
            pool_layer = nn.MaxPool2d

        self.conv1 = nn.Conv2d(
            in_channels=3,
            out_channels=64,
            kernel_size=(7, 7),
            stride=(2, 2),
            groups=1,
            bias=True,
        )
        self.conv1_relu = activ_layer()
        self.pool1 = pool_layer(kernel_size=3, stride=2, padding=0)
        self.localresponsenorm1 = LocalResponseNormLayer(*lrn_vals)

        self.conv2 = nn.Conv2d(
            in_channels=64,
            out_channels=64,
            kernel_size=(1, 1),
            stride=(1, 1),
            groups=1,
            bias=True,
        )
        self.conv2_relu = activ_layer()
        self.conv3 = nn.Conv2d(
            in_channels=64,
            out_channels=192,
            kernel_size=(3, 3),
            stride=(1, 1),
            groups=1,
            bias=True,
        )
        self.conv3_relu = activ_layer()
        self.localresponsenorm2 = LocalResponseNormLayer(*lrn_vals)

        self.pool2 = pool_layer(kernel_size=3, stride=2, padding=0)
        self.mixed3a = InceptionModule(192, 64, 96, 128, 16, 32, 32, activ_layer)
        self.mixed3b = InceptionModule(256, 128, 128, 192, 32, 96, 64, activ_layer)
        self.pool3 = pool_layer(kernel_size=3, stride=2, padding=0)
        self.mixed4a = InceptionModule(480, 192, 96, 204, 16, 48, 64, activ_layer)

        if self.aux_logits:
            self.aux1 = AuxBranch(508, out_features, activ_layer)

        self.mixed4b = InceptionModule(508, 160, 112, 224, 24, 64, 64, activ_layer)
        self.mixed4c = InceptionModule(512, 128, 128, 256, 24, 64, 64, activ_layer)
        self.mixed4d = InceptionModule(512, 112, 144, 288, 32, 64, 64, activ_layer)

        if self.aux_logits:
            self.aux2 = AuxBranch(528, out_features, activ_layer)

        self.mixed4e = InceptionModule(528, 256, 160, 320, 32, 128, 128, activ_layer)
        self.pool4 = pool_layer(kernel_size=3, stride=2, padding=0)
        self.mixed5a = InceptionModule(832, 256, 160, 320, 48, 128, 128, activ_layer)
        self.mixed5b = InceptionModule(832, 384, 192, 384, 48, 128, 128, activ_layer)

        self.avgpool = nn.AdaptiveAvgPool2d((1, 1))
        self.drop = nn.Dropout(0.4000000059604645)
        self.fc = nn.Linear(1024, out_features)

    def _transform_input(self, x: torch.Tensor) -> torch.Tensor:
        if self.transform_input:
            assert x.dim() == 3 or x.dim() == 4
            assert x.min() >= 0.0 and x.max() <= 1.0
            x = x.unsqueeze(0) if x.dim() == 3 else x
            x = x * 255 - 117
            x = x[:, [2, 1, 0]] if self.bgr_transform else x
        return x

    def forward(
        self, x: torch.Tensor
    ) -> Union[torch.Tensor, Tuple[torch.Tensor, torch.Tensor, torch.Tensor]]:
        x = self._transform_input(x)
        x = F.pad(x, (2, 3, 2, 3))
        x = self.conv1(x)
        x = self.conv1_relu(x)
        x = F.pad(x, (0, 1, 0, 1), value=float("-inf"))
        x = self.pool1(x)
        x = self.localresponsenorm1(x)

        x = self.conv2(x)
        x = self.conv2_relu(x)
        x = F.pad(x, (1, 1, 1, 1))
        x = self.conv3(x)
        x = self.conv3_relu(x)
        x = self.localresponsenorm2(x)

        x = F.pad(x, (0, 1, 0, 1), value=float("-inf"))
        x = self.pool2(x)
        x = self.mixed3a(x)
        x = self.mixed3b(x)
        x = F.pad(x, (0, 1, 0, 1), value=float("-inf"))
        x = self.pool3(x)
        x = self.mixed4a(x)

        if self.aux_logits:
            aux1_output = self.aux1(x)

        x = self.mixed4b(x)
        x = self.mixed4c(x)
        x = self.mixed4d(x)

        if self.aux_logits:
            aux2_output = self.aux2(x)

        x = self.mixed4e(x)
        x = F.pad(x, (0, 1, 0, 1), value=float("-inf"))
        x = self.pool4(x)
        x = self.mixed5a(x)
        x = self.mixed5b(x)

        x = self.avgpool(x)
        x = torch.flatten(x, 1)
        x = self.drop(x)
        x = self.fc(x)
        if not self.aux_logits:
            return cast(torch.Tensor, x)
        else:
            return x, aux1_output, aux2_output


class InceptionModule(nn.Module):
    def __init__(
        self,
        in_channels: int,
        c1x1: int,
        c3x3reduce,
        c3x3: int,
        c5x5reduce: int,
        c5x5: int,
        pool_proj: int,
        activ_layer=ReluLayer,
        pool_layer=nn.MaxPool2d,
    ) -> None:
        super(InceptionModule, self).__init__()
        self.conv_1x1 = nn.Conv2d(
            in_channels=in_channels,
            out_channels=c1x1,
            kernel_size=(1, 1),
            stride=(1, 1),
            groups=1,
            bias=True,
        )
        self.conv_1x1_relu = activ_layer()

        self.conv_3x3_reduce = nn.Conv2d(
            in_channels=in_channels,
            out_channels=c3x3reduce,
            kernel_size=(1, 1),
            stride=(1, 1),
            groups=1,
            bias=True,
        )
        self.conv_3x3_reduce_relu = activ_layer()
        self.conv_3x3 = nn.Conv2d(
            in_channels=c3x3reduce,
            out_channels=c3x3,
            kernel_size=(3, 3),
            stride=(1, 1),
            groups=1,
            bias=True,
        )
        self.conv_3x3_relu = activ_layer()

        self.conv_5x5_reduce = nn.Conv2d(
            in_channels=in_channels,
            out_channels=c5x5reduce,
            kernel_size=(1, 1),
            stride=(1, 1),
            groups=1,
            bias=True,
        )
        self.conv_5x5_reduce_relu = activ_layer()
        self.conv_5x5 = nn.Conv2d(
            in_channels=c5x5reduce,
            out_channels=c5x5,
            kernel_size=(5, 5),
            stride=(1, 1),
            groups=1,
            bias=True,
        )
        self.conv_5x5_relu = activ_layer()

        self.pool = pool_layer(kernel_size=3, stride=1, padding=0)
        self.pool_proj = nn.Conv2d(
            in_channels=in_channels,
            out_channels=pool_proj,
            kernel_size=(1, 1),
            stride=(1, 1),
            groups=1,
            bias=True,
        )
        self.pool_proj_relu = activ_layer()

    def forward(self, x: torch.Tensor) -> torch.Tensor:
        c1x1 = self.conv_1x1(x)
        c1x1 = self.conv_1x1_relu(c1x1)

        c3x3 = self.conv_3x3_reduce(x)
        c3x3 = self.conv_3x3_reduce_relu(c3x3)
        c3x3 = F.pad(c3x3, (1, 1, 1, 1))
        c3x3 = self.conv_3x3(c3x3)
        c3x3 = self.conv_3x3_relu(c3x3)

        c5x5 = self.conv_5x5_reduce(x)
        c5x5 = self.conv_5x5_reduce_relu(c5x5)
        c5x5 = F.pad(c5x5, (2, 2, 2, 2))
        c5x5 = self.conv_5x5(c5x5)
        c5x5 = self.conv_5x5_relu(c5x5)

        px = F.pad(x, (1, 1, 1, 1), value=float("-inf"))
        px = self.pool(px)
        px = self.pool_proj(px)
        px = self.pool_proj_relu(px)
        return torch.cat([c1x1, c3x3, c5x5, px], dim=1)


class AuxBranch(nn.Module):
    def __init__(
        self,
        in_channels: int = 508,
        out_features: int = 1008,
        activ_layer=ReluLayer,
    ) -> None:
        super(AuxBranch, self).__init__()
        self.avg_pool = nn.AdaptiveAvgPool2d((4, 4))
        self.loss_conv = nn.Conv2d(
            in_channels=in_channels,
            out_channels=128,
            kernel_size=(1, 1),
            stride=(1, 1),
            groups=1,
            bias=True,
        )
        self.loss_conv_relu = activ_layer()
        self.loss_fc = nn.Linear(in_features=2048, out_features=1024, bias=True)
        self.loss_fc_relu = activ_layer()
        self.loss_dropout = nn.Dropout(0.699999988079071)
        self.loss_classifier = nn.Linear(
            in_features=1024, out_features=out_features, bias=True
        )

    def forward(self, x: torch.Tensor) -> torch.Tensor:
        x = self.avg_pool(x)
        x = self.loss_conv(x)
        x = self.loss_conv_relu(x)
        x = torch.flatten(x, 1)
        x = self.loss_fc(x)
        x = self.loss_fc_relu(x)
        x = self.loss_dropout(x)
        x = self.loss_classifier(x)
        return x<|MERGE_RESOLUTION|>--- conflicted
+++ resolved
@@ -27,8 +27,7 @@
     r"""GoogLeNet (also known as Inception v1 & Inception 5h) model architecture from
     `"Going Deeper with Convolutions" <http://arxiv.org/abs/1409.4842>`_.
     Args:
-        pretrained (bool, optional): If True, returns a model pre-trained on ImageNet
-<<<<<<< HEAD
+        pretrained (bool, optional): If True, returns a model pre-trained on ImageNet.
         progress (bool, optional): If True, displays a progress bar of the download to
             stderr
         model_path (str, optional): Optional path for InceptionV1 model file.
@@ -38,16 +37,6 @@
             model with all nonlinear layers replaced with linear equivalents.
         aux_logits (bool, optional): If True, adds two auxiliary branches that can
             improve training. Default: *False* when pretrained is True otherwise *True*
-=======
-        progress (bool, optional): If True, displays a progress bar of the download to stderr
-        model_path (str, optional): Optional path for InceptionV1 model file.
-        replace_relus_with_redirectedrelu (bool, optional): If True, return pretrained model
-            with Redirected ReLU in place of ReLU layers.
-        use_linear_modules_only (bool, optional): If True, return pretrained
-            model with all nonlinear layers replaced with linear equivalents.
-        aux_logits (bool, optional): If True, adds two auxiliary branches that can improve
-            training. Default: *False* when pretrained is True otherwise *True*
->>>>>>> 7212dd86
         out_features (int, optional): Number of output features in the model used for
             training. Default: 1008 when pretrained is True.
         transform_input (bool, optional): If True, preprocesses the input according to
