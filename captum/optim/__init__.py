--- conflicted
+++ resolved
@@ -25,11 +25,8 @@
     "circuits",
     "models",
     "reducer",
-<<<<<<< HEAD
     "make_grid_image",
-=======
     "atlas",
->>>>>>> 82ab88d9
     "nchannels_to_rgb",
     "save_tensor_as_image",
     "show",
