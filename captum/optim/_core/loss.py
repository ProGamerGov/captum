import operator
from abc import ABC, abstractmethod, abstractproperty
from typing import Callable, List, Optional, Tuple, Union

import torch
import torch.nn as nn
from captum.optim._utils.image.common import (
    _create_new_vector,
    _dot_cossim,
    get_neuron_pos,
)
from captum.optim._utils.typing import ModuleOutputMapping


class Loss(ABC):
    """
    Abstract Class to describe loss.
    Note: All Loss classes should expose self.target for hooking by
    InputOptimization
    """

    def __init__(self) -> None:
<<<<<<< HEAD
        super(Loss, self).__init__()
=======
        super().__init__()
>>>>>>> 613e052c
        self.__name__ = self.__class__.__name__

    @abstractproperty
    def target(self) -> Union[nn.Module, List[nn.Module]]:
        pass

    @abstractmethod
    def __call__(self, targets_to_values: ModuleOutputMapping) -> torch.Tensor:
        pass

    def __repr__(self) -> str:
        return self.__name__

    def __neg__(self) -> "CompositeLoss":
        return module_op(self, None, operator.neg)

    def __add__(self, other: Union[int, float, "Loss"]) -> "CompositeLoss":
        return module_op(self, other, operator.add)

    def __sub__(self, other: Union[int, float, "Loss"]) -> "CompositeLoss":
        return module_op(self, other, operator.sub)

    def __mul__(self, other: Union[int, float, "Loss"]) -> "CompositeLoss":
        return module_op(self, other, operator.mul)

    def __truediv__(self, other: Union[int, float, "Loss"]) -> "CompositeLoss":
        return module_op(self, other, operator.truediv)

    def __pow__(self, other: Union[int, float, "Loss"]) -> "CompositeLoss":
        return module_op(self, other, operator.pow)

    def __radd__(self, other: Union[int, float, "Loss"]) -> "CompositeLoss":
        return self.__add__(other)

    def __rsub__(self, other: Union[int, float, "Loss"]) -> "CompositeLoss":
        return self.__neg__().__add__(other)

    def __rmul__(self, other: Union[int, float, "Loss"]) -> "CompositeLoss":
        return self.__mul__(other)

    def __rtruediv__(self, other: Union[int, float, "Loss"]) -> "CompositeLoss":
        return rmodule_op(self, other, operator.truediv)

    def __rpow__(self, other: Union[int, float, "Loss"]) -> "CompositeLoss":
        return rmodule_op(self, other, operator.pow)


def module_op(
    self: Loss, other: Union[None, int, float, Loss], math_op: Callable
) -> "CompositeLoss":
    """
    This is a general function for applying math operations to Losses

    Args:

        self (Loss): A Loss objective instance.
        other (int, float, Loss, or None): The Loss objective instance or number to
            use on the self Loss objective as part of a math operation. If math_op
            is a unary operation, then other should be set to None.
        math_op (Callable): A math operator to use on the Loss instance.

    Returns:
        loss (CompositeLoss): A CompositeLoss instance with the math operations
            created by the specified arguments.
    """
    if other is None and math_op == operator.neg:

        def loss_fn(module: ModuleOutputMapping) -> torch.Tensor:
            """
            Pass collected activations through loss objective, and then apply a unary
            math op.

            Args:

                module (ModuleOutputMapping): A dict of captured activations with
                    nn.Modules as keys.

                Returns:
                    loss (torch.Tensor): The target activations after being run
                        through the loss objective, and the unary math_op.
            """
            return math_op(self(module))

        name = self.__name__
        target = self.target
    elif isinstance(other, (int, float)):

        def loss_fn(module: ModuleOutputMapping) -> torch.Tensor:
            """
            Pass collected activations through the loss objective and then apply the
            math operations with numbers.

            Args:

                module (ModuleOutputMapping): A dict of captured activations with
                    nn.Modules as keys.

                Returns:
                    loss (torch.Tensor): The target activations after being run
                        through the loss objective, and then the math_op with a number.
            """
            return math_op(self(module), other)

        name = self.__name__
        target = self.target
    elif isinstance(other, Loss):
        # We take the mean of the output tensor to resolve shape mismatches
        def loss_fn(module: ModuleOutputMapping) -> torch.Tensor:
            """
            Pass collected activations through the loss objectives and then combine the
            outputs with a math operation.

            Args:

                module (ModuleOutputMapping): A dict of captured activations with
                    nn.Modules as keys.

                Returns:
                    loss (torch.Tensor): The target activations after being run
                        through the loss objectives, and then merged with the math_op.
            """
            return math_op(torch.mean(self(module)), torch.mean(other(module)))

        name = f"Compose({', '.join([self.__name__, other.__name__])})"

        # ToDo: Refine logic for self.target handling
        target = (self.target if isinstance(self.target, list) else [self.target]) + (
            other.target if isinstance(other.target, list) else [other.target]
        )

        # Filter out duplicate targets
        target = list(dict.fromkeys(target))
    else:
        raise TypeError(
            "Can only apply math operations with int, float or Loss. Received type "
            + str(type(other))
        )
    return CompositeLoss(loss_fn, name=name, target=target)


def rmodule_op(
    self: Loss, other: Union[int, float, Loss], math_op: Callable
) -> "CompositeLoss":
    """
    This is a general function for applying the "r" versions of math operations to
    Losses.
    """
    if isinstance(other, (int, float)):

        def loss_fn(module: ModuleOutputMapping) -> torch.Tensor:
            return math_op(other, self(module))

        name = self.__name__
        target = self.target
    elif isinstance(other, Loss):
        # This should never get called because __math_op__ will be called instead
        pass
    else:
        raise TypeError(
            "Can only apply math operations with int, float or Loss. Received type "
            + str(type(other))
        )
    return CompositeLoss(loss_fn, name=name, target=target)


class BaseLoss(Loss):
    """
    The base class used for all Loss objectives.
    """

    def __init__(
        self,
        target: Union[nn.Module, List[nn.Module]] = [],
        batch_index: Optional[Union[int, List[int]]] = None,
    ) -> None:
        """
        Args:

            target (nn.Module or list of nn.Module): A target nn.Module or list of
                nn.Module.
            batch_index (int or list of int, optional): The index or index range of
                activations to optimize if optimizing a batch of activations. If set to
                ``None``, defaults to all activations in the batch. Index ranges should
                be in the format of: [start, end].
                Default: ``None``
        """
        super().__init__()
        self._target = target
        if batch_index is None:
            self._batch_index = (None, None)
        elif isinstance(batch_index, (list, tuple)):
            self._batch_index = tuple(batch_index)
        else:
            self._batch_index = (batch_index, batch_index + 1)
        assert all([isinstance(b, (int, type(None))) for b in self._batch_index])
        assert len(self._batch_index) == 2

    @property
    def target(self) -> Union[nn.Module, List[nn.Module]]:
        """
        Returns:
            target (nn.Module or list of nn.Module): A target nn.Module or list of
                nn.Module.
        """
        return self._target

    @property
    def batch_index(self) -> Tuple:
        """
        Returns:
            batch_index (tuple of int): A tuple of batch indices with a format
                of: (start, end).
        """
        return self._batch_index


class CompositeLoss(BaseLoss):
    """
    When math operations are performed using one or more loss objectives, this class
    is used to store and run those operations. Below we show examples of common
    CompositeLoss use cases.


    Using CompositeLoss with a unary op or with a binary op involving a Loss instance
    and a float or integer:

    .. code-block:: python

        def compose_single_loss(loss: opt.loss.Loss) -> opt.loss.CompositeLoss:
            def loss_fn(
                module: Dict[nn.Module, Optional[torch.Tensor]]
            ) -> torch.Tensor:
                return loss(module)

            # Name of new composable loss instance
            name = loss.__name__
            # All targets being used in the composable loss instance
            target = loss.target
            return opt.loss.CompositeLoss(loss_fn, name=name, target=target)

    Using CompositeLoss with a binary op using two Loss instances:

    .. code-block:: python

        def compose_binary_loss(
            loss1: opt.loss.Loss, loss2: opt.loss.Loss
        ) -> opt.loss.CompositeLoss:
            def loss_fn(
                module: Dict[nn.Module, Optional[torch.Tensor]]
            ) -> torch.Tensor:
                # Operation using 2 loss instances
                return loss1(module) + loss2(module)

            # Name of new composable loss instance
            name = "Compose(" + ", ".join([loss1.__name__, loss2.__name__]) + ")"

            # All targets being used in the composable loss instance
            target1 = loss1.target if type(loss1.target) is list else [loss1.target]
            target2 = loss2.target if type(loss2.target) is list else [loss2.target]
            target = target1 + target2

            # Remove duplicate targets
            target = list(dict.fromkeys(target))
            return opt.loss.CompositeLoss(loss_fn, name=name, target=target)

    Using CompositeLoss with a list of Loss instances:

    .. code-block:: python

        def compose_multiple_loss(loss: List[opt.loss.Loss]) -> opt.loss.CompositeLoss:
            def loss_fn(
                module: Dict[nn.Module, Optional[torch.Tensor]]
            ) -> torch.Tensor:
                loss_tensors = [loss_obj(module) for loss_obj in loss]
                # We can use any operation that combines the list of tensors into a
                # single tensor
                return sum(loss_tensors)

            # Name of new composable loss instance
            name = "Compose(" + ", ".join([obj.__name__ for obj in loss]) + ")"

            # All targets being used in the composable loss instance
            # targets will either be List[nn.Module] or nn.Module
            targets = [loss_obj.target for loss_obj in loss]
            # Flatten list of targets
            target = [
                o for l in [t if type(t) is list else [t] for t in targets] for o in l
            ]
            # Remove duplicate targets
            target = list(dict.fromkeys(target))
            return opt.loss.CompositeLoss(loss_fn, name=name, target=target)
    """

    def __init__(
        self,
        loss_fn: Callable,
        name: str = "",
        target: Union[nn.Module, List[nn.Module]] = [],
    ) -> None:
        """
        Args:

            loss_fn (Callable): A function that takes a dict of captured activations
                with nn.Modules as keys, and then passes those activations through loss
                objective(s) & math operations.
            name (str, optional): The name of all composable operations in the
                instance.
                Default: ``""``
            target (nn.Module or list of nn.Module): A target nn.Module or list of
                nn.Module.
        """
        super().__init__(target)
        self.__name__ = name
        self.loss_fn = loss_fn

    def __call__(self, targets_to_values: ModuleOutputMapping) -> torch.Tensor:
        """
        Pass collected activations through the loss function.

        Args:

            module (ModuleOutputMapping): A dict of captured activations with
                nn.Modules as keys.

        Returns:
            loss (torch.Tensor): The target activations after being run through the
                loss function.
        """
        return self.loss_fn(targets_to_values)


class LayerActivation(BaseLoss):
    """
    Maximize activations at the target layer.
    This is the most basic loss available and it simply returns the activations in
    their original form.
    """

    def __init__(
        self,
        target: nn.Module,
        batch_index: Optional[Union[int, List[int]]] = None,
    ) -> None:
        """
        Args:

            target (nn.Module): A target layer, transform, or image parameterization
                instance to optimize the output of.
            batch_index (int or list of int, optional): The index or index range of
                activations to optimize if optimizing a batch of activations. If set
                to ``None``, defaults to all activations in the batch. Index ranges
                should be in the format of: [start, end].
                Default: ``None``
        """
        BaseLoss.__init__(self, target, batch_index)

    def __call__(self, targets_to_values: ModuleOutputMapping) -> torch.Tensor:
        activations = targets_to_values[self.target]
        activations = activations[self.batch_index[0] : self.batch_index[1]]
        return activations


class ChannelActivation(BaseLoss):
    """
    Maximize activations at the target layer and target channel.
    This loss maximizes the activations of a target channel in a specified target
    layer, and can be useful to determine what features the channel is excited by.
    """

    def __init__(
        self,
        target: nn.Module,
        channel_index: int,
        batch_index: Optional[Union[int, List[int]]] = None,
    ) -> None:
        """
        Args:

            target (nn.Module): A target layer, transform, or image parameterization
                instance to optimize the output of.
            channel_index (int): The index of the channel to optimize for.
            batch_index (int or list of int, optional): The index or index range of
                activations to optimize if optimizing a batch of activations. If set to
                ``None``, defaults to all activations in the batch. Index ranges should
                be in the format of: [start, end].
                Default: ``None``
        """
        BaseLoss.__init__(self, target, batch_index)
        self.channel_index = channel_index

    def __call__(self, targets_to_values: ModuleOutputMapping) -> torch.Tensor:
        activations = targets_to_values[self.target]
        assert activations is not None
        # ensure channel_index is valid
        assert self.channel_index < activations.shape[1]
        # assume NCHW
        # NOTE: not necessarily true e.g. for Linear layers
        # assert len(activations.shape) == 4
        return activations[
            self.batch_index[0] : self.batch_index[1], self.channel_index, ...
        ]


class NeuronActivation(BaseLoss):
    """
    This loss maximizes the activations of a target neuron in the specified channel
    from the specified layer. This loss is useful for determining the type of features
    that excite a neuron, and thus is often used for circuits and neuron related
    research.
    """

    def __init__(
        self,
        target: nn.Module,
        channel_index: int,
        x: Optional[int] = None,
        y: Optional[int] = None,
        batch_index: Optional[Union[int, List[int]]] = None,
    ) -> None:
        """
        Args:

            target (nn.Module): A target layer, transform, or image parameterization
                instance to optimize the output of.
            channel_index (int): The index of the channel to optimize for.
            x (int, optional): The x coordinate of the neuron to optimize for. If
                unspecified, defaults to center, or one unit left of center for even
                lengths.
                Default: ``None``
            y (int, optional): The y coordinate of the neuron to optimize for. If
                unspecified, defaults to center, or one unit up of center for even
                heights.
                Default: ``None``
            batch_index (int or list of int, optional): The index or index range of
                activations to optimize if optimizing a batch of activations. If set to
                ``None``, defaults to all activations in the batch. Index ranges should
                be in the format of: [start, end].
                Default: ``None``
        """
        BaseLoss.__init__(self, target, batch_index)
        self.channel_index = channel_index
        self.x = x
        self.y = y

    def __call__(self, targets_to_values: ModuleOutputMapping) -> torch.Tensor:
        activations = targets_to_values[self.target]
        assert activations is not None
        assert self.channel_index < activations.shape[1]
        assert len(activations.shape) == 4  # assume NCHW
        _x, _y = get_neuron_pos(
            activations.size(2), activations.size(3), self.x, self.y
        )
        return activations[
            self.batch_index[0] : self.batch_index[1],
            self.channel_index,
            _x : _x + 1,
            _y : _y + 1,
        ]


class DeepDream(BaseLoss):
    """
    Maximize 'interestingness' at the target layer.
    Mordvintsev et al., 2015.
    https://github.com/google/deepdream

    This loss returns the squared layer activations. When combined with a negative
    mean loss summarization, this loss will create hallucinogenic visuals commonly
    referred to as 'Deep Dream'.

    DeepDream tries to increase the values of neurons proportional to the amount
    they are presently active. This is equivalent to maximizing the sum of the
    squares. If you remove the square, you'd be visualizing a direction of:
    ``[1,1,1,....]`` (which is same as :class:`.LayerActivation`).
    """

    def __init__(
        self,
        target: nn.Module,
        batch_index: Optional[Union[int, List[int]]] = None,
    ) -> None:
        """
        Args:

            target (nn.Module): A target layer, transform, or image parameterization
                instance to optimize the output of.
            batch_index (int or list of int, optional): The index or index range of
                activations to optimize if optimizing a batch of activations. If set
                to ``None``, defaults to all activations in the batch. Index ranges
                should be in the format of: [start, end].
                Default: ``None``
        """
        BaseLoss.__init__(self, target, batch_index)

    def __call__(self, targets_to_values: ModuleOutputMapping) -> torch.Tensor:
        activations = targets_to_values[self.target]
        activations = activations[self.batch_index[0] : self.batch_index[1]]
        return activations**2


class TotalVariation(BaseLoss):
    """
    Total variation denoising penalty for activations.
    See Mahendran, V. 2014. Understanding Deep Image Representations by Inverting Them.
    https://arxiv.org/abs/1412.0035
    This loss attempts to smooth / denoise the target by performing total variance
    denoising. The target is most often the image that’s being optimized. This loss is
    often used to remove unwanted visual artifacts.
    """

    def __init__(
        self,
        target: nn.Module,
        batch_index: Optional[Union[int, List[int]]] = None,
    ) -> None:
        """
        Args:

            target (nn.Module): A target layer, transform, or image parameterization
                instance to optimize the output of.
            batch_index (int or list of int, optional): The index or index range of
                activations to optimize if optimizing a batch of activations. If set
                to ``None``, defaults to all activations in the batch. Index ranges
                should be in the format of: [start, end].
                Default: ``None``
        """
        BaseLoss.__init__(self, target, batch_index)

    def __call__(self, targets_to_values: ModuleOutputMapping) -> torch.Tensor:
        activations = targets_to_values[self.target]
        activations = activations[self.batch_index[0] : self.batch_index[1]]
        x_diff = activations[..., 1:, :] - activations[..., :-1, :]
        y_diff = activations[..., :, 1:] - activations[..., :, :-1]
        return torch.sum(torch.abs(x_diff)) + torch.sum(torch.abs(y_diff))


class L1(BaseLoss):
    """
    L1 norm of the target layer, generally used as a penalty.
    """

    def __init__(
        self,
        target: nn.Module,
        constant: float = 0.0,
        batch_index: Optional[Union[int, List[int]]] = None,
    ) -> None:
        """
        Args:

            target (nn.Module): A target layer, transform, or image parameterization
                instance to optimize the output of.
            constant (float): Constant threshold to deduct from the activations.
            batch_index (int or list of int, optional): The index or index range of
                activations to optimize if optimizing a batch of activations. If set to
                ``None``, defaults to all activations in the batch. Index ranges should
                be in the format of: [start, end].
                Default: ``None``
        """
        BaseLoss.__init__(self, target, batch_index)
        self.constant = constant

    def __call__(self, targets_to_values: ModuleOutputMapping) -> torch.Tensor:
        activations = targets_to_values[self.target]
        activations = activations[self.batch_index[0] : self.batch_index[1]]
        return torch.abs(activations - self.constant).sum()


class L2(BaseLoss):
    """
    L2 norm of the target layer, generally used as a penalty.
    """

    def __init__(
        self,
        target: nn.Module,
        constant: float = 0.0,
        eps: float = 1e-6,
        batch_index: Optional[Union[int, List[int]]] = None,
    ) -> None:
        """
        Args:

            target (nn.Module): A target layer, transform, or image parameterization
                instance to optimize the output of.
            constant (float): Constant threshold to deduct from the activations.
                Default: ``0.0``
            eps (float): Small value to add to L2 prior to sqrt.
                Default: ``1e-6``
            batch_index (int or list of int, optional): The index or index range of
                activations to optimize if optimizing a batch of activations. If set to
                ``None``, defaults to all activations in the batch. Index ranges should
                be in the format of: [start, end].
                Default: ``None``
        """
        BaseLoss.__init__(self, target, batch_index)
        self.constant = constant
        self.eps = eps

    def __call__(self, targets_to_values: ModuleOutputMapping) -> torch.Tensor:
        activations = targets_to_values[self.target][
            self.batch_index[0] : self.batch_index[1]
        ]
        activations = ((activations - self.constant) ** 2).sum()
        return torch.sqrt(self.eps + activations)


class Diversity(BaseLoss):
    """
    Use a cosine similarity penalty to extract features from a polysemantic neuron.
    Olah, Mordvintsev & Schubert, 2017.
    https://distill.pub/2017/feature-visualization/#diversity
    This loss helps break up polysemantic layers, channels, and neurons by encouraging
    diversity across the different batches. This loss is to be used along with a main
    loss.
    """

    def __init__(
        self,
        target: nn.Module,
        batch_index: Optional[List[int]] = None,
    ) -> None:
        """
        Args:

            target (nn.Module): A target layer, transform, or image parameterization
                instance to optimize the output of.
            batch_index (list of int, optional): The index range of activations to
                optimize. If set to ``None``, defaults to all activations in the batch.
                Index ranges should be in the format of: [start, end].
                Default: ``None``
        """
        if batch_index:
            assert isinstance(batch_index, (list, tuple))
            assert len(batch_index) == 2
        BaseLoss.__init__(self, target, batch_index)

    def __call__(self, targets_to_values: ModuleOutputMapping) -> torch.Tensor:
        activations = targets_to_values[self.target]
        activations = activations[self.batch_index[0] : self.batch_index[1]]
        batch, channels = activations.shape[:2]
        flattened = activations.view(batch, channels, -1)
        grams = torch.matmul(flattened, torch.transpose(flattened, 1, 2))
        grams = nn.functional.normalize(grams, p=2, dim=(1, 2))
        return (
            -sum(
                [
                    sum([(grams[i] * grams[j]).sum() for j in range(batch) if j != i])
                    for i in range(batch)
                ]
            )
            / batch
        )


class ActivationInterpolation(BaseLoss):
    """
    Interpolate between two different layers & channels.
    Olah, Mordvintsev & Schubert, 2017.
    https://distill.pub/2017/feature-visualization/#Interaction-between-Neurons
    This loss helps to interpolate or mix visualizations from two activations (layer or
    channel) by interpolating a linear sum between the two activations.
    """

    def __init__(
        self,
        target1: nn.Module = None,
        channel_index1: Optional[int] = None,
        target2: nn.Module = None,
        channel_index2: Optional[int] = None,
    ) -> None:
        """
        Args:

            target1 (nn.Module): The first layer, transform, or image parameterization
                instance to optimize the output for.
            channel_index1 (int, optional): Index of channel in first target to
                optimize. Default is set to ``None`` for all channels.
                Default: ``None``
            target2 (nn.Module): The second layer, transform, or image parameterization
                instance to optimize the output for.
            channel_index2 (int, optional): Index of channel in second target to
                optimize. Default is set to ``None`` for all channels.
                Default: ``None``
        """
        self.target_one = target1
        self.channel_index_one = channel_index1
        self.target_two = target2
        self.channel_index_two = channel_index2
        # Expose targets for InputOptimization
        BaseLoss.__init__(self, [target1, target2])

    def __call__(self, targets_to_values: ModuleOutputMapping) -> torch.Tensor:
        activations_one = targets_to_values[self.target_one]
        activations_two = targets_to_values[self.target_two]

        assert activations_one is not None and activations_two is not None
        # ensure channel indices are valid
        if self.channel_index_one:
            assert self.channel_index_one < activations_one.shape[1]
        if self.channel_index_two:
            assert self.channel_index_two < activations_two.shape[1]

        assert activations_one.size(0) == activations_two.size(0)

        if self.channel_index_one:
            activations_one = activations_one[:, self.channel_index_one]
        if self.channel_index_two:
            activations_two = activations_two[:, self.channel_index_two]
        B = activations_one.size(0)

        batch_weights = torch.arange(B, device=activations_one.device) / (B - 1)
        sum_tensor = torch.zeros(1, device=activations_one.device)
        for n in range(B):
            sum_tensor = (
                sum_tensor + ((1 - batch_weights[n]) * activations_one[n]).mean()
            )
            sum_tensor = sum_tensor + (batch_weights[n] * activations_two[n]).mean()
        return sum_tensor


class Alignment(BaseLoss):
    """
    Penalize the L2 distance between tensors in the batch to encourage visual
    similarity between them.
    Olah, Mordvintsev & Schubert, 2017.
    https://distill.pub/2017/feature-visualization/#Interaction-between-Neurons
    When interpolating between activations, it may be desirable to keep image landmarks
    in the same position for visual comparison. This loss helps to minimize L2 distance
    between neighbouring images.
    """

    def __init__(
        self,
        target: nn.Module,
        decay_ratio: float = 2.0,
        batch_index: Optional[List[int]] = None,
    ) -> None:
        """
        Args:

            target (nn.Module): A target layer, transform, or image parameterization
                instance to optimize the output of.
            decay_ratio (float): How much to decay penalty as images move apart in
                the batch.
                Default: ``2.0``
            batch_index (list of int, optional): The index range of activations to
                optimize. If set to ``None``, defaults to all activations in the batch.
                Index ranges should be in the format of: [start, end].
                Default: ``None``
        """
        if batch_index:
            assert isinstance(batch_index, (list, tuple))
            assert len(batch_index) == 2
        BaseLoss.__init__(self, target, batch_index)
        self.decay_ratio = decay_ratio

    def __call__(self, targets_to_values: ModuleOutputMapping) -> torch.Tensor:
        activations = targets_to_values[self.target]
        activations = activations[self.batch_index[0] : self.batch_index[1]]
        B = activations.size(0)

        sum_tensor = torch.zeros(1, device=activations.device)
        for d in [1, 2, 3, 4]:
            for i in range(B - d):
                a, b = i, i + d
                activ_a, activ_b = activations[a], activations[b]
                sum_tensor = sum_tensor + (
                    (activ_a - activ_b) ** 2
                ).mean() / self.decay_ratio ** float(d)

        return -sum_tensor


class Direction(BaseLoss):
    """
    Visualize a general direction vector.
    Carter, et al., "Activation Atlas", Distill, 2019.
    https://distill.pub/2019/activation-atlas/#Aggregating-Multiple-Images
    This loss helps to visualize a specific vector direction in a layer, by maximizing
    the alignment between the input vector and the layer’s activation vector. The
    dimensionality of the vector should correspond to the number of channels in the
    layer.
    """

    def __init__(
        self,
        target: nn.Module,
        vec: torch.Tensor,
        cossim_pow: float = 0.0,
        batch_index: Optional[int] = None,
    ) -> None:
        """
        Args:

            target (nn.Module): A target layer, transform, or image parameterization
                instance to optimize the output of.
            vec (torch.Tensor): Vector representing direction to align to.
            cossim_pow (float, optional): The desired cosine similarity power to use.
                Default: ``0.0``
            batch_index (int, optional): The index of activations to optimize if
                optimizing a batch of activations. If set to ``None``, defaults to
                all activations in the batch.
                Default: ``None``
        """
        BaseLoss.__init__(self, target, batch_index)
        self.vec = vec.reshape((1, -1, 1, 1))
        self.cossim_pow = cossim_pow

    def __call__(self, targets_to_values: ModuleOutputMapping) -> torch.Tensor:
        activations = targets_to_values[self.target]
        assert activations.size(1) == self.vec.size(1)
        activations = activations[self.batch_index[0] : self.batch_index[1]]
        return _dot_cossim(self.vec, activations, cossim_pow=self.cossim_pow)


class NeuronDirection(BaseLoss):
    """
    Visualize a single (x, y) position for a direction vector.
    Carter, et al., "Activation Atlas", Distill, 2019.
    https://distill.pub/2019/activation-atlas/#Aggregating-Multiple-Images
    Extends Direction loss by focusing on visualizing a single neuron within the
    kernel.
    """

    def __init__(
        self,
        target: nn.Module,
        vec: torch.Tensor,
        x: Optional[int] = None,
        y: Optional[int] = None,
        channel_index: Optional[int] = None,
        cossim_pow: float = 0.0,
        batch_index: Optional[int] = None,
    ) -> None:
        """
        Args:

            target (nn.Module): A target layer, transform, or image parameterization
                instance to optimize the output of.
            vec (torch.Tensor): Vector representing direction to align to.
            x (int, optional): The x coordinate of the neuron to optimize for. If
                set to ``None``, defaults to center, or one unit left of center for
                even lengths.
                Default: ``None``
            y (int, optional): The y coordinate of the neuron to optimize for. If
                set to ``None``, defaults to center, or one unit up of center for
                even heights.
                Default: ``None``
            channel_index (int): The index of the channel to optimize for. If set to
                ``None``, then all channels will be used.
                Default: ``None``
            cossim_pow (float, optional): The desired cosine similarity power to use.
                Default: ``0.0``
            batch_index (int, optional): The index of activations to optimize if
                optimizing a batch of activations. If set to ``None``, defaults to all
                activations in the batch.
                Default: ``None``
        """
        BaseLoss.__init__(self, target, batch_index)
        self.vec = vec.reshape((1, -1, 1, 1))
        self.x = x
        self.y = y
        self.channel_index = channel_index
        self.cossim_pow = cossim_pow

    def __call__(self, targets_to_values: ModuleOutputMapping) -> torch.Tensor:
        activations = targets_to_values[self.target]

        assert activations.dim() == 4

        _x, _y = get_neuron_pos(
            activations.size(2), activations.size(3), self.x, self.y
        )
        activations = activations[
            self.batch_index[0] : self.batch_index[1], :, _x : _x + 1, _y : _y + 1
        ]
        if self.channel_index is not None:
            activations = activations[:, self.channel_index, ...][:, None, ...]
        return _dot_cossim(self.vec, activations, cossim_pow=self.cossim_pow)


class AngledNeuronDirection(BaseLoss):
    """
    Visualize a direction vector with an optional whitened activation vector to
    unstretch the activation space. Compared to the traditional Direction objectives,
    this objective places more emphasis on angle by optionally multiplying the dot
    product by the cosine similarity.

    When cossim_pow is equal to 0, this objective works as a euclidean
    neuron objective. When cossim_pow is greater than 0, this objective works as a
    cosine similarity objective. An additional whitened neuron direction vector
    can optionally be supplied to improve visualization quality for some models.

    More information on the algorithm this objective uses can be found here:
    https://github.com/tensorflow/lucid/issues/116

    This Lucid equivalents of this loss objective can be found here:
    https://github.com/tensorflow/lucid/blob/master/notebooks/activation-atlas/activation-atlas-simple.ipynb
    https://github.com/tensorflow/lucid/blob/master/notebooks/activation-atlas/class-activation-atlas.ipynb

    Like the Lucid equivalents, our implementation differs slightly from the
    associated research paper.

    Carter, et al., "Activation Atlas", Distill, 2019.
    https://distill.pub/2019/activation-atlas/
    """

    def __init__(
        self,
        target: torch.nn.Module,
        vec: torch.Tensor,
        vec_whitened: Optional[torch.Tensor] = None,
        cossim_pow: float = 4.0,
        x: Optional[int] = None,
        y: Optional[int] = None,
        eps: float = 1.0e-4,
        batch_index: Optional[int] = None,
    ) -> None:
        """
        Args:

            target (nn.Module): A target layer, transform, or image parameterization
                instance to optimize the output of.
            vec (torch.Tensor): A neuron direction vector to use.
            vec_whitened (torch.Tensor, optional): A whitened neuron direction vector.
                If set to ``None``, then no whitened vec will be used.
                Default: ``None``
            cossim_pow (float, optional): The desired cosine similarity power to use.
            x (int, optional): The x coordinate of the neuron to optimize for. If
                set to ``None``, defaults to center, or one unit left of center for
                even lengths.
                Default: ``None``
            y (int, optional): The y coordinate of the neuron to optimize for. If
                set to ``None``, defaults to center, or one unit up of center for
                even heights.
                Default: ``None``
            eps (float, optional): If cossim_pow is greater than zero, the desired
                epsilon value to use for cosine similarity calculations.
                Default: ``1.0e-4``
            batch_index (int, optional): The index of activations to optimize if
                optimizing a batch of activations. If set to ``None``, defaults to all
                activations in the batch.
                Default: ``None``
        """
        BaseLoss.__init__(self, target, batch_index)
        self.vec = vec.unsqueeze(0) if vec.dim() == 1 else vec
        self.vec_whitened = vec_whitened
        self.cossim_pow = cossim_pow
        self.eps = eps
        self.x = x
        self.y = y
        if self.vec_whitened is not None:
            assert self.vec_whitened.dim() == 2
        assert self.vec.dim() == 2

    def __call__(self, targets_to_values: ModuleOutputMapping) -> torch.Tensor:
        activations = targets_to_values[self.target]
        activations = activations[self.batch_index[0] : self.batch_index[1]]
        assert activations.dim() == 4 or activations.dim() == 2
        assert activations.shape[1] == self.vec.shape[1]
        if activations.dim() == 4:
            _x, _y = get_neuron_pos(
                activations.size(2), activations.size(3), self.x, self.y
            )
            activations = activations[..., _x, _y]

        vec = (
            torch.matmul(self.vec, self.vec_whitened)[0]
            if self.vec_whitened is not None
            else self.vec
        )
        if self.cossim_pow == 0:
            return activations * vec

        dot = torch.mean(activations * vec)
        cossims = dot / (self.eps + torch.sqrt(torch.sum(activations**2)))
        return dot * torch.clamp(cossims, min=0.1) ** self.cossim_pow


class TensorDirection(BaseLoss):
    """
    Visualize a tensor direction vector.
    Carter, et al., "Activation Atlas", Distill, 2019.
    https://distill.pub/2019/activation-atlas/#Aggregating-Multiple-Images
    Extends Direction loss by allowing batch-wise direction visualization.
    """

    def __init__(
        self,
        target: nn.Module,
        vec: torch.Tensor,
        cossim_pow: float = 0.0,
        batch_index: Optional[int] = None,
    ) -> None:
        """
        Args:

            target (nn.Module): A target layer, transform, or image parameterization
                instance to optimize the output of.
            vec (torch.Tensor): Vector representing direction to align to.
            cossim_pow (float, optional): The desired cosine similarity power to use.
                Default: ``0.0``
            batch_index (int, optional): The index of activations to optimize if
                optimizing a batch of activations. If set to ``None``, defaults to all
                activations in the batch.
                Default: ``None``
        """
        BaseLoss.__init__(self, target, batch_index)
        assert vec.dim() == 4
        self.vec = vec
        self.cossim_pow = cossim_pow

    def __call__(self, targets_to_values: ModuleOutputMapping) -> torch.Tensor:
        activations = targets_to_values[self.target]

        assert activations.dim() == 4

        H_direction, W_direction = self.vec.shape[2:]
        H_activ, W_activ = activations.shape[2:]

        H = (H_activ - H_direction) // 2
        W = (W_activ - W_direction) // 2

        activations = activations[
            self.batch_index[0] : self.batch_index[1],
            :,
            H : H + H_direction,
            W : W + W_direction,
        ]
        return _dot_cossim(self.vec, activations, cossim_pow=self.cossim_pow)


class ActivationWeights(BaseLoss):
    """
    Apply weights to channels, neurons, or spots in the target.
    This loss weighs specific channels or neurons in a given layer, via a weight
    vector.
    """

    def __init__(
        self,
        target: nn.Module,
        weights: torch.Tensor = None,
        neuron: bool = False,
        x: Optional[int] = None,
        y: Optional[int] = None,
        wx: Optional[int] = None,
        wy: Optional[int] = None,
    ) -> None:
        """
        Args:

            target (nn.Module): A target layer, transform, or image parameterization
                instance to optimize the output of.
            weights (torch.Tensor): Weights to apply to targets.
            neuron (bool): Whether target is a neuron.
                Default: ``False``
            x (int, optional): The x coordinate of the neuron to optimize for. If
                set to ``None``, defaults to center, or one unit left of center for
                even lengths.
                Default: ``None``
            y (int, optional): The y coordinate of the neuron to optimize for. If
                set to ``None``, defaults to center, or one unit up of center for
                even heights.
                Default: ``None``
            wx (int, optional): Length of neurons to apply the weights to, along the
                x-axis. Set to ``None`` for the full length.
                Default: ``None``
            wy (int, optional): Length of neurons to apply the weights to, along the
                y-axis. Set to ``None`` for the full length.
                Default: ``None``
        """
        BaseLoss.__init__(self, target)
        self.x = x
        self.y = y
        self.wx = wx
        self.wy = wy
        self.weights = weights
        self.neuron = x is not None or y is not None or neuron
        assert (
            wx is None
            and wy is None
            or wx is not None
            and wy is not None
            and x is not None
            and y is not None
        )

    def __call__(self, targets_to_values: ModuleOutputMapping) -> torch.Tensor:
        activations = targets_to_values[self.target]
        if self.neuron:
            assert activations.dim() == 4
            if self.wx is None and self.wy is None:
                _x, _y = get_neuron_pos(
                    activations.size(2), activations.size(3), self.x, self.y
                )
                activations = (
                    activations[..., _x : _x + 1, _y : _y + 1].squeeze() * self.weights
                )
            else:
                activations = activations[
                    ..., self.y : self.y + self.wy, self.x : self.x + self.wx
                ] * self.weights.view(1, -1, 1, 1)
        else:
            activations = activations * self.weights.view(1, -1, 1, 1)
        return activations


@loss_wrapper
class L2Mean(BaseLoss):
    """
    Simple L2Loss penalty where the mean is used instead of the square root of the
    sum.

    Used for CLIP models in https://distill.pub/2021/multimodal-neurons/ as per the
    supplementary code:
    https://github.com/openai/CLIP-featurevis/blob/master/example_facets.py
    """

    def __init__(
        self,
        target: torch.nn.Module,
        channel_index: Optional[int] = None,
        constant: float = 0.5,
        batch_index: Optional[Union[int, List[int]]] = None,
    ) -> None:
        """
        Args:

            target (nn.Module): A target layer, transform, or image parameterization
                instance.
            channel_index (int, optional): Optionally only target a specific channel.
                If set to ``None``, all channels with be used.
                Default: ``None``
            constant (float, optional): Constant value to deduct from the activations.
                Default: ``0.5``
            batch_index (int or list of int, optional): The index or index range of
                activations to optimize if optimizing a batch of activations. If set
                to ``None``, defaults to all activations in the batch. Index ranges
                should be in the format of: [start, end].
                Default: ``None``
        """
        BaseLoss.__init__(self, target, batch_index)
        self.constant = constant
        self.channel_index = channel_index

    def __call__(self, targets_to_values: ModuleOutputMapping) -> torch.Tensor:
        activations = targets_to_values[self.target][
            self.batch_index[0] : self.batch_index[1]
        ]
        if self.channel_index is not None:
            activations = activations[:, self.channel_index : self.channel_index + 1]
        return ((activations - self.constant) ** 2).mean()


@loss_wrapper
class VectorLoss(BaseLoss):
    """
    This objective is useful for optimizing towards channel directions. This can
    helpful for visualizing models like OpenAI's CLIP.

    This loss objective is similar to the Direction objective, except it computes the
    matrix product of the activations and vector, rather than the cosine similarity.
    In addition to optimizing towards channel directions, this objective can also
    perform a similar role to the ChannelActivation objective by using one-hot 1D
    vectors.

    See here for more details:
    https://distill.pub/2021/multimodal-neurons/
    https://github.com/openai/CLIP-featurevis/blob/master/example_facets.py
    """

    def __init__(
        self,
        target: torch.nn.Module,
        vec: torch.Tensor,
        activation_fn: Optional[Callable] = torch.nn.functional.relu,
        move_channel_dim_to_final_dim: bool = True,
        batch_index: Optional[Union[int, List[int]]] = None,
    ) -> None:
        """
        Args:

            target (nn.Module): A target layer instance.
            vec (torch.Tensor): A 1D channel vector with the same size as the
                channel / feature dimension of the target layer instance.
            activation_fn (callable, optional): An optional activation function to
                apply to the activations before computing the matrix product. If set
                to ``None``, then no activation function will be used.
                Default: ``torch.nn.functional.relu``
            move_channel_dim_to_final_dim (bool, optional): Whether or not to move the
                channel dimension to the last dimension before computing the matrix
                product. Set to ``False`` if the using the channels last format.
                Default: ``True``
            batch_index (int or list of int, optional): The index or index range of
                activations to optimize if optimizing a batch of activations. If set
                to ``None``, defaults to all activations in the batch. Index ranges
                should be in the format of: [start, end].
                Default: ``None``
        """
        BaseLoss.__init__(self, target, batch_index)
        assert vec.dim() == 1
        self.vec = vec
        self.activation_fn = activation_fn
        self.move_channel_dim_to_final_dim = move_channel_dim_to_final_dim

    def __call__(self, targets_to_values: ModuleOutputMapping) -> torch.Tensor:
        activations = targets_to_values[self.target]
        activations = activations[self.batch_index[0] : self.batch_index[1]]
        return _create_new_vector(
            activations,
            vec=self.vec,
            activation_fn=self.activation_fn,
            move_channel_dim_to_final_dim=self.move_channel_dim_to_final_dim,
        ).mean()


@loss_wrapper
class FacetLoss(BaseLoss):
    """
    The Facet loss objective used for Faceted Feature Visualization as described in:
    https://distill.pub/2021/multimodal-neurons/#faceted-feature-visualization
    https://github.com/openai/CLIP-featurevis/blob/master/example_facets.py

    The FacetLoss objective allows us to steer feature visualization towards a
    particular theme / concept. This is done by using the weights from linear probes
    trained on the lower layers of a model to discriminate between a certain theme or
    concept and generic natural images.
    """

    def __init__(
        self,
        vec: torch.Tensor,
        ultimate_target: torch.nn.Module,
        layer_target: Union[torch.nn.Module, List[torch.nn.Module]],
        facet_weights: torch.Tensor,
        strength: Optional[Union[float, List[float]]] = None,
        batch_index: Optional[Union[int, List[int]]] = None,
    ) -> None:
        """
        Args:

            vec (torch.Tensor): A 1D channel vector with the same size as the
                channel / feature dimension of ultimate_target.
            ultimate_target (nn.Module): The main target layer that we are
                visualizing targets from. This is normally the penultimate layer of
                the model.
            layer_target (nn.Module): A layer that we have facet_weights for. This
                target layer should be below the ``ultimate_target`` layer in the
                model.
            facet_weights (torch.Tensor): Weighting that steers the objective
                towards a particular theme or concept. These weight values should
                come from linear probes trained on ``layer_target``.
            strength (float, list of float, optional): A single float or list of floats
                to use for batch dimension weighting. If using a single value, then it
                will be applied to all batch dimensions equally. Otherwise a list of
                floats with a shape of: [start, end] should be used for
                :func:`torch.linspace` to calculate the step values in between. Default
                is set to ``None`` for no weighting.
                Default: ``None``
            batch_index (int or list of int, optional): The index or index range of
                activations to optimize if optimizing a batch of activations. If set
                to ``None``, defaults to all activations in the batch. Index ranges
                should be in the format of: [start, end].
                Default: ``None``
        """
        BaseLoss.__init__(self, [ultimate_target, layer_target], batch_index)
        self.ultimate_target = ultimate_target
        self.layer_target = layer_target
        assert vec.dim() == 1
        self.vec = vec
        if isinstance(strength, (tuple, list)):
            assert len(strength) == 2
        self.strength = strength
        assert facet_weights.dim() == 4 or facet_weights.dim() == 2
        self.facet_weights = facet_weights

    def __call__(self, targets_to_values: ModuleOutputMapping) -> torch.Tensor:
        activations_ultimate = targets_to_values[self.ultimate_target]
        activations_ultimate = activations_ultimate[
            self.batch_index[0] : self.batch_index[1]
        ]
        new_vec = _create_new_vector(activations_ultimate, self.vec)
        target_activations = targets_to_values[self.layer_target]

        layer_grad = torch.autograd.grad(
            outputs=new_vec,
            inputs=target_activations,
            grad_outputs=torch.ones_like(new_vec),
            retain_graph=True,
        )[0].detach()[self.batch_index[0] : self.batch_index[1]]
        layer = target_activations[self.batch_index[0] : self.batch_index[1]]

        flat_attr = layer * torch.nn.functional.relu(layer_grad)
        if self.facet_weights.dim() == 2 and flat_attr.dim() == 4:
            flat_attr = torch.sum(flat_attr, dim=(2, 3))

        if self.strength:
            if isinstance(self.strength, (tuple, list)):
                strength_t = torch.linspace(
                    self.strength[0],
                    self.strength[1],
                    steps=flat_attr.shape[0],
                    device=flat_attr.device,
                ).reshape(flat_attr.shape[0], *[1] * (flat_attr.dim() - 1))
            else:
                strength_t = self.strength
            flat_attr = strength_t * flat_attr

        if (
            self.facet_weights.dim() == 4
            and layer.dim() == 4
            and self.facet_weights.shape[2:] != layer.shape[2:]
        ):
            facet_weights = torch.nn.functional.interpolate(
                self.facet_weights, size=layer.shape[2:]
            )
        else:
            facet_weights = self.facet_weights

        return torch.sum(flat_attr * facet_weights)


def sum_loss_list(
    loss_list: List,
    to_scalar_fn: Callable[[torch.Tensor], torch.Tensor] = torch.mean,
) -> CompositeLoss:
    """
    Summarize a large number of losses without recursion errors. By default using 300+
    loss objectives for a single optimization task will result in exceeding Python's
    default maximum recursion depth limit. This function can be used to avoid the
    recursion depth limit for tasks such as summarizing a large list of loss objectives
    with the built-in sum() function.

    This function works similar to Lucid's optvis.objectives.Objective.sum() function.

    Args:

        loss_list (list): A list of loss objectives.
        to_scalar_fn (Callable): A function for converting loss objective outputs to
            scalar values, in order to prevent size mismatches. Set to
            :class:`torch.nn.Identity` for no reduction op.
            Default: :func:`torch.mean`

    Returns:
        loss_fn (CompositeLoss): A CompositeLoss instance containing all the loss
            functions from ``loss_list``.
    """

    def loss_fn(module: ModuleOutputMapping) -> torch.Tensor:
        """
        Pass collected activations through the list of loss objectives based on
        specified targets, and then apply a reduction op to reduce them to scalar
        before adding them together.

        Args:

            module (ModuleOutputMapping): A dict of captured activations with
                nn.Modules as keys.

        Returns:
            loss (torch.Tensor): The target activations after being run through the
                loss objectives, and then added together.
        """
        return sum([to_scalar_fn(loss(module)) for loss in loss_list])

    name = "Sum(" + ", ".join([loss.__name__ for loss in loss_list]) + ")"
    # Collect targets from losses
    target = [
        target
        for targets in [
            [loss.target] if not isinstance(loss.target, list) else loss.target
            for loss in loss_list
        ]
        for target in targets
    ]

    # Filter out duplicate targets
    target = list(dict.fromkeys(target))
    return CompositeLoss(loss_fn, name=name, target=target)


def default_loss_summarize(loss_value: torch.Tensor) -> torch.Tensor:
    """
    Helper function to summarize tensor outputs from loss objectives.

    default_loss_summarize applies :func:`torch.mean` to the loss tensor
    and negates it so that optimizing it maximizes the activations we
    are interested in.

    Args:

        loss_value (torch.Tensor): A tensor containing the loss values.

    Returns:
        loss_value (torch.Tensor): The loss_value's mean multiplied by -1.
    """
    return -1 * loss_value.mean()


__all__ = [
    "Loss",
    "BaseLoss",
    "CompositeLoss",
    "LayerActivation",
    "ChannelActivation",
    "NeuronActivation",
    "DeepDream",
    "TotalVariation",
    "L1",
    "L2",
    "Diversity",
    "ActivationInterpolation",
    "Alignment",
    "Direction",
    "NeuronDirection",
    "AngledNeuronDirection",
    "TensorDirection",
    "ActivationWeights",
    "L2Mean",
    "VectorLoss",
    "FacetLoss",
    "sum_loss_list",
    "default_loss_summarize",
]
<|MERGE_RESOLUTION|>--- conflicted
+++ resolved
@@ -1,1453 +1,1449 @@
-import operator
-from abc import ABC, abstractmethod, abstractproperty
-from typing import Callable, List, Optional, Tuple, Union
-
-import torch
-import torch.nn as nn
-from captum.optim._utils.image.common import (
-    _create_new_vector,
-    _dot_cossim,
-    get_neuron_pos,
-)
-from captum.optim._utils.typing import ModuleOutputMapping
-
-
-class Loss(ABC):
-    """
-    Abstract Class to describe loss.
-    Note: All Loss classes should expose self.target for hooking by
-    InputOptimization
-    """
-
-    def __init__(self) -> None:
-<<<<<<< HEAD
-        super(Loss, self).__init__()
-=======
-        super().__init__()
->>>>>>> 613e052c
-        self.__name__ = self.__class__.__name__
-
-    @abstractproperty
-    def target(self) -> Union[nn.Module, List[nn.Module]]:
-        pass
-
-    @abstractmethod
-    def __call__(self, targets_to_values: ModuleOutputMapping) -> torch.Tensor:
-        pass
-
-    def __repr__(self) -> str:
-        return self.__name__
-
-    def __neg__(self) -> "CompositeLoss":
-        return module_op(self, None, operator.neg)
-
-    def __add__(self, other: Union[int, float, "Loss"]) -> "CompositeLoss":
-        return module_op(self, other, operator.add)
-
-    def __sub__(self, other: Union[int, float, "Loss"]) -> "CompositeLoss":
-        return module_op(self, other, operator.sub)
-
-    def __mul__(self, other: Union[int, float, "Loss"]) -> "CompositeLoss":
-        return module_op(self, other, operator.mul)
-
-    def __truediv__(self, other: Union[int, float, "Loss"]) -> "CompositeLoss":
-        return module_op(self, other, operator.truediv)
-
-    def __pow__(self, other: Union[int, float, "Loss"]) -> "CompositeLoss":
-        return module_op(self, other, operator.pow)
-
-    def __radd__(self, other: Union[int, float, "Loss"]) -> "CompositeLoss":
-        return self.__add__(other)
-
-    def __rsub__(self, other: Union[int, float, "Loss"]) -> "CompositeLoss":
-        return self.__neg__().__add__(other)
-
-    def __rmul__(self, other: Union[int, float, "Loss"]) -> "CompositeLoss":
-        return self.__mul__(other)
-
-    def __rtruediv__(self, other: Union[int, float, "Loss"]) -> "CompositeLoss":
-        return rmodule_op(self, other, operator.truediv)
-
-    def __rpow__(self, other: Union[int, float, "Loss"]) -> "CompositeLoss":
-        return rmodule_op(self, other, operator.pow)
-
-
-def module_op(
-    self: Loss, other: Union[None, int, float, Loss], math_op: Callable
-) -> "CompositeLoss":
-    """
-    This is a general function for applying math operations to Losses
-
-    Args:
-
-        self (Loss): A Loss objective instance.
-        other (int, float, Loss, or None): The Loss objective instance or number to
-            use on the self Loss objective as part of a math operation. If math_op
-            is a unary operation, then other should be set to None.
-        math_op (Callable): A math operator to use on the Loss instance.
-
-    Returns:
-        loss (CompositeLoss): A CompositeLoss instance with the math operations
-            created by the specified arguments.
-    """
-    if other is None and math_op == operator.neg:
-
-        def loss_fn(module: ModuleOutputMapping) -> torch.Tensor:
-            """
-            Pass collected activations through loss objective, and then apply a unary
-            math op.
-
-            Args:
-
-                module (ModuleOutputMapping): A dict of captured activations with
-                    nn.Modules as keys.
-
-                Returns:
-                    loss (torch.Tensor): The target activations after being run
-                        through the loss objective, and the unary math_op.
-            """
-            return math_op(self(module))
-
-        name = self.__name__
-        target = self.target
-    elif isinstance(other, (int, float)):
-
-        def loss_fn(module: ModuleOutputMapping) -> torch.Tensor:
-            """
-            Pass collected activations through the loss objective and then apply the
-            math operations with numbers.
-
-            Args:
-
-                module (ModuleOutputMapping): A dict of captured activations with
-                    nn.Modules as keys.
-
-                Returns:
-                    loss (torch.Tensor): The target activations after being run
-                        through the loss objective, and then the math_op with a number.
-            """
-            return math_op(self(module), other)
-
-        name = self.__name__
-        target = self.target
-    elif isinstance(other, Loss):
-        # We take the mean of the output tensor to resolve shape mismatches
-        def loss_fn(module: ModuleOutputMapping) -> torch.Tensor:
-            """
-            Pass collected activations through the loss objectives and then combine the
-            outputs with a math operation.
-
-            Args:
-
-                module (ModuleOutputMapping): A dict of captured activations with
-                    nn.Modules as keys.
-
-                Returns:
-                    loss (torch.Tensor): The target activations after being run
-                        through the loss objectives, and then merged with the math_op.
-            """
-            return math_op(torch.mean(self(module)), torch.mean(other(module)))
-
-        name = f"Compose({', '.join([self.__name__, other.__name__])})"
-
-        # ToDo: Refine logic for self.target handling
-        target = (self.target if isinstance(self.target, list) else [self.target]) + (
-            other.target if isinstance(other.target, list) else [other.target]
-        )
-
-        # Filter out duplicate targets
-        target = list(dict.fromkeys(target))
-    else:
-        raise TypeError(
-            "Can only apply math operations with int, float or Loss. Received type "
-            + str(type(other))
-        )
-    return CompositeLoss(loss_fn, name=name, target=target)
-
-
-def rmodule_op(
-    self: Loss, other: Union[int, float, Loss], math_op: Callable
-) -> "CompositeLoss":
-    """
-    This is a general function for applying the "r" versions of math operations to
-    Losses.
-    """
-    if isinstance(other, (int, float)):
-
-        def loss_fn(module: ModuleOutputMapping) -> torch.Tensor:
-            return math_op(other, self(module))
-
-        name = self.__name__
-        target = self.target
-    elif isinstance(other, Loss):
-        # This should never get called because __math_op__ will be called instead
-        pass
-    else:
-        raise TypeError(
-            "Can only apply math operations with int, float or Loss. Received type "
-            + str(type(other))
-        )
-    return CompositeLoss(loss_fn, name=name, target=target)
-
-
-class BaseLoss(Loss):
-    """
-    The base class used for all Loss objectives.
-    """
-
-    def __init__(
-        self,
-        target: Union[nn.Module, List[nn.Module]] = [],
-        batch_index: Optional[Union[int, List[int]]] = None,
-    ) -> None:
-        """
-        Args:
-
-            target (nn.Module or list of nn.Module): A target nn.Module or list of
-                nn.Module.
-            batch_index (int or list of int, optional): The index or index range of
-                activations to optimize if optimizing a batch of activations. If set to
-                ``None``, defaults to all activations in the batch. Index ranges should
-                be in the format of: [start, end].
-                Default: ``None``
-        """
-        super().__init__()
-        self._target = target
-        if batch_index is None:
-            self._batch_index = (None, None)
-        elif isinstance(batch_index, (list, tuple)):
-            self._batch_index = tuple(batch_index)
-        else:
-            self._batch_index = (batch_index, batch_index + 1)
-        assert all([isinstance(b, (int, type(None))) for b in self._batch_index])
-        assert len(self._batch_index) == 2
-
-    @property
-    def target(self) -> Union[nn.Module, List[nn.Module]]:
-        """
-        Returns:
-            target (nn.Module or list of nn.Module): A target nn.Module or list of
-                nn.Module.
-        """
-        return self._target
-
-    @property
-    def batch_index(self) -> Tuple:
-        """
-        Returns:
-            batch_index (tuple of int): A tuple of batch indices with a format
-                of: (start, end).
-        """
-        return self._batch_index
-
-
-class CompositeLoss(BaseLoss):
-    """
-    When math operations are performed using one or more loss objectives, this class
-    is used to store and run those operations. Below we show examples of common
-    CompositeLoss use cases.
-
-
-    Using CompositeLoss with a unary op or with a binary op involving a Loss instance
-    and a float or integer:
-
-    .. code-block:: python
-
-        def compose_single_loss(loss: opt.loss.Loss) -> opt.loss.CompositeLoss:
-            def loss_fn(
-                module: Dict[nn.Module, Optional[torch.Tensor]]
-            ) -> torch.Tensor:
-                return loss(module)
-
-            # Name of new composable loss instance
-            name = loss.__name__
-            # All targets being used in the composable loss instance
-            target = loss.target
-            return opt.loss.CompositeLoss(loss_fn, name=name, target=target)
-
-    Using CompositeLoss with a binary op using two Loss instances:
-
-    .. code-block:: python
-
-        def compose_binary_loss(
-            loss1: opt.loss.Loss, loss2: opt.loss.Loss
-        ) -> opt.loss.CompositeLoss:
-            def loss_fn(
-                module: Dict[nn.Module, Optional[torch.Tensor]]
-            ) -> torch.Tensor:
-                # Operation using 2 loss instances
-                return loss1(module) + loss2(module)
-
-            # Name of new composable loss instance
-            name = "Compose(" + ", ".join([loss1.__name__, loss2.__name__]) + ")"
-
-            # All targets being used in the composable loss instance
-            target1 = loss1.target if type(loss1.target) is list else [loss1.target]
-            target2 = loss2.target if type(loss2.target) is list else [loss2.target]
-            target = target1 + target2
-
-            # Remove duplicate targets
-            target = list(dict.fromkeys(target))
-            return opt.loss.CompositeLoss(loss_fn, name=name, target=target)
-
-    Using CompositeLoss with a list of Loss instances:
-
-    .. code-block:: python
-
-        def compose_multiple_loss(loss: List[opt.loss.Loss]) -> opt.loss.CompositeLoss:
-            def loss_fn(
-                module: Dict[nn.Module, Optional[torch.Tensor]]
-            ) -> torch.Tensor:
-                loss_tensors = [loss_obj(module) for loss_obj in loss]
-                # We can use any operation that combines the list of tensors into a
-                # single tensor
-                return sum(loss_tensors)
-
-            # Name of new composable loss instance
-            name = "Compose(" + ", ".join([obj.__name__ for obj in loss]) + ")"
-
-            # All targets being used in the composable loss instance
-            # targets will either be List[nn.Module] or nn.Module
-            targets = [loss_obj.target for loss_obj in loss]
-            # Flatten list of targets
-            target = [
-                o for l in [t if type(t) is list else [t] for t in targets] for o in l
-            ]
-            # Remove duplicate targets
-            target = list(dict.fromkeys(target))
-            return opt.loss.CompositeLoss(loss_fn, name=name, target=target)
-    """
-
-    def __init__(
-        self,
-        loss_fn: Callable,
-        name: str = "",
-        target: Union[nn.Module, List[nn.Module]] = [],
-    ) -> None:
-        """
-        Args:
-
-            loss_fn (Callable): A function that takes a dict of captured activations
-                with nn.Modules as keys, and then passes those activations through loss
-                objective(s) & math operations.
-            name (str, optional): The name of all composable operations in the
-                instance.
-                Default: ``""``
-            target (nn.Module or list of nn.Module): A target nn.Module or list of
-                nn.Module.
-        """
-        super().__init__(target)
-        self.__name__ = name
-        self.loss_fn = loss_fn
-
-    def __call__(self, targets_to_values: ModuleOutputMapping) -> torch.Tensor:
-        """
-        Pass collected activations through the loss function.
-
-        Args:
-
-            module (ModuleOutputMapping): A dict of captured activations with
-                nn.Modules as keys.
-
-        Returns:
-            loss (torch.Tensor): The target activations after being run through the
-                loss function.
-        """
-        return self.loss_fn(targets_to_values)
-
-
-class LayerActivation(BaseLoss):
-    """
-    Maximize activations at the target layer.
-    This is the most basic loss available and it simply returns the activations in
-    their original form.
-    """
-
-    def __init__(
-        self,
-        target: nn.Module,
-        batch_index: Optional[Union[int, List[int]]] = None,
-    ) -> None:
-        """
-        Args:
-
-            target (nn.Module): A target layer, transform, or image parameterization
-                instance to optimize the output of.
-            batch_index (int or list of int, optional): The index or index range of
-                activations to optimize if optimizing a batch of activations. If set
-                to ``None``, defaults to all activations in the batch. Index ranges
-                should be in the format of: [start, end].
-                Default: ``None``
-        """
-        BaseLoss.__init__(self, target, batch_index)
-
-    def __call__(self, targets_to_values: ModuleOutputMapping) -> torch.Tensor:
-        activations = targets_to_values[self.target]
-        activations = activations[self.batch_index[0] : self.batch_index[1]]
-        return activations
-
-
-class ChannelActivation(BaseLoss):
-    """
-    Maximize activations at the target layer and target channel.
-    This loss maximizes the activations of a target channel in a specified target
-    layer, and can be useful to determine what features the channel is excited by.
-    """
-
-    def __init__(
-        self,
-        target: nn.Module,
-        channel_index: int,
-        batch_index: Optional[Union[int, List[int]]] = None,
-    ) -> None:
-        """
-        Args:
-
-            target (nn.Module): A target layer, transform, or image parameterization
-                instance to optimize the output of.
-            channel_index (int): The index of the channel to optimize for.
-            batch_index (int or list of int, optional): The index or index range of
-                activations to optimize if optimizing a batch of activations. If set to
-                ``None``, defaults to all activations in the batch. Index ranges should
-                be in the format of: [start, end].
-                Default: ``None``
-        """
-        BaseLoss.__init__(self, target, batch_index)
-        self.channel_index = channel_index
-
-    def __call__(self, targets_to_values: ModuleOutputMapping) -> torch.Tensor:
-        activations = targets_to_values[self.target]
-        assert activations is not None
-        # ensure channel_index is valid
-        assert self.channel_index < activations.shape[1]
-        # assume NCHW
-        # NOTE: not necessarily true e.g. for Linear layers
-        # assert len(activations.shape) == 4
-        return activations[
-            self.batch_index[0] : self.batch_index[1], self.channel_index, ...
-        ]
-
-
-class NeuronActivation(BaseLoss):
-    """
-    This loss maximizes the activations of a target neuron in the specified channel
-    from the specified layer. This loss is useful for determining the type of features
-    that excite a neuron, and thus is often used for circuits and neuron related
-    research.
-    """
-
-    def __init__(
-        self,
-        target: nn.Module,
-        channel_index: int,
-        x: Optional[int] = None,
-        y: Optional[int] = None,
-        batch_index: Optional[Union[int, List[int]]] = None,
-    ) -> None:
-        """
-        Args:
-
-            target (nn.Module): A target layer, transform, or image parameterization
-                instance to optimize the output of.
-            channel_index (int): The index of the channel to optimize for.
-            x (int, optional): The x coordinate of the neuron to optimize for. If
-                unspecified, defaults to center, or one unit left of center for even
-                lengths.
-                Default: ``None``
-            y (int, optional): The y coordinate of the neuron to optimize for. If
-                unspecified, defaults to center, or one unit up of center for even
-                heights.
-                Default: ``None``
-            batch_index (int or list of int, optional): The index or index range of
-                activations to optimize if optimizing a batch of activations. If set to
-                ``None``, defaults to all activations in the batch. Index ranges should
-                be in the format of: [start, end].
-                Default: ``None``
-        """
-        BaseLoss.__init__(self, target, batch_index)
-        self.channel_index = channel_index
-        self.x = x
-        self.y = y
-
-    def __call__(self, targets_to_values: ModuleOutputMapping) -> torch.Tensor:
-        activations = targets_to_values[self.target]
-        assert activations is not None
-        assert self.channel_index < activations.shape[1]
-        assert len(activations.shape) == 4  # assume NCHW
-        _x, _y = get_neuron_pos(
-            activations.size(2), activations.size(3), self.x, self.y
-        )
-        return activations[
-            self.batch_index[0] : self.batch_index[1],
-            self.channel_index,
-            _x : _x + 1,
-            _y : _y + 1,
-        ]
-
-
-class DeepDream(BaseLoss):
-    """
-    Maximize 'interestingness' at the target layer.
-    Mordvintsev et al., 2015.
-    https://github.com/google/deepdream
-
-    This loss returns the squared layer activations. When combined with a negative
-    mean loss summarization, this loss will create hallucinogenic visuals commonly
-    referred to as 'Deep Dream'.
-
-    DeepDream tries to increase the values of neurons proportional to the amount
-    they are presently active. This is equivalent to maximizing the sum of the
-    squares. If you remove the square, you'd be visualizing a direction of:
-    ``[1,1,1,....]`` (which is same as :class:`.LayerActivation`).
-    """
-
-    def __init__(
-        self,
-        target: nn.Module,
-        batch_index: Optional[Union[int, List[int]]] = None,
-    ) -> None:
-        """
-        Args:
-
-            target (nn.Module): A target layer, transform, or image parameterization
-                instance to optimize the output of.
-            batch_index (int or list of int, optional): The index or index range of
-                activations to optimize if optimizing a batch of activations. If set
-                to ``None``, defaults to all activations in the batch. Index ranges
-                should be in the format of: [start, end].
-                Default: ``None``
-        """
-        BaseLoss.__init__(self, target, batch_index)
-
-    def __call__(self, targets_to_values: ModuleOutputMapping) -> torch.Tensor:
-        activations = targets_to_values[self.target]
-        activations = activations[self.batch_index[0] : self.batch_index[1]]
-        return activations**2
-
-
-class TotalVariation(BaseLoss):
-    """
-    Total variation denoising penalty for activations.
-    See Mahendran, V. 2014. Understanding Deep Image Representations by Inverting Them.
-    https://arxiv.org/abs/1412.0035
-    This loss attempts to smooth / denoise the target by performing total variance
-    denoising. The target is most often the image that’s being optimized. This loss is
-    often used to remove unwanted visual artifacts.
-    """
-
-    def __init__(
-        self,
-        target: nn.Module,
-        batch_index: Optional[Union[int, List[int]]] = None,
-    ) -> None:
-        """
-        Args:
-
-            target (nn.Module): A target layer, transform, or image parameterization
-                instance to optimize the output of.
-            batch_index (int or list of int, optional): The index or index range of
-                activations to optimize if optimizing a batch of activations. If set
-                to ``None``, defaults to all activations in the batch. Index ranges
-                should be in the format of: [start, end].
-                Default: ``None``
-        """
-        BaseLoss.__init__(self, target, batch_index)
-
-    def __call__(self, targets_to_values: ModuleOutputMapping) -> torch.Tensor:
-        activations = targets_to_values[self.target]
-        activations = activations[self.batch_index[0] : self.batch_index[1]]
-        x_diff = activations[..., 1:, :] - activations[..., :-1, :]
-        y_diff = activations[..., :, 1:] - activations[..., :, :-1]
-        return torch.sum(torch.abs(x_diff)) + torch.sum(torch.abs(y_diff))
-
-
-class L1(BaseLoss):
-    """
-    L1 norm of the target layer, generally used as a penalty.
-    """
-
-    def __init__(
-        self,
-        target: nn.Module,
-        constant: float = 0.0,
-        batch_index: Optional[Union[int, List[int]]] = None,
-    ) -> None:
-        """
-        Args:
-
-            target (nn.Module): A target layer, transform, or image parameterization
-                instance to optimize the output of.
-            constant (float): Constant threshold to deduct from the activations.
-            batch_index (int or list of int, optional): The index or index range of
-                activations to optimize if optimizing a batch of activations. If set to
-                ``None``, defaults to all activations in the batch. Index ranges should
-                be in the format of: [start, end].
-                Default: ``None``
-        """
-        BaseLoss.__init__(self, target, batch_index)
-        self.constant = constant
-
-    def __call__(self, targets_to_values: ModuleOutputMapping) -> torch.Tensor:
-        activations = targets_to_values[self.target]
-        activations = activations[self.batch_index[0] : self.batch_index[1]]
-        return torch.abs(activations - self.constant).sum()
-
-
-class L2(BaseLoss):
-    """
-    L2 norm of the target layer, generally used as a penalty.
-    """
-
-    def __init__(
-        self,
-        target: nn.Module,
-        constant: float = 0.0,
-        eps: float = 1e-6,
-        batch_index: Optional[Union[int, List[int]]] = None,
-    ) -> None:
-        """
-        Args:
-
-            target (nn.Module): A target layer, transform, or image parameterization
-                instance to optimize the output of.
-            constant (float): Constant threshold to deduct from the activations.
-                Default: ``0.0``
-            eps (float): Small value to add to L2 prior to sqrt.
-                Default: ``1e-6``
-            batch_index (int or list of int, optional): The index or index range of
-                activations to optimize if optimizing a batch of activations. If set to
-                ``None``, defaults to all activations in the batch. Index ranges should
-                be in the format of: [start, end].
-                Default: ``None``
-        """
-        BaseLoss.__init__(self, target, batch_index)
-        self.constant = constant
-        self.eps = eps
-
-    def __call__(self, targets_to_values: ModuleOutputMapping) -> torch.Tensor:
-        activations = targets_to_values[self.target][
-            self.batch_index[0] : self.batch_index[1]
-        ]
-        activations = ((activations - self.constant) ** 2).sum()
-        return torch.sqrt(self.eps + activations)
-
-
-class Diversity(BaseLoss):
-    """
-    Use a cosine similarity penalty to extract features from a polysemantic neuron.
-    Olah, Mordvintsev & Schubert, 2017.
-    https://distill.pub/2017/feature-visualization/#diversity
-    This loss helps break up polysemantic layers, channels, and neurons by encouraging
-    diversity across the different batches. This loss is to be used along with a main
-    loss.
-    """
-
-    def __init__(
-        self,
-        target: nn.Module,
-        batch_index: Optional[List[int]] = None,
-    ) -> None:
-        """
-        Args:
-
-            target (nn.Module): A target layer, transform, or image parameterization
-                instance to optimize the output of.
-            batch_index (list of int, optional): The index range of activations to
-                optimize. If set to ``None``, defaults to all activations in the batch.
-                Index ranges should be in the format of: [start, end].
-                Default: ``None``
-        """
-        if batch_index:
-            assert isinstance(batch_index, (list, tuple))
-            assert len(batch_index) == 2
-        BaseLoss.__init__(self, target, batch_index)
-
-    def __call__(self, targets_to_values: ModuleOutputMapping) -> torch.Tensor:
-        activations = targets_to_values[self.target]
-        activations = activations[self.batch_index[0] : self.batch_index[1]]
-        batch, channels = activations.shape[:2]
-        flattened = activations.view(batch, channels, -1)
-        grams = torch.matmul(flattened, torch.transpose(flattened, 1, 2))
-        grams = nn.functional.normalize(grams, p=2, dim=(1, 2))
-        return (
-            -sum(
-                [
-                    sum([(grams[i] * grams[j]).sum() for j in range(batch) if j != i])
-                    for i in range(batch)
-                ]
-            )
-            / batch
-        )
-
-
-class ActivationInterpolation(BaseLoss):
-    """
-    Interpolate between two different layers & channels.
-    Olah, Mordvintsev & Schubert, 2017.
-    https://distill.pub/2017/feature-visualization/#Interaction-between-Neurons
-    This loss helps to interpolate or mix visualizations from two activations (layer or
-    channel) by interpolating a linear sum between the two activations.
-    """
-
-    def __init__(
-        self,
-        target1: nn.Module = None,
-        channel_index1: Optional[int] = None,
-        target2: nn.Module = None,
-        channel_index2: Optional[int] = None,
-    ) -> None:
-        """
-        Args:
-
-            target1 (nn.Module): The first layer, transform, or image parameterization
-                instance to optimize the output for.
-            channel_index1 (int, optional): Index of channel in first target to
-                optimize. Default is set to ``None`` for all channels.
-                Default: ``None``
-            target2 (nn.Module): The second layer, transform, or image parameterization
-                instance to optimize the output for.
-            channel_index2 (int, optional): Index of channel in second target to
-                optimize. Default is set to ``None`` for all channels.
-                Default: ``None``
-        """
-        self.target_one = target1
-        self.channel_index_one = channel_index1
-        self.target_two = target2
-        self.channel_index_two = channel_index2
-        # Expose targets for InputOptimization
-        BaseLoss.__init__(self, [target1, target2])
-
-    def __call__(self, targets_to_values: ModuleOutputMapping) -> torch.Tensor:
-        activations_one = targets_to_values[self.target_one]
-        activations_two = targets_to_values[self.target_two]
-
-        assert activations_one is not None and activations_two is not None
-        # ensure channel indices are valid
-        if self.channel_index_one:
-            assert self.channel_index_one < activations_one.shape[1]
-        if self.channel_index_two:
-            assert self.channel_index_two < activations_two.shape[1]
-
-        assert activations_one.size(0) == activations_two.size(0)
-
-        if self.channel_index_one:
-            activations_one = activations_one[:, self.channel_index_one]
-        if self.channel_index_two:
-            activations_two = activations_two[:, self.channel_index_two]
-        B = activations_one.size(0)
-
-        batch_weights = torch.arange(B, device=activations_one.device) / (B - 1)
-        sum_tensor = torch.zeros(1, device=activations_one.device)
-        for n in range(B):
-            sum_tensor = (
-                sum_tensor + ((1 - batch_weights[n]) * activations_one[n]).mean()
-            )
-            sum_tensor = sum_tensor + (batch_weights[n] * activations_two[n]).mean()
-        return sum_tensor
-
-
-class Alignment(BaseLoss):
-    """
-    Penalize the L2 distance between tensors in the batch to encourage visual
-    similarity between them.
-    Olah, Mordvintsev & Schubert, 2017.
-    https://distill.pub/2017/feature-visualization/#Interaction-between-Neurons
-    When interpolating between activations, it may be desirable to keep image landmarks
-    in the same position for visual comparison. This loss helps to minimize L2 distance
-    between neighbouring images.
-    """
-
-    def __init__(
-        self,
-        target: nn.Module,
-        decay_ratio: float = 2.0,
-        batch_index: Optional[List[int]] = None,
-    ) -> None:
-        """
-        Args:
-
-            target (nn.Module): A target layer, transform, or image parameterization
-                instance to optimize the output of.
-            decay_ratio (float): How much to decay penalty as images move apart in
-                the batch.
-                Default: ``2.0``
-            batch_index (list of int, optional): The index range of activations to
-                optimize. If set to ``None``, defaults to all activations in the batch.
-                Index ranges should be in the format of: [start, end].
-                Default: ``None``
-        """
-        if batch_index:
-            assert isinstance(batch_index, (list, tuple))
-            assert len(batch_index) == 2
-        BaseLoss.__init__(self, target, batch_index)
-        self.decay_ratio = decay_ratio
-
-    def __call__(self, targets_to_values: ModuleOutputMapping) -> torch.Tensor:
-        activations = targets_to_values[self.target]
-        activations = activations[self.batch_index[0] : self.batch_index[1]]
-        B = activations.size(0)
-
-        sum_tensor = torch.zeros(1, device=activations.device)
-        for d in [1, 2, 3, 4]:
-            for i in range(B - d):
-                a, b = i, i + d
-                activ_a, activ_b = activations[a], activations[b]
-                sum_tensor = sum_tensor + (
-                    (activ_a - activ_b) ** 2
-                ).mean() / self.decay_ratio ** float(d)
-
-        return -sum_tensor
-
-
-class Direction(BaseLoss):
-    """
-    Visualize a general direction vector.
-    Carter, et al., "Activation Atlas", Distill, 2019.
-    https://distill.pub/2019/activation-atlas/#Aggregating-Multiple-Images
-    This loss helps to visualize a specific vector direction in a layer, by maximizing
-    the alignment between the input vector and the layer’s activation vector. The
-    dimensionality of the vector should correspond to the number of channels in the
-    layer.
-    """
-
-    def __init__(
-        self,
-        target: nn.Module,
-        vec: torch.Tensor,
-        cossim_pow: float = 0.0,
-        batch_index: Optional[int] = None,
-    ) -> None:
-        """
-        Args:
-
-            target (nn.Module): A target layer, transform, or image parameterization
-                instance to optimize the output of.
-            vec (torch.Tensor): Vector representing direction to align to.
-            cossim_pow (float, optional): The desired cosine similarity power to use.
-                Default: ``0.0``
-            batch_index (int, optional): The index of activations to optimize if
-                optimizing a batch of activations. If set to ``None``, defaults to
-                all activations in the batch.
-                Default: ``None``
-        """
-        BaseLoss.__init__(self, target, batch_index)
-        self.vec = vec.reshape((1, -1, 1, 1))
-        self.cossim_pow = cossim_pow
-
-    def __call__(self, targets_to_values: ModuleOutputMapping) -> torch.Tensor:
-        activations = targets_to_values[self.target]
-        assert activations.size(1) == self.vec.size(1)
-        activations = activations[self.batch_index[0] : self.batch_index[1]]
-        return _dot_cossim(self.vec, activations, cossim_pow=self.cossim_pow)
-
-
-class NeuronDirection(BaseLoss):
-    """
-    Visualize a single (x, y) position for a direction vector.
-    Carter, et al., "Activation Atlas", Distill, 2019.
-    https://distill.pub/2019/activation-atlas/#Aggregating-Multiple-Images
-    Extends Direction loss by focusing on visualizing a single neuron within the
-    kernel.
-    """
-
-    def __init__(
-        self,
-        target: nn.Module,
-        vec: torch.Tensor,
-        x: Optional[int] = None,
-        y: Optional[int] = None,
-        channel_index: Optional[int] = None,
-        cossim_pow: float = 0.0,
-        batch_index: Optional[int] = None,
-    ) -> None:
-        """
-        Args:
-
-            target (nn.Module): A target layer, transform, or image parameterization
-                instance to optimize the output of.
-            vec (torch.Tensor): Vector representing direction to align to.
-            x (int, optional): The x coordinate of the neuron to optimize for. If
-                set to ``None``, defaults to center, or one unit left of center for
-                even lengths.
-                Default: ``None``
-            y (int, optional): The y coordinate of the neuron to optimize for. If
-                set to ``None``, defaults to center, or one unit up of center for
-                even heights.
-                Default: ``None``
-            channel_index (int): The index of the channel to optimize for. If set to
-                ``None``, then all channels will be used.
-                Default: ``None``
-            cossim_pow (float, optional): The desired cosine similarity power to use.
-                Default: ``0.0``
-            batch_index (int, optional): The index of activations to optimize if
-                optimizing a batch of activations. If set to ``None``, defaults to all
-                activations in the batch.
-                Default: ``None``
-        """
-        BaseLoss.__init__(self, target, batch_index)
-        self.vec = vec.reshape((1, -1, 1, 1))
-        self.x = x
-        self.y = y
-        self.channel_index = channel_index
-        self.cossim_pow = cossim_pow
-
-    def __call__(self, targets_to_values: ModuleOutputMapping) -> torch.Tensor:
-        activations = targets_to_values[self.target]
-
-        assert activations.dim() == 4
-
-        _x, _y = get_neuron_pos(
-            activations.size(2), activations.size(3), self.x, self.y
-        )
-        activations = activations[
-            self.batch_index[0] : self.batch_index[1], :, _x : _x + 1, _y : _y + 1
-        ]
-        if self.channel_index is not None:
-            activations = activations[:, self.channel_index, ...][:, None, ...]
-        return _dot_cossim(self.vec, activations, cossim_pow=self.cossim_pow)
-
-
-class AngledNeuronDirection(BaseLoss):
-    """
-    Visualize a direction vector with an optional whitened activation vector to
-    unstretch the activation space. Compared to the traditional Direction objectives,
-    this objective places more emphasis on angle by optionally multiplying the dot
-    product by the cosine similarity.
-
-    When cossim_pow is equal to 0, this objective works as a euclidean
-    neuron objective. When cossim_pow is greater than 0, this objective works as a
-    cosine similarity objective. An additional whitened neuron direction vector
-    can optionally be supplied to improve visualization quality for some models.
-
-    More information on the algorithm this objective uses can be found here:
-    https://github.com/tensorflow/lucid/issues/116
-
-    This Lucid equivalents of this loss objective can be found here:
-    https://github.com/tensorflow/lucid/blob/master/notebooks/activation-atlas/activation-atlas-simple.ipynb
-    https://github.com/tensorflow/lucid/blob/master/notebooks/activation-atlas/class-activation-atlas.ipynb
-
-    Like the Lucid equivalents, our implementation differs slightly from the
-    associated research paper.
-
-    Carter, et al., "Activation Atlas", Distill, 2019.
-    https://distill.pub/2019/activation-atlas/
-    """
-
-    def __init__(
-        self,
-        target: torch.nn.Module,
-        vec: torch.Tensor,
-        vec_whitened: Optional[torch.Tensor] = None,
-        cossim_pow: float = 4.0,
-        x: Optional[int] = None,
-        y: Optional[int] = None,
-        eps: float = 1.0e-4,
-        batch_index: Optional[int] = None,
-    ) -> None:
-        """
-        Args:
-
-            target (nn.Module): A target layer, transform, or image parameterization
-                instance to optimize the output of.
-            vec (torch.Tensor): A neuron direction vector to use.
-            vec_whitened (torch.Tensor, optional): A whitened neuron direction vector.
-                If set to ``None``, then no whitened vec will be used.
-                Default: ``None``
-            cossim_pow (float, optional): The desired cosine similarity power to use.
-            x (int, optional): The x coordinate of the neuron to optimize for. If
-                set to ``None``, defaults to center, or one unit left of center for
-                even lengths.
-                Default: ``None``
-            y (int, optional): The y coordinate of the neuron to optimize for. If
-                set to ``None``, defaults to center, or one unit up of center for
-                even heights.
-                Default: ``None``
-            eps (float, optional): If cossim_pow is greater than zero, the desired
-                epsilon value to use for cosine similarity calculations.
-                Default: ``1.0e-4``
-            batch_index (int, optional): The index of activations to optimize if
-                optimizing a batch of activations. If set to ``None``, defaults to all
-                activations in the batch.
-                Default: ``None``
-        """
-        BaseLoss.__init__(self, target, batch_index)
-        self.vec = vec.unsqueeze(0) if vec.dim() == 1 else vec
-        self.vec_whitened = vec_whitened
-        self.cossim_pow = cossim_pow
-        self.eps = eps
-        self.x = x
-        self.y = y
-        if self.vec_whitened is not None:
-            assert self.vec_whitened.dim() == 2
-        assert self.vec.dim() == 2
-
-    def __call__(self, targets_to_values: ModuleOutputMapping) -> torch.Tensor:
-        activations = targets_to_values[self.target]
-        activations = activations[self.batch_index[0] : self.batch_index[1]]
-        assert activations.dim() == 4 or activations.dim() == 2
-        assert activations.shape[1] == self.vec.shape[1]
-        if activations.dim() == 4:
-            _x, _y = get_neuron_pos(
-                activations.size(2), activations.size(3), self.x, self.y
-            )
-            activations = activations[..., _x, _y]
-
-        vec = (
-            torch.matmul(self.vec, self.vec_whitened)[0]
-            if self.vec_whitened is not None
-            else self.vec
-        )
-        if self.cossim_pow == 0:
-            return activations * vec
-
-        dot = torch.mean(activations * vec)
-        cossims = dot / (self.eps + torch.sqrt(torch.sum(activations**2)))
-        return dot * torch.clamp(cossims, min=0.1) ** self.cossim_pow
-
-
-class TensorDirection(BaseLoss):
-    """
-    Visualize a tensor direction vector.
-    Carter, et al., "Activation Atlas", Distill, 2019.
-    https://distill.pub/2019/activation-atlas/#Aggregating-Multiple-Images
-    Extends Direction loss by allowing batch-wise direction visualization.
-    """
-
-    def __init__(
-        self,
-        target: nn.Module,
-        vec: torch.Tensor,
-        cossim_pow: float = 0.0,
-        batch_index: Optional[int] = None,
-    ) -> None:
-        """
-        Args:
-
-            target (nn.Module): A target layer, transform, or image parameterization
-                instance to optimize the output of.
-            vec (torch.Tensor): Vector representing direction to align to.
-            cossim_pow (float, optional): The desired cosine similarity power to use.
-                Default: ``0.0``
-            batch_index (int, optional): The index of activations to optimize if
-                optimizing a batch of activations. If set to ``None``, defaults to all
-                activations in the batch.
-                Default: ``None``
-        """
-        BaseLoss.__init__(self, target, batch_index)
-        assert vec.dim() == 4
-        self.vec = vec
-        self.cossim_pow = cossim_pow
-
-    def __call__(self, targets_to_values: ModuleOutputMapping) -> torch.Tensor:
-        activations = targets_to_values[self.target]
-
-        assert activations.dim() == 4
-
-        H_direction, W_direction = self.vec.shape[2:]
-        H_activ, W_activ = activations.shape[2:]
-
-        H = (H_activ - H_direction) // 2
-        W = (W_activ - W_direction) // 2
-
-        activations = activations[
-            self.batch_index[0] : self.batch_index[1],
-            :,
-            H : H + H_direction,
-            W : W + W_direction,
-        ]
-        return _dot_cossim(self.vec, activations, cossim_pow=self.cossim_pow)
-
-
-class ActivationWeights(BaseLoss):
-    """
-    Apply weights to channels, neurons, or spots in the target.
-    This loss weighs specific channels or neurons in a given layer, via a weight
-    vector.
-    """
-
-    def __init__(
-        self,
-        target: nn.Module,
-        weights: torch.Tensor = None,
-        neuron: bool = False,
-        x: Optional[int] = None,
-        y: Optional[int] = None,
-        wx: Optional[int] = None,
-        wy: Optional[int] = None,
-    ) -> None:
-        """
-        Args:
-
-            target (nn.Module): A target layer, transform, or image parameterization
-                instance to optimize the output of.
-            weights (torch.Tensor): Weights to apply to targets.
-            neuron (bool): Whether target is a neuron.
-                Default: ``False``
-            x (int, optional): The x coordinate of the neuron to optimize for. If
-                set to ``None``, defaults to center, or one unit left of center for
-                even lengths.
-                Default: ``None``
-            y (int, optional): The y coordinate of the neuron to optimize for. If
-                set to ``None``, defaults to center, or one unit up of center for
-                even heights.
-                Default: ``None``
-            wx (int, optional): Length of neurons to apply the weights to, along the
-                x-axis. Set to ``None`` for the full length.
-                Default: ``None``
-            wy (int, optional): Length of neurons to apply the weights to, along the
-                y-axis. Set to ``None`` for the full length.
-                Default: ``None``
-        """
-        BaseLoss.__init__(self, target)
-        self.x = x
-        self.y = y
-        self.wx = wx
-        self.wy = wy
-        self.weights = weights
-        self.neuron = x is not None or y is not None or neuron
-        assert (
-            wx is None
-            and wy is None
-            or wx is not None
-            and wy is not None
-            and x is not None
-            and y is not None
-        )
-
-    def __call__(self, targets_to_values: ModuleOutputMapping) -> torch.Tensor:
-        activations = targets_to_values[self.target]
-        if self.neuron:
-            assert activations.dim() == 4
-            if self.wx is None and self.wy is None:
-                _x, _y = get_neuron_pos(
-                    activations.size(2), activations.size(3), self.x, self.y
-                )
-                activations = (
-                    activations[..., _x : _x + 1, _y : _y + 1].squeeze() * self.weights
-                )
-            else:
-                activations = activations[
-                    ..., self.y : self.y + self.wy, self.x : self.x + self.wx
-                ] * self.weights.view(1, -1, 1, 1)
-        else:
-            activations = activations * self.weights.view(1, -1, 1, 1)
-        return activations
-
-
-@loss_wrapper
-class L2Mean(BaseLoss):
-    """
-    Simple L2Loss penalty where the mean is used instead of the square root of the
-    sum.
-
-    Used for CLIP models in https://distill.pub/2021/multimodal-neurons/ as per the
-    supplementary code:
-    https://github.com/openai/CLIP-featurevis/blob/master/example_facets.py
-    """
-
-    def __init__(
-        self,
-        target: torch.nn.Module,
-        channel_index: Optional[int] = None,
-        constant: float = 0.5,
-        batch_index: Optional[Union[int, List[int]]] = None,
-    ) -> None:
-        """
-        Args:
-
-            target (nn.Module): A target layer, transform, or image parameterization
-                instance.
-            channel_index (int, optional): Optionally only target a specific channel.
-                If set to ``None``, all channels with be used.
-                Default: ``None``
-            constant (float, optional): Constant value to deduct from the activations.
-                Default: ``0.5``
-            batch_index (int or list of int, optional): The index or index range of
-                activations to optimize if optimizing a batch of activations. If set
-                to ``None``, defaults to all activations in the batch. Index ranges
-                should be in the format of: [start, end].
-                Default: ``None``
-        """
-        BaseLoss.__init__(self, target, batch_index)
-        self.constant = constant
-        self.channel_index = channel_index
-
-    def __call__(self, targets_to_values: ModuleOutputMapping) -> torch.Tensor:
-        activations = targets_to_values[self.target][
-            self.batch_index[0] : self.batch_index[1]
-        ]
-        if self.channel_index is not None:
-            activations = activations[:, self.channel_index : self.channel_index + 1]
-        return ((activations - self.constant) ** 2).mean()
-
-
-@loss_wrapper
-class VectorLoss(BaseLoss):
-    """
-    This objective is useful for optimizing towards channel directions. This can
-    helpful for visualizing models like OpenAI's CLIP.
-
-    This loss objective is similar to the Direction objective, except it computes the
-    matrix product of the activations and vector, rather than the cosine similarity.
-    In addition to optimizing towards channel directions, this objective can also
-    perform a similar role to the ChannelActivation objective by using one-hot 1D
-    vectors.
-
-    See here for more details:
-    https://distill.pub/2021/multimodal-neurons/
-    https://github.com/openai/CLIP-featurevis/blob/master/example_facets.py
-    """
-
-    def __init__(
-        self,
-        target: torch.nn.Module,
-        vec: torch.Tensor,
-        activation_fn: Optional[Callable] = torch.nn.functional.relu,
-        move_channel_dim_to_final_dim: bool = True,
-        batch_index: Optional[Union[int, List[int]]] = None,
-    ) -> None:
-        """
-        Args:
-
-            target (nn.Module): A target layer instance.
-            vec (torch.Tensor): A 1D channel vector with the same size as the
-                channel / feature dimension of the target layer instance.
-            activation_fn (callable, optional): An optional activation function to
-                apply to the activations before computing the matrix product. If set
-                to ``None``, then no activation function will be used.
-                Default: ``torch.nn.functional.relu``
-            move_channel_dim_to_final_dim (bool, optional): Whether or not to move the
-                channel dimension to the last dimension before computing the matrix
-                product. Set to ``False`` if the using the channels last format.
-                Default: ``True``
-            batch_index (int or list of int, optional): The index or index range of
-                activations to optimize if optimizing a batch of activations. If set
-                to ``None``, defaults to all activations in the batch. Index ranges
-                should be in the format of: [start, end].
-                Default: ``None``
-        """
-        BaseLoss.__init__(self, target, batch_index)
-        assert vec.dim() == 1
-        self.vec = vec
-        self.activation_fn = activation_fn
-        self.move_channel_dim_to_final_dim = move_channel_dim_to_final_dim
-
-    def __call__(self, targets_to_values: ModuleOutputMapping) -> torch.Tensor:
-        activations = targets_to_values[self.target]
-        activations = activations[self.batch_index[0] : self.batch_index[1]]
-        return _create_new_vector(
-            activations,
-            vec=self.vec,
-            activation_fn=self.activation_fn,
-            move_channel_dim_to_final_dim=self.move_channel_dim_to_final_dim,
-        ).mean()
-
-
-@loss_wrapper
-class FacetLoss(BaseLoss):
-    """
-    The Facet loss objective used for Faceted Feature Visualization as described in:
-    https://distill.pub/2021/multimodal-neurons/#faceted-feature-visualization
-    https://github.com/openai/CLIP-featurevis/blob/master/example_facets.py
-
-    The FacetLoss objective allows us to steer feature visualization towards a
-    particular theme / concept. This is done by using the weights from linear probes
-    trained on the lower layers of a model to discriminate between a certain theme or
-    concept and generic natural images.
-    """
-
-    def __init__(
-        self,
-        vec: torch.Tensor,
-        ultimate_target: torch.nn.Module,
-        layer_target: Union[torch.nn.Module, List[torch.nn.Module]],
-        facet_weights: torch.Tensor,
-        strength: Optional[Union[float, List[float]]] = None,
-        batch_index: Optional[Union[int, List[int]]] = None,
-    ) -> None:
-        """
-        Args:
-
-            vec (torch.Tensor): A 1D channel vector with the same size as the
-                channel / feature dimension of ultimate_target.
-            ultimate_target (nn.Module): The main target layer that we are
-                visualizing targets from. This is normally the penultimate layer of
-                the model.
-            layer_target (nn.Module): A layer that we have facet_weights for. This
-                target layer should be below the ``ultimate_target`` layer in the
-                model.
-            facet_weights (torch.Tensor): Weighting that steers the objective
-                towards a particular theme or concept. These weight values should
-                come from linear probes trained on ``layer_target``.
-            strength (float, list of float, optional): A single float or list of floats
-                to use for batch dimension weighting. If using a single value, then it
-                will be applied to all batch dimensions equally. Otherwise a list of
-                floats with a shape of: [start, end] should be used for
-                :func:`torch.linspace` to calculate the step values in between. Default
-                is set to ``None`` for no weighting.
-                Default: ``None``
-            batch_index (int or list of int, optional): The index or index range of
-                activations to optimize if optimizing a batch of activations. If set
-                to ``None``, defaults to all activations in the batch. Index ranges
-                should be in the format of: [start, end].
-                Default: ``None``
-        """
-        BaseLoss.__init__(self, [ultimate_target, layer_target], batch_index)
-        self.ultimate_target = ultimate_target
-        self.layer_target = layer_target
-        assert vec.dim() == 1
-        self.vec = vec
-        if isinstance(strength, (tuple, list)):
-            assert len(strength) == 2
-        self.strength = strength
-        assert facet_weights.dim() == 4 or facet_weights.dim() == 2
-        self.facet_weights = facet_weights
-
-    def __call__(self, targets_to_values: ModuleOutputMapping) -> torch.Tensor:
-        activations_ultimate = targets_to_values[self.ultimate_target]
-        activations_ultimate = activations_ultimate[
-            self.batch_index[0] : self.batch_index[1]
-        ]
-        new_vec = _create_new_vector(activations_ultimate, self.vec)
-        target_activations = targets_to_values[self.layer_target]
-
-        layer_grad = torch.autograd.grad(
-            outputs=new_vec,
-            inputs=target_activations,
-            grad_outputs=torch.ones_like(new_vec),
-            retain_graph=True,
-        )[0].detach()[self.batch_index[0] : self.batch_index[1]]
-        layer = target_activations[self.batch_index[0] : self.batch_index[1]]
-
-        flat_attr = layer * torch.nn.functional.relu(layer_grad)
-        if self.facet_weights.dim() == 2 and flat_attr.dim() == 4:
-            flat_attr = torch.sum(flat_attr, dim=(2, 3))
-
-        if self.strength:
-            if isinstance(self.strength, (tuple, list)):
-                strength_t = torch.linspace(
-                    self.strength[0],
-                    self.strength[1],
-                    steps=flat_attr.shape[0],
-                    device=flat_attr.device,
-                ).reshape(flat_attr.shape[0], *[1] * (flat_attr.dim() - 1))
-            else:
-                strength_t = self.strength
-            flat_attr = strength_t * flat_attr
-
-        if (
-            self.facet_weights.dim() == 4
-            and layer.dim() == 4
-            and self.facet_weights.shape[2:] != layer.shape[2:]
-        ):
-            facet_weights = torch.nn.functional.interpolate(
-                self.facet_weights, size=layer.shape[2:]
-            )
-        else:
-            facet_weights = self.facet_weights
-
-        return torch.sum(flat_attr * facet_weights)
-
-
-def sum_loss_list(
-    loss_list: List,
-    to_scalar_fn: Callable[[torch.Tensor], torch.Tensor] = torch.mean,
-) -> CompositeLoss:
-    """
-    Summarize a large number of losses without recursion errors. By default using 300+
-    loss objectives for a single optimization task will result in exceeding Python's
-    default maximum recursion depth limit. This function can be used to avoid the
-    recursion depth limit for tasks such as summarizing a large list of loss objectives
-    with the built-in sum() function.
-
-    This function works similar to Lucid's optvis.objectives.Objective.sum() function.
-
-    Args:
-
-        loss_list (list): A list of loss objectives.
-        to_scalar_fn (Callable): A function for converting loss objective outputs to
-            scalar values, in order to prevent size mismatches. Set to
-            :class:`torch.nn.Identity` for no reduction op.
-            Default: :func:`torch.mean`
-
-    Returns:
-        loss_fn (CompositeLoss): A CompositeLoss instance containing all the loss
-            functions from ``loss_list``.
-    """
-
-    def loss_fn(module: ModuleOutputMapping) -> torch.Tensor:
-        """
-        Pass collected activations through the list of loss objectives based on
-        specified targets, and then apply a reduction op to reduce them to scalar
-        before adding them together.
-
-        Args:
-
-            module (ModuleOutputMapping): A dict of captured activations with
-                nn.Modules as keys.
-
-        Returns:
-            loss (torch.Tensor): The target activations after being run through the
-                loss objectives, and then added together.
-        """
-        return sum([to_scalar_fn(loss(module)) for loss in loss_list])
-
-    name = "Sum(" + ", ".join([loss.__name__ for loss in loss_list]) + ")"
-    # Collect targets from losses
-    target = [
-        target
-        for targets in [
-            [loss.target] if not isinstance(loss.target, list) else loss.target
-            for loss in loss_list
-        ]
-        for target in targets
-    ]
-
-    # Filter out duplicate targets
-    target = list(dict.fromkeys(target))
-    return CompositeLoss(loss_fn, name=name, target=target)
-
-
-def default_loss_summarize(loss_value: torch.Tensor) -> torch.Tensor:
-    """
-    Helper function to summarize tensor outputs from loss objectives.
-
-    default_loss_summarize applies :func:`torch.mean` to the loss tensor
-    and negates it so that optimizing it maximizes the activations we
-    are interested in.
-
-    Args:
-
-        loss_value (torch.Tensor): A tensor containing the loss values.
-
-    Returns:
-        loss_value (torch.Tensor): The loss_value's mean multiplied by -1.
-    """
-    return -1 * loss_value.mean()
-
-
-__all__ = [
-    "Loss",
-    "BaseLoss",
-    "CompositeLoss",
-    "LayerActivation",
-    "ChannelActivation",
-    "NeuronActivation",
-    "DeepDream",
-    "TotalVariation",
-    "L1",
-    "L2",
-    "Diversity",
-    "ActivationInterpolation",
-    "Alignment",
-    "Direction",
-    "NeuronDirection",
-    "AngledNeuronDirection",
-    "TensorDirection",
-    "ActivationWeights",
-    "L2Mean",
-    "VectorLoss",
-    "FacetLoss",
-    "sum_loss_list",
-    "default_loss_summarize",
-]
+import operator
+from abc import ABC, abstractmethod, abstractproperty
+from typing import Callable, List, Optional, Tuple, Union
+
+import torch
+import torch.nn as nn
+from captum.optim._utils.image.common import (
+    _create_new_vector,
+    _dot_cossim,
+    get_neuron_pos,
+)
+from captum.optim._utils.typing import ModuleOutputMapping
+
+
+class Loss(ABC):
+    """
+    Abstract Class to describe loss.
+    Note: All Loss classes should expose self.target for hooking by
+    InputOptimization
+    """
+
+    def __init__(self) -> None:
+        super().__init__()
+        self.__name__ = self.__class__.__name__
+
+    @abstractproperty
+    def target(self) -> Union[nn.Module, List[nn.Module]]:
+        pass
+
+    @abstractmethod
+    def __call__(self, targets_to_values: ModuleOutputMapping) -> torch.Tensor:
+        pass
+
+    def __repr__(self) -> str:
+        return self.__name__
+
+    def __neg__(self) -> "CompositeLoss":
+        return module_op(self, None, operator.neg)
+
+    def __add__(self, other: Union[int, float, "Loss"]) -> "CompositeLoss":
+        return module_op(self, other, operator.add)
+
+    def __sub__(self, other: Union[int, float, "Loss"]) -> "CompositeLoss":
+        return module_op(self, other, operator.sub)
+
+    def __mul__(self, other: Union[int, float, "Loss"]) -> "CompositeLoss":
+        return module_op(self, other, operator.mul)
+
+    def __truediv__(self, other: Union[int, float, "Loss"]) -> "CompositeLoss":
+        return module_op(self, other, operator.truediv)
+
+    def __pow__(self, other: Union[int, float, "Loss"]) -> "CompositeLoss":
+        return module_op(self, other, operator.pow)
+
+    def __radd__(self, other: Union[int, float, "Loss"]) -> "CompositeLoss":
+        return self.__add__(other)
+
+    def __rsub__(self, other: Union[int, float, "Loss"]) -> "CompositeLoss":
+        return self.__neg__().__add__(other)
+
+    def __rmul__(self, other: Union[int, float, "Loss"]) -> "CompositeLoss":
+        return self.__mul__(other)
+
+    def __rtruediv__(self, other: Union[int, float, "Loss"]) -> "CompositeLoss":
+        return rmodule_op(self, other, operator.truediv)
+
+    def __rpow__(self, other: Union[int, float, "Loss"]) -> "CompositeLoss":
+        return rmodule_op(self, other, operator.pow)
+
+
+def module_op(
+    self: Loss, other: Union[None, int, float, Loss], math_op: Callable
+) -> "CompositeLoss":
+    """
+    This is a general function for applying math operations to Losses
+
+    Args:
+
+        self (Loss): A Loss objective instance.
+        other (int, float, Loss, or None): The Loss objective instance or number to
+            use on the self Loss objective as part of a math operation. If math_op
+            is a unary operation, then other should be set to None.
+        math_op (Callable): A math operator to use on the Loss instance.
+
+    Returns:
+        loss (CompositeLoss): A CompositeLoss instance with the math operations
+            created by the specified arguments.
+    """
+    if other is None and math_op == operator.neg:
+
+        def loss_fn(module: ModuleOutputMapping) -> torch.Tensor:
+            """
+            Pass collected activations through loss objective, and then apply a unary
+            math op.
+
+            Args:
+
+                module (ModuleOutputMapping): A dict of captured activations with
+                    nn.Modules as keys.
+
+                Returns:
+                    loss (torch.Tensor): The target activations after being run
+                        through the loss objective, and the unary math_op.
+            """
+            return math_op(self(module))
+
+        name = self.__name__
+        target = self.target
+    elif isinstance(other, (int, float)):
+
+        def loss_fn(module: ModuleOutputMapping) -> torch.Tensor:
+            """
+            Pass collected activations through the loss objective and then apply the
+            math operations with numbers.
+
+            Args:
+
+                module (ModuleOutputMapping): A dict of captured activations with
+                    nn.Modules as keys.
+
+                Returns:
+                    loss (torch.Tensor): The target activations after being run
+                        through the loss objective, and then the math_op with a number.
+            """
+            return math_op(self(module), other)
+
+        name = self.__name__
+        target = self.target
+    elif isinstance(other, Loss):
+        # We take the mean of the output tensor to resolve shape mismatches
+        def loss_fn(module: ModuleOutputMapping) -> torch.Tensor:
+            """
+            Pass collected activations through the loss objectives and then combine the
+            outputs with a math operation.
+
+            Args:
+
+                module (ModuleOutputMapping): A dict of captured activations with
+                    nn.Modules as keys.
+
+                Returns:
+                    loss (torch.Tensor): The target activations after being run
+                        through the loss objectives, and then merged with the math_op.
+            """
+            return math_op(torch.mean(self(module)), torch.mean(other(module)))
+
+        name = f"Compose({', '.join([self.__name__, other.__name__])})"
+
+        # ToDo: Refine logic for self.target handling
+        target = (self.target if isinstance(self.target, list) else [self.target]) + (
+            other.target if isinstance(other.target, list) else [other.target]
+        )
+
+        # Filter out duplicate targets
+        target = list(dict.fromkeys(target))
+    else:
+        raise TypeError(
+            "Can only apply math operations with int, float or Loss. Received type "
+            + str(type(other))
+        )
+    return CompositeLoss(loss_fn, name=name, target=target)
+
+
+def rmodule_op(
+    self: Loss, other: Union[int, float, Loss], math_op: Callable
+) -> "CompositeLoss":
+    """
+    This is a general function for applying the "r" versions of math operations to
+    Losses.
+    """
+    if isinstance(other, (int, float)):
+
+        def loss_fn(module: ModuleOutputMapping) -> torch.Tensor:
+            return math_op(other, self(module))
+
+        name = self.__name__
+        target = self.target
+    elif isinstance(other, Loss):
+        # This should never get called because __math_op__ will be called instead
+        pass
+    else:
+        raise TypeError(
+            "Can only apply math operations with int, float or Loss. Received type "
+            + str(type(other))
+        )
+    return CompositeLoss(loss_fn, name=name, target=target)
+
+
+class BaseLoss(Loss):
+    """
+    The base class used for all Loss objectives.
+    """
+
+    def __init__(
+        self,
+        target: Union[nn.Module, List[nn.Module]] = [],
+        batch_index: Optional[Union[int, List[int]]] = None,
+    ) -> None:
+        """
+        Args:
+
+            target (nn.Module or list of nn.Module): A target nn.Module or list of
+                nn.Module.
+            batch_index (int or list of int, optional): The index or index range of
+                activations to optimize if optimizing a batch of activations. If set to
+                ``None``, defaults to all activations in the batch. Index ranges should
+                be in the format of: [start, end].
+                Default: ``None``
+        """
+        super().__init__()
+        self._target = target
+        if batch_index is None:
+            self._batch_index = (None, None)
+        elif isinstance(batch_index, (list, tuple)):
+            self._batch_index = tuple(batch_index)
+        else:
+            self._batch_index = (batch_index, batch_index + 1)
+        assert all([isinstance(b, (int, type(None))) for b in self._batch_index])
+        assert len(self._batch_index) == 2
+
+    @property
+    def target(self) -> Union[nn.Module, List[nn.Module]]:
+        """
+        Returns:
+            target (nn.Module or list of nn.Module): A target nn.Module or list of
+                nn.Module.
+        """
+        return self._target
+
+    @property
+    def batch_index(self) -> Tuple:
+        """
+        Returns:
+            batch_index (tuple of int): A tuple of batch indices with a format
+                of: (start, end).
+        """
+        return self._batch_index
+
+
+class CompositeLoss(BaseLoss):
+    """
+    When math operations are performed using one or more loss objectives, this class
+    is used to store and run those operations. Below we show examples of common
+    CompositeLoss use cases.
+
+
+    Using CompositeLoss with a unary op or with a binary op involving a Loss instance
+    and a float or integer:
+
+    .. code-block:: python
+
+        def compose_single_loss(loss: opt.loss.Loss) -> opt.loss.CompositeLoss:
+            def loss_fn(
+                module: Dict[nn.Module, Optional[torch.Tensor]]
+            ) -> torch.Tensor:
+                return loss(module)
+
+            # Name of new composable loss instance
+            name = loss.__name__
+            # All targets being used in the composable loss instance
+            target = loss.target
+            return opt.loss.CompositeLoss(loss_fn, name=name, target=target)
+
+    Using CompositeLoss with a binary op using two Loss instances:
+
+    .. code-block:: python
+
+        def compose_binary_loss(
+            loss1: opt.loss.Loss, loss2: opt.loss.Loss
+        ) -> opt.loss.CompositeLoss:
+            def loss_fn(
+                module: Dict[nn.Module, Optional[torch.Tensor]]
+            ) -> torch.Tensor:
+                # Operation using 2 loss instances
+                return loss1(module) + loss2(module)
+
+            # Name of new composable loss instance
+            name = "Compose(" + ", ".join([loss1.__name__, loss2.__name__]) + ")"
+
+            # All targets being used in the composable loss instance
+            target1 = loss1.target if type(loss1.target) is list else [loss1.target]
+            target2 = loss2.target if type(loss2.target) is list else [loss2.target]
+            target = target1 + target2
+
+            # Remove duplicate targets
+            target = list(dict.fromkeys(target))
+            return opt.loss.CompositeLoss(loss_fn, name=name, target=target)
+
+    Using CompositeLoss with a list of Loss instances:
+
+    .. code-block:: python
+
+        def compose_multiple_loss(loss: List[opt.loss.Loss]) -> opt.loss.CompositeLoss:
+            def loss_fn(
+                module: Dict[nn.Module, Optional[torch.Tensor]]
+            ) -> torch.Tensor:
+                loss_tensors = [loss_obj(module) for loss_obj in loss]
+                # We can use any operation that combines the list of tensors into a
+                # single tensor
+                return sum(loss_tensors)
+
+            # Name of new composable loss instance
+            name = "Compose(" + ", ".join([obj.__name__ for obj in loss]) + ")"
+
+            # All targets being used in the composable loss instance
+            # targets will either be List[nn.Module] or nn.Module
+            targets = [loss_obj.target for loss_obj in loss]
+            # Flatten list of targets
+            target = [
+                o for l in [t if type(t) is list else [t] for t in targets] for o in l
+            ]
+            # Remove duplicate targets
+            target = list(dict.fromkeys(target))
+            return opt.loss.CompositeLoss(loss_fn, name=name, target=target)
+    """
+
+    def __init__(
+        self,
+        loss_fn: Callable,
+        name: str = "",
+        target: Union[nn.Module, List[nn.Module]] = [],
+    ) -> None:
+        """
+        Args:
+
+            loss_fn (Callable): A function that takes a dict of captured activations
+                with nn.Modules as keys, and then passes those activations through loss
+                objective(s) & math operations.
+            name (str, optional): The name of all composable operations in the
+                instance.
+                Default: ``""``
+            target (nn.Module or list of nn.Module): A target nn.Module or list of
+                nn.Module.
+        """
+        super().__init__(target)
+        self.__name__ = name
+        self.loss_fn = loss_fn
+
+    def __call__(self, targets_to_values: ModuleOutputMapping) -> torch.Tensor:
+        """
+        Pass collected activations through the loss function.
+
+        Args:
+
+            module (ModuleOutputMapping): A dict of captured activations with
+                nn.Modules as keys.
+
+        Returns:
+            loss (torch.Tensor): The target activations after being run through the
+                loss function.
+        """
+        return self.loss_fn(targets_to_values)
+
+
+class LayerActivation(BaseLoss):
+    """
+    Maximize activations at the target layer.
+    This is the most basic loss available and it simply returns the activations in
+    their original form.
+    """
+
+    def __init__(
+        self,
+        target: nn.Module,
+        batch_index: Optional[Union[int, List[int]]] = None,
+    ) -> None:
+        """
+        Args:
+
+            target (nn.Module): A target layer, transform, or image parameterization
+                instance to optimize the output of.
+            batch_index (int or list of int, optional): The index or index range of
+                activations to optimize if optimizing a batch of activations. If set
+                to ``None``, defaults to all activations in the batch. Index ranges
+                should be in the format of: [start, end].
+                Default: ``None``
+        """
+        BaseLoss.__init__(self, target, batch_index)
+
+    def __call__(self, targets_to_values: ModuleOutputMapping) -> torch.Tensor:
+        activations = targets_to_values[self.target]
+        activations = activations[self.batch_index[0] : self.batch_index[1]]
+        return activations
+
+
+class ChannelActivation(BaseLoss):
+    """
+    Maximize activations at the target layer and target channel.
+    This loss maximizes the activations of a target channel in a specified target
+    layer, and can be useful to determine what features the channel is excited by.
+    """
+
+    def __init__(
+        self,
+        target: nn.Module,
+        channel_index: int,
+        batch_index: Optional[Union[int, List[int]]] = None,
+    ) -> None:
+        """
+        Args:
+
+            target (nn.Module): A target layer, transform, or image parameterization
+                instance to optimize the output of.
+            channel_index (int): The index of the channel to optimize for.
+            batch_index (int or list of int, optional): The index or index range of
+                activations to optimize if optimizing a batch of activations. If set to
+                ``None``, defaults to all activations in the batch. Index ranges should
+                be in the format of: [start, end].
+                Default: ``None``
+        """
+        BaseLoss.__init__(self, target, batch_index)
+        self.channel_index = channel_index
+
+    def __call__(self, targets_to_values: ModuleOutputMapping) -> torch.Tensor:
+        activations = targets_to_values[self.target]
+        assert activations is not None
+        # ensure channel_index is valid
+        assert self.channel_index < activations.shape[1]
+        # assume NCHW
+        # NOTE: not necessarily true e.g. for Linear layers
+        # assert len(activations.shape) == 4
+        return activations[
+            self.batch_index[0] : self.batch_index[1], self.channel_index, ...
+        ]
+
+
+class NeuronActivation(BaseLoss):
+    """
+    This loss maximizes the activations of a target neuron in the specified channel
+    from the specified layer. This loss is useful for determining the type of features
+    that excite a neuron, and thus is often used for circuits and neuron related
+    research.
+    """
+
+    def __init__(
+        self,
+        target: nn.Module,
+        channel_index: int,
+        x: Optional[int] = None,
+        y: Optional[int] = None,
+        batch_index: Optional[Union[int, List[int]]] = None,
+    ) -> None:
+        """
+        Args:
+
+            target (nn.Module): A target layer, transform, or image parameterization
+                instance to optimize the output of.
+            channel_index (int): The index of the channel to optimize for.
+            x (int, optional): The x coordinate of the neuron to optimize for. If
+                unspecified, defaults to center, or one unit left of center for even
+                lengths.
+                Default: ``None``
+            y (int, optional): The y coordinate of the neuron to optimize for. If
+                unspecified, defaults to center, or one unit up of center for even
+                heights.
+                Default: ``None``
+            batch_index (int or list of int, optional): The index or index range of
+                activations to optimize if optimizing a batch of activations. If set to
+                ``None``, defaults to all activations in the batch. Index ranges should
+                be in the format of: [start, end].
+                Default: ``None``
+        """
+        BaseLoss.__init__(self, target, batch_index)
+        self.channel_index = channel_index
+        self.x = x
+        self.y = y
+
+    def __call__(self, targets_to_values: ModuleOutputMapping) -> torch.Tensor:
+        activations = targets_to_values[self.target]
+        assert activations is not None
+        assert self.channel_index < activations.shape[1]
+        assert len(activations.shape) == 4  # assume NCHW
+        _x, _y = get_neuron_pos(
+            activations.size(2), activations.size(3), self.x, self.y
+        )
+        return activations[
+            self.batch_index[0] : self.batch_index[1],
+            self.channel_index,
+            _x : _x + 1,
+            _y : _y + 1,
+        ]
+
+
+class DeepDream(BaseLoss):
+    """
+    Maximize 'interestingness' at the target layer.
+    Mordvintsev et al., 2015.
+    https://github.com/google/deepdream
+
+    This loss returns the squared layer activations. When combined with a negative
+    mean loss summarization, this loss will create hallucinogenic visuals commonly
+    referred to as 'Deep Dream'.
+
+    DeepDream tries to increase the values of neurons proportional to the amount
+    they are presently active. This is equivalent to maximizing the sum of the
+    squares. If you remove the square, you'd be visualizing a direction of:
+    ``[1,1,1,....]`` (which is same as :class:`.LayerActivation`).
+    """
+
+    def __init__(
+        self,
+        target: nn.Module,
+        batch_index: Optional[Union[int, List[int]]] = None,
+    ) -> None:
+        """
+        Args:
+
+            target (nn.Module): A target layer, transform, or image parameterization
+                instance to optimize the output of.
+            batch_index (int or list of int, optional): The index or index range of
+                activations to optimize if optimizing a batch of activations. If set
+                to ``None``, defaults to all activations in the batch. Index ranges
+                should be in the format of: [start, end].
+                Default: ``None``
+        """
+        BaseLoss.__init__(self, target, batch_index)
+
+    def __call__(self, targets_to_values: ModuleOutputMapping) -> torch.Tensor:
+        activations = targets_to_values[self.target]
+        activations = activations[self.batch_index[0] : self.batch_index[1]]
+        return activations**2
+
+
+class TotalVariation(BaseLoss):
+    """
+    Total variation denoising penalty for activations.
+    See Mahendran, V. 2014. Understanding Deep Image Representations by Inverting Them.
+    https://arxiv.org/abs/1412.0035
+    This loss attempts to smooth / denoise the target by performing total variance
+    denoising. The target is most often the image that’s being optimized. This loss is
+    often used to remove unwanted visual artifacts.
+    """
+
+    def __init__(
+        self,
+        target: nn.Module,
+        batch_index: Optional[Union[int, List[int]]] = None,
+    ) -> None:
+        """
+        Args:
+
+            target (nn.Module): A target layer, transform, or image parameterization
+                instance to optimize the output of.
+            batch_index (int or list of int, optional): The index or index range of
+                activations to optimize if optimizing a batch of activations. If set
+                to ``None``, defaults to all activations in the batch. Index ranges
+                should be in the format of: [start, end].
+                Default: ``None``
+        """
+        BaseLoss.__init__(self, target, batch_index)
+
+    def __call__(self, targets_to_values: ModuleOutputMapping) -> torch.Tensor:
+        activations = targets_to_values[self.target]
+        activations = activations[self.batch_index[0] : self.batch_index[1]]
+        x_diff = activations[..., 1:, :] - activations[..., :-1, :]
+        y_diff = activations[..., :, 1:] - activations[..., :, :-1]
+        return torch.sum(torch.abs(x_diff)) + torch.sum(torch.abs(y_diff))
+
+
+class L1(BaseLoss):
+    """
+    L1 norm of the target layer, generally used as a penalty.
+    """
+
+    def __init__(
+        self,
+        target: nn.Module,
+        constant: float = 0.0,
+        batch_index: Optional[Union[int, List[int]]] = None,
+    ) -> None:
+        """
+        Args:
+
+            target (nn.Module): A target layer, transform, or image parameterization
+                instance to optimize the output of.
+            constant (float): Constant threshold to deduct from the activations.
+            batch_index (int or list of int, optional): The index or index range of
+                activations to optimize if optimizing a batch of activations. If set to
+                ``None``, defaults to all activations in the batch. Index ranges should
+                be in the format of: [start, end].
+                Default: ``None``
+        """
+        BaseLoss.__init__(self, target, batch_index)
+        self.constant = constant
+
+    def __call__(self, targets_to_values: ModuleOutputMapping) -> torch.Tensor:
+        activations = targets_to_values[self.target]
+        activations = activations[self.batch_index[0] : self.batch_index[1]]
+        return torch.abs(activations - self.constant).sum()
+
+
+class L2(BaseLoss):
+    """
+    L2 norm of the target layer, generally used as a penalty.
+    """
+
+    def __init__(
+        self,
+        target: nn.Module,
+        constant: float = 0.0,
+        eps: float = 1e-6,
+        batch_index: Optional[Union[int, List[int]]] = None,
+    ) -> None:
+        """
+        Args:
+
+            target (nn.Module): A target layer, transform, or image parameterization
+                instance to optimize the output of.
+            constant (float): Constant threshold to deduct from the activations.
+                Default: ``0.0``
+            eps (float): Small value to add to L2 prior to sqrt.
+                Default: ``1e-6``
+            batch_index (int or list of int, optional): The index or index range of
+                activations to optimize if optimizing a batch of activations. If set to
+                ``None``, defaults to all activations in the batch. Index ranges should
+                be in the format of: [start, end].
+                Default: ``None``
+        """
+        BaseLoss.__init__(self, target, batch_index)
+        self.constant = constant
+        self.eps = eps
+
+    def __call__(self, targets_to_values: ModuleOutputMapping) -> torch.Tensor:
+        activations = targets_to_values[self.target][
+            self.batch_index[0] : self.batch_index[1]
+        ]
+        activations = ((activations - self.constant) ** 2).sum()
+        return torch.sqrt(self.eps + activations)
+
+
+class Diversity(BaseLoss):
+    """
+    Use a cosine similarity penalty to extract features from a polysemantic neuron.
+    Olah, Mordvintsev & Schubert, 2017.
+    https://distill.pub/2017/feature-visualization/#diversity
+    This loss helps break up polysemantic layers, channels, and neurons by encouraging
+    diversity across the different batches. This loss is to be used along with a main
+    loss.
+    """
+
+    def __init__(
+        self,
+        target: nn.Module,
+        batch_index: Optional[List[int]] = None,
+    ) -> None:
+        """
+        Args:
+
+            target (nn.Module): A target layer, transform, or image parameterization
+                instance to optimize the output of.
+            batch_index (list of int, optional): The index range of activations to
+                optimize. If set to ``None``, defaults to all activations in the batch.
+                Index ranges should be in the format of: [start, end].
+                Default: ``None``
+        """
+        if batch_index:
+            assert isinstance(batch_index, (list, tuple))
+            assert len(batch_index) == 2
+        BaseLoss.__init__(self, target, batch_index)
+
+    def __call__(self, targets_to_values: ModuleOutputMapping) -> torch.Tensor:
+        activations = targets_to_values[self.target]
+        activations = activations[self.batch_index[0] : self.batch_index[1]]
+        batch, channels = activations.shape[:2]
+        flattened = activations.view(batch, channels, -1)
+        grams = torch.matmul(flattened, torch.transpose(flattened, 1, 2))
+        grams = nn.functional.normalize(grams, p=2, dim=(1, 2))
+        return (
+            -sum(
+                [
+                    sum([(grams[i] * grams[j]).sum() for j in range(batch) if j != i])
+                    for i in range(batch)
+                ]
+            )
+            / batch
+        )
+
+
+class ActivationInterpolation(BaseLoss):
+    """
+    Interpolate between two different layers & channels.
+    Olah, Mordvintsev & Schubert, 2017.
+    https://distill.pub/2017/feature-visualization/#Interaction-between-Neurons
+    This loss helps to interpolate or mix visualizations from two activations (layer or
+    channel) by interpolating a linear sum between the two activations.
+    """
+
+    def __init__(
+        self,
+        target1: nn.Module = None,
+        channel_index1: Optional[int] = None,
+        target2: nn.Module = None,
+        channel_index2: Optional[int] = None,
+    ) -> None:
+        """
+        Args:
+
+            target1 (nn.Module): The first layer, transform, or image parameterization
+                instance to optimize the output for.
+            channel_index1 (int, optional): Index of channel in first target to
+                optimize. Default is set to ``None`` for all channels.
+                Default: ``None``
+            target2 (nn.Module): The second layer, transform, or image parameterization
+                instance to optimize the output for.
+            channel_index2 (int, optional): Index of channel in second target to
+                optimize. Default is set to ``None`` for all channels.
+                Default: ``None``
+        """
+        self.target_one = target1
+        self.channel_index_one = channel_index1
+        self.target_two = target2
+        self.channel_index_two = channel_index2
+        # Expose targets for InputOptimization
+        BaseLoss.__init__(self, [target1, target2])
+
+    def __call__(self, targets_to_values: ModuleOutputMapping) -> torch.Tensor:
+        activations_one = targets_to_values[self.target_one]
+        activations_two = targets_to_values[self.target_two]
+
+        assert activations_one is not None and activations_two is not None
+        # ensure channel indices are valid
+        if self.channel_index_one:
+            assert self.channel_index_one < activations_one.shape[1]
+        if self.channel_index_two:
+            assert self.channel_index_two < activations_two.shape[1]
+
+        assert activations_one.size(0) == activations_two.size(0)
+
+        if self.channel_index_one:
+            activations_one = activations_one[:, self.channel_index_one]
+        if self.channel_index_two:
+            activations_two = activations_two[:, self.channel_index_two]
+        B = activations_one.size(0)
+
+        batch_weights = torch.arange(B, device=activations_one.device) / (B - 1)
+        sum_tensor = torch.zeros(1, device=activations_one.device)
+        for n in range(B):
+            sum_tensor = (
+                sum_tensor + ((1 - batch_weights[n]) * activations_one[n]).mean()
+            )
+            sum_tensor = sum_tensor + (batch_weights[n] * activations_two[n]).mean()
+        return sum_tensor
+
+
+class Alignment(BaseLoss):
+    """
+    Penalize the L2 distance between tensors in the batch to encourage visual
+    similarity between them.
+    Olah, Mordvintsev & Schubert, 2017.
+    https://distill.pub/2017/feature-visualization/#Interaction-between-Neurons
+    When interpolating between activations, it may be desirable to keep image landmarks
+    in the same position for visual comparison. This loss helps to minimize L2 distance
+    between neighbouring images.
+    """
+
+    def __init__(
+        self,
+        target: nn.Module,
+        decay_ratio: float = 2.0,
+        batch_index: Optional[List[int]] = None,
+    ) -> None:
+        """
+        Args:
+
+            target (nn.Module): A target layer, transform, or image parameterization
+                instance to optimize the output of.
+            decay_ratio (float): How much to decay penalty as images move apart in
+                the batch.
+                Default: ``2.0``
+            batch_index (list of int, optional): The index range of activations to
+                optimize. If set to ``None``, defaults to all activations in the batch.
+                Index ranges should be in the format of: [start, end].
+                Default: ``None``
+        """
+        if batch_index:
+            assert isinstance(batch_index, (list, tuple))
+            assert len(batch_index) == 2
+        BaseLoss.__init__(self, target, batch_index)
+        self.decay_ratio = decay_ratio
+
+    def __call__(self, targets_to_values: ModuleOutputMapping) -> torch.Tensor:
+        activations = targets_to_values[self.target]
+        activations = activations[self.batch_index[0] : self.batch_index[1]]
+        B = activations.size(0)
+
+        sum_tensor = torch.zeros(1, device=activations.device)
+        for d in [1, 2, 3, 4]:
+            for i in range(B - d):
+                a, b = i, i + d
+                activ_a, activ_b = activations[a], activations[b]
+                sum_tensor = sum_tensor + (
+                    (activ_a - activ_b) ** 2
+                ).mean() / self.decay_ratio ** float(d)
+
+        return -sum_tensor
+
+
+class Direction(BaseLoss):
+    """
+    Visualize a general direction vector.
+    Carter, et al., "Activation Atlas", Distill, 2019.
+    https://distill.pub/2019/activation-atlas/#Aggregating-Multiple-Images
+    This loss helps to visualize a specific vector direction in a layer, by maximizing
+    the alignment between the input vector and the layer’s activation vector. The
+    dimensionality of the vector should correspond to the number of channels in the
+    layer.
+    """
+
+    def __init__(
+        self,
+        target: nn.Module,
+        vec: torch.Tensor,
+        cossim_pow: float = 0.0,
+        batch_index: Optional[int] = None,
+    ) -> None:
+        """
+        Args:
+
+            target (nn.Module): A target layer, transform, or image parameterization
+                instance to optimize the output of.
+            vec (torch.Tensor): Vector representing direction to align to.
+            cossim_pow (float, optional): The desired cosine similarity power to use.
+                Default: ``0.0``
+            batch_index (int, optional): The index of activations to optimize if
+                optimizing a batch of activations. If set to ``None``, defaults to
+                all activations in the batch.
+                Default: ``None``
+        """
+        BaseLoss.__init__(self, target, batch_index)
+        self.vec = vec.reshape((1, -1, 1, 1))
+        self.cossim_pow = cossim_pow
+
+    def __call__(self, targets_to_values: ModuleOutputMapping) -> torch.Tensor:
+        activations = targets_to_values[self.target]
+        assert activations.size(1) == self.vec.size(1)
+        activations = activations[self.batch_index[0] : self.batch_index[1]]
+        return _dot_cossim(self.vec, activations, cossim_pow=self.cossim_pow)
+
+
+class NeuronDirection(BaseLoss):
+    """
+    Visualize a single (x, y) position for a direction vector.
+    Carter, et al., "Activation Atlas", Distill, 2019.
+    https://distill.pub/2019/activation-atlas/#Aggregating-Multiple-Images
+    Extends Direction loss by focusing on visualizing a single neuron within the
+    kernel.
+    """
+
+    def __init__(
+        self,
+        target: nn.Module,
+        vec: torch.Tensor,
+        x: Optional[int] = None,
+        y: Optional[int] = None,
+        channel_index: Optional[int] = None,
+        cossim_pow: float = 0.0,
+        batch_index: Optional[int] = None,
+    ) -> None:
+        """
+        Args:
+
+            target (nn.Module): A target layer, transform, or image parameterization
+                instance to optimize the output of.
+            vec (torch.Tensor): Vector representing direction to align to.
+            x (int, optional): The x coordinate of the neuron to optimize for. If
+                set to ``None``, defaults to center, or one unit left of center for
+                even lengths.
+                Default: ``None``
+            y (int, optional): The y coordinate of the neuron to optimize for. If
+                set to ``None``, defaults to center, or one unit up of center for
+                even heights.
+                Default: ``None``
+            channel_index (int): The index of the channel to optimize for. If set to
+                ``None``, then all channels will be used.
+                Default: ``None``
+            cossim_pow (float, optional): The desired cosine similarity power to use.
+                Default: ``0.0``
+            batch_index (int, optional): The index of activations to optimize if
+                optimizing a batch of activations. If set to ``None``, defaults to all
+                activations in the batch.
+                Default: ``None``
+        """
+        BaseLoss.__init__(self, target, batch_index)
+        self.vec = vec.reshape((1, -1, 1, 1))
+        self.x = x
+        self.y = y
+        self.channel_index = channel_index
+        self.cossim_pow = cossim_pow
+
+    def __call__(self, targets_to_values: ModuleOutputMapping) -> torch.Tensor:
+        activations = targets_to_values[self.target]
+
+        assert activations.dim() == 4
+
+        _x, _y = get_neuron_pos(
+            activations.size(2), activations.size(3), self.x, self.y
+        )
+        activations = activations[
+            self.batch_index[0] : self.batch_index[1], :, _x : _x + 1, _y : _y + 1
+        ]
+        if self.channel_index is not None:
+            activations = activations[:, self.channel_index, ...][:, None, ...]
+        return _dot_cossim(self.vec, activations, cossim_pow=self.cossim_pow)
+
+
+class AngledNeuronDirection(BaseLoss):
+    """
+    Visualize a direction vector with an optional whitened activation vector to
+    unstretch the activation space. Compared to the traditional Direction objectives,
+    this objective places more emphasis on angle by optionally multiplying the dot
+    product by the cosine similarity.
+
+    When cossim_pow is equal to 0, this objective works as a euclidean
+    neuron objective. When cossim_pow is greater than 0, this objective works as a
+    cosine similarity objective. An additional whitened neuron direction vector
+    can optionally be supplied to improve visualization quality for some models.
+
+    More information on the algorithm this objective uses can be found here:
+    https://github.com/tensorflow/lucid/issues/116
+
+    This Lucid equivalents of this loss objective can be found here:
+    https://github.com/tensorflow/lucid/blob/master/notebooks/activation-atlas/activation-atlas-simple.ipynb
+    https://github.com/tensorflow/lucid/blob/master/notebooks/activation-atlas/class-activation-atlas.ipynb
+
+    Like the Lucid equivalents, our implementation differs slightly from the
+    associated research paper.
+
+    Carter, et al., "Activation Atlas", Distill, 2019.
+    https://distill.pub/2019/activation-atlas/
+    """
+
+    def __init__(
+        self,
+        target: torch.nn.Module,
+        vec: torch.Tensor,
+        vec_whitened: Optional[torch.Tensor] = None,
+        cossim_pow: float = 4.0,
+        x: Optional[int] = None,
+        y: Optional[int] = None,
+        eps: float = 1.0e-4,
+        batch_index: Optional[int] = None,
+    ) -> None:
+        """
+        Args:
+
+            target (nn.Module): A target layer, transform, or image parameterization
+                instance to optimize the output of.
+            vec (torch.Tensor): A neuron direction vector to use.
+            vec_whitened (torch.Tensor, optional): A whitened neuron direction vector.
+                If set to ``None``, then no whitened vec will be used.
+                Default: ``None``
+            cossim_pow (float, optional): The desired cosine similarity power to use.
+            x (int, optional): The x coordinate of the neuron to optimize for. If
+                set to ``None``, defaults to center, or one unit left of center for
+                even lengths.
+                Default: ``None``
+            y (int, optional): The y coordinate of the neuron to optimize for. If
+                set to ``None``, defaults to center, or one unit up of center for
+                even heights.
+                Default: ``None``
+            eps (float, optional): If cossim_pow is greater than zero, the desired
+                epsilon value to use for cosine similarity calculations.
+                Default: ``1.0e-4``
+            batch_index (int, optional): The index of activations to optimize if
+                optimizing a batch of activations. If set to ``None``, defaults to all
+                activations in the batch.
+                Default: ``None``
+        """
+        BaseLoss.__init__(self, target, batch_index)
+        self.vec = vec.unsqueeze(0) if vec.dim() == 1 else vec
+        self.vec_whitened = vec_whitened
+        self.cossim_pow = cossim_pow
+        self.eps = eps
+        self.x = x
+        self.y = y
+        if self.vec_whitened is not None:
+            assert self.vec_whitened.dim() == 2
+        assert self.vec.dim() == 2
+
+    def __call__(self, targets_to_values: ModuleOutputMapping) -> torch.Tensor:
+        activations = targets_to_values[self.target]
+        activations = activations[self.batch_index[0] : self.batch_index[1]]
+        assert activations.dim() == 4 or activations.dim() == 2
+        assert activations.shape[1] == self.vec.shape[1]
+        if activations.dim() == 4:
+            _x, _y = get_neuron_pos(
+                activations.size(2), activations.size(3), self.x, self.y
+            )
+            activations = activations[..., _x, _y]
+
+        vec = (
+            torch.matmul(self.vec, self.vec_whitened)[0]
+            if self.vec_whitened is not None
+            else self.vec
+        )
+        if self.cossim_pow == 0:
+            return activations * vec
+
+        dot = torch.mean(activations * vec)
+        cossims = dot / (self.eps + torch.sqrt(torch.sum(activations**2)))
+        return dot * torch.clamp(cossims, min=0.1) ** self.cossim_pow
+
+
+class TensorDirection(BaseLoss):
+    """
+    Visualize a tensor direction vector.
+    Carter, et al., "Activation Atlas", Distill, 2019.
+    https://distill.pub/2019/activation-atlas/#Aggregating-Multiple-Images
+    Extends Direction loss by allowing batch-wise direction visualization.
+    """
+
+    def __init__(
+        self,
+        target: nn.Module,
+        vec: torch.Tensor,
+        cossim_pow: float = 0.0,
+        batch_index: Optional[int] = None,
+    ) -> None:
+        """
+        Args:
+
+            target (nn.Module): A target layer, transform, or image parameterization
+                instance to optimize the output of.
+            vec (torch.Tensor): Vector representing direction to align to.
+            cossim_pow (float, optional): The desired cosine similarity power to use.
+                Default: ``0.0``
+            batch_index (int, optional): The index of activations to optimize if
+                optimizing a batch of activations. If set to ``None``, defaults to all
+                activations in the batch.
+                Default: ``None``
+        """
+        BaseLoss.__init__(self, target, batch_index)
+        assert vec.dim() == 4
+        self.vec = vec
+        self.cossim_pow = cossim_pow
+
+    def __call__(self, targets_to_values: ModuleOutputMapping) -> torch.Tensor:
+        activations = targets_to_values[self.target]
+
+        assert activations.dim() == 4
+
+        H_direction, W_direction = self.vec.shape[2:]
+        H_activ, W_activ = activations.shape[2:]
+
+        H = (H_activ - H_direction) // 2
+        W = (W_activ - W_direction) // 2
+
+        activations = activations[
+            self.batch_index[0] : self.batch_index[1],
+            :,
+            H : H + H_direction,
+            W : W + W_direction,
+        ]
+        return _dot_cossim(self.vec, activations, cossim_pow=self.cossim_pow)
+
+
+class ActivationWeights(BaseLoss):
+    """
+    Apply weights to channels, neurons, or spots in the target.
+    This loss weighs specific channels or neurons in a given layer, via a weight
+    vector.
+    """
+
+    def __init__(
+        self,
+        target: nn.Module,
+        weights: torch.Tensor = None,
+        neuron: bool = False,
+        x: Optional[int] = None,
+        y: Optional[int] = None,
+        wx: Optional[int] = None,
+        wy: Optional[int] = None,
+    ) -> None:
+        """
+        Args:
+
+            target (nn.Module): A target layer, transform, or image parameterization
+                instance to optimize the output of.
+            weights (torch.Tensor): Weights to apply to targets.
+            neuron (bool): Whether target is a neuron.
+                Default: ``False``
+            x (int, optional): The x coordinate of the neuron to optimize for. If
+                set to ``None``, defaults to center, or one unit left of center for
+                even lengths.
+                Default: ``None``
+            y (int, optional): The y coordinate of the neuron to optimize for. If
+                set to ``None``, defaults to center, or one unit up of center for
+                even heights.
+                Default: ``None``
+            wx (int, optional): Length of neurons to apply the weights to, along the
+                x-axis. Set to ``None`` for the full length.
+                Default: ``None``
+            wy (int, optional): Length of neurons to apply the weights to, along the
+                y-axis. Set to ``None`` for the full length.
+                Default: ``None``
+        """
+        BaseLoss.__init__(self, target)
+        self.x = x
+        self.y = y
+        self.wx = wx
+        self.wy = wy
+        self.weights = weights
+        self.neuron = x is not None or y is not None or neuron
+        assert (
+            wx is None
+            and wy is None
+            or wx is not None
+            and wy is not None
+            and x is not None
+            and y is not None
+        )
+
+    def __call__(self, targets_to_values: ModuleOutputMapping) -> torch.Tensor:
+        activations = targets_to_values[self.target]
+        if self.neuron:
+            assert activations.dim() == 4
+            if self.wx is None and self.wy is None:
+                _x, _y = get_neuron_pos(
+                    activations.size(2), activations.size(3), self.x, self.y
+                )
+                activations = (
+                    activations[..., _x : _x + 1, _y : _y + 1].squeeze() * self.weights
+                )
+            else:
+                activations = activations[
+                    ..., self.y : self.y + self.wy, self.x : self.x + self.wx
+                ] * self.weights.view(1, -1, 1, 1)
+        else:
+            activations = activations * self.weights.view(1, -1, 1, 1)
+        return activations
+
+
+@loss_wrapper
+class L2Mean(BaseLoss):
+    """
+    Simple L2Loss penalty where the mean is used instead of the square root of the
+    sum.
+
+    Used for CLIP models in https://distill.pub/2021/multimodal-neurons/ as per the
+    supplementary code:
+    https://github.com/openai/CLIP-featurevis/blob/master/example_facets.py
+    """
+
+    def __init__(
+        self,
+        target: torch.nn.Module,
+        channel_index: Optional[int] = None,
+        constant: float = 0.5,
+        batch_index: Optional[Union[int, List[int]]] = None,
+    ) -> None:
+        """
+        Args:
+
+            target (nn.Module): A target layer, transform, or image parameterization
+                instance.
+            channel_index (int, optional): Optionally only target a specific channel.
+                If set to ``None``, all channels with be used.
+                Default: ``None``
+            constant (float, optional): Constant value to deduct from the activations.
+                Default: ``0.5``
+            batch_index (int or list of int, optional): The index or index range of
+                activations to optimize if optimizing a batch of activations. If set
+                to ``None``, defaults to all activations in the batch. Index ranges
+                should be in the format of: [start, end].
+                Default: ``None``
+        """
+        BaseLoss.__init__(self, target, batch_index)
+        self.constant = constant
+        self.channel_index = channel_index
+
+    def __call__(self, targets_to_values: ModuleOutputMapping) -> torch.Tensor:
+        activations = targets_to_values[self.target][
+            self.batch_index[0] : self.batch_index[1]
+        ]
+        if self.channel_index is not None:
+            activations = activations[:, self.channel_index : self.channel_index + 1]
+        return ((activations - self.constant) ** 2).mean()
+
+
+@loss_wrapper
+class VectorLoss(BaseLoss):
+    """
+    This objective is useful for optimizing towards channel directions. This can
+    helpful for visualizing models like OpenAI's CLIP.
+
+    This loss objective is similar to the Direction objective, except it computes the
+    matrix product of the activations and vector, rather than the cosine similarity.
+    In addition to optimizing towards channel directions, this objective can also
+    perform a similar role to the ChannelActivation objective by using one-hot 1D
+    vectors.
+
+    See here for more details:
+    https://distill.pub/2021/multimodal-neurons/
+    https://github.com/openai/CLIP-featurevis/blob/master/example_facets.py
+    """
+
+    def __init__(
+        self,
+        target: torch.nn.Module,
+        vec: torch.Tensor,
+        activation_fn: Optional[Callable] = torch.nn.functional.relu,
+        move_channel_dim_to_final_dim: bool = True,
+        batch_index: Optional[Union[int, List[int]]] = None,
+    ) -> None:
+        """
+        Args:
+
+            target (nn.Module): A target layer instance.
+            vec (torch.Tensor): A 1D channel vector with the same size as the
+                channel / feature dimension of the target layer instance.
+            activation_fn (callable, optional): An optional activation function to
+                apply to the activations before computing the matrix product. If set
+                to ``None``, then no activation function will be used.
+                Default: ``torch.nn.functional.relu``
+            move_channel_dim_to_final_dim (bool, optional): Whether or not to move the
+                channel dimension to the last dimension before computing the matrix
+                product. Set to ``False`` if the using the channels last format.
+                Default: ``True``
+            batch_index (int or list of int, optional): The index or index range of
+                activations to optimize if optimizing a batch of activations. If set
+                to ``None``, defaults to all activations in the batch. Index ranges
+                should be in the format of: [start, end].
+                Default: ``None``
+        """
+        BaseLoss.__init__(self, target, batch_index)
+        assert vec.dim() == 1
+        self.vec = vec
+        self.activation_fn = activation_fn
+        self.move_channel_dim_to_final_dim = move_channel_dim_to_final_dim
+
+    def __call__(self, targets_to_values: ModuleOutputMapping) -> torch.Tensor:
+        activations = targets_to_values[self.target]
+        activations = activations[self.batch_index[0] : self.batch_index[1]]
+        return _create_new_vector(
+            activations,
+            vec=self.vec,
+            activation_fn=self.activation_fn,
+            move_channel_dim_to_final_dim=self.move_channel_dim_to_final_dim,
+        ).mean()
+
+
+@loss_wrapper
+class FacetLoss(BaseLoss):
+    """
+    The Facet loss objective used for Faceted Feature Visualization as described in:
+    https://distill.pub/2021/multimodal-neurons/#faceted-feature-visualization
+    https://github.com/openai/CLIP-featurevis/blob/master/example_facets.py
+
+    The FacetLoss objective allows us to steer feature visualization towards a
+    particular theme / concept. This is done by using the weights from linear probes
+    trained on the lower layers of a model to discriminate between a certain theme or
+    concept and generic natural images.
+    """
+
+    def __init__(
+        self,
+        vec: torch.Tensor,
+        ultimate_target: torch.nn.Module,
+        layer_target: Union[torch.nn.Module, List[torch.nn.Module]],
+        facet_weights: torch.Tensor,
+        strength: Optional[Union[float, List[float]]] = None,
+        batch_index: Optional[Union[int, List[int]]] = None,
+    ) -> None:
+        """
+        Args:
+
+            vec (torch.Tensor): A 1D channel vector with the same size as the
+                channel / feature dimension of ultimate_target.
+            ultimate_target (nn.Module): The main target layer that we are
+                visualizing targets from. This is normally the penultimate layer of
+                the model.
+            layer_target (nn.Module): A layer that we have facet_weights for. This
+                target layer should be below the ``ultimate_target`` layer in the
+                model.
+            facet_weights (torch.Tensor): Weighting that steers the objective
+                towards a particular theme or concept. These weight values should
+                come from linear probes trained on ``layer_target``.
+            strength (float, list of float, optional): A single float or list of floats
+                to use for batch dimension weighting. If using a single value, then it
+                will be applied to all batch dimensions equally. Otherwise a list of
+                floats with a shape of: [start, end] should be used for
+                :func:`torch.linspace` to calculate the step values in between. Default
+                is set to ``None`` for no weighting.
+                Default: ``None``
+            batch_index (int or list of int, optional): The index or index range of
+                activations to optimize if optimizing a batch of activations. If set
+                to ``None``, defaults to all activations in the batch. Index ranges
+                should be in the format of: [start, end].
+                Default: ``None``
+        """
+        BaseLoss.__init__(self, [ultimate_target, layer_target], batch_index)
+        self.ultimate_target = ultimate_target
+        self.layer_target = layer_target
+        assert vec.dim() == 1
+        self.vec = vec
+        if isinstance(strength, (tuple, list)):
+            assert len(strength) == 2
+        self.strength = strength
+        assert facet_weights.dim() == 4 or facet_weights.dim() == 2
+        self.facet_weights = facet_weights
+
+    def __call__(self, targets_to_values: ModuleOutputMapping) -> torch.Tensor:
+        activations_ultimate = targets_to_values[self.ultimate_target]
+        activations_ultimate = activations_ultimate[
+            self.batch_index[0] : self.batch_index[1]
+        ]
+        new_vec = _create_new_vector(activations_ultimate, self.vec)
+        target_activations = targets_to_values[self.layer_target]
+
+        layer_grad = torch.autograd.grad(
+            outputs=new_vec,
+            inputs=target_activations,
+            grad_outputs=torch.ones_like(new_vec),
+            retain_graph=True,
+        )[0].detach()[self.batch_index[0] : self.batch_index[1]]
+        layer = target_activations[self.batch_index[0] : self.batch_index[1]]
+
+        flat_attr = layer * torch.nn.functional.relu(layer_grad)
+        if self.facet_weights.dim() == 2 and flat_attr.dim() == 4:
+            flat_attr = torch.sum(flat_attr, dim=(2, 3))
+
+        if self.strength:
+            if isinstance(self.strength, (tuple, list)):
+                strength_t = torch.linspace(
+                    self.strength[0],
+                    self.strength[1],
+                    steps=flat_attr.shape[0],
+                    device=flat_attr.device,
+                ).reshape(flat_attr.shape[0], *[1] * (flat_attr.dim() - 1))
+            else:
+                strength_t = self.strength
+            flat_attr = strength_t * flat_attr
+
+        if (
+            self.facet_weights.dim() == 4
+            and layer.dim() == 4
+            and self.facet_weights.shape[2:] != layer.shape[2:]
+        ):
+            facet_weights = torch.nn.functional.interpolate(
+                self.facet_weights, size=layer.shape[2:]
+            )
+        else:
+            facet_weights = self.facet_weights
+
+        return torch.sum(flat_attr * facet_weights)
+
+
+def sum_loss_list(
+    loss_list: List,
+    to_scalar_fn: Callable[[torch.Tensor], torch.Tensor] = torch.mean,
+) -> CompositeLoss:
+    """
+    Summarize a large number of losses without recursion errors. By default using 300+
+    loss objectives for a single optimization task will result in exceeding Python's
+    default maximum recursion depth limit. This function can be used to avoid the
+    recursion depth limit for tasks such as summarizing a large list of loss objectives
+    with the built-in sum() function.
+
+    This function works similar to Lucid's optvis.objectives.Objective.sum() function.
+
+    Args:
+
+        loss_list (list): A list of loss objectives.
+        to_scalar_fn (Callable): A function for converting loss objective outputs to
+            scalar values, in order to prevent size mismatches. Set to
+            :class:`torch.nn.Identity` for no reduction op.
+            Default: :func:`torch.mean`
+
+    Returns:
+        loss_fn (CompositeLoss): A CompositeLoss instance containing all the loss
+            functions from ``loss_list``.
+    """
+
+    def loss_fn(module: ModuleOutputMapping) -> torch.Tensor:
+        """
+        Pass collected activations through the list of loss objectives based on
+        specified targets, and then apply a reduction op to reduce them to scalar
+        before adding them together.
+
+        Args:
+
+            module (ModuleOutputMapping): A dict of captured activations with
+                nn.Modules as keys.
+
+        Returns:
+            loss (torch.Tensor): The target activations after being run through the
+                loss objectives, and then added together.
+        """
+        return sum([to_scalar_fn(loss(module)) for loss in loss_list])
+
+    name = "Sum(" + ", ".join([loss.__name__ for loss in loss_list]) + ")"
+    # Collect targets from losses
+    target = [
+        target
+        for targets in [
+            [loss.target] if not isinstance(loss.target, list) else loss.target
+            for loss in loss_list
+        ]
+        for target in targets
+    ]
+
+    # Filter out duplicate targets
+    target = list(dict.fromkeys(target))
+    return CompositeLoss(loss_fn, name=name, target=target)
+
+
+def default_loss_summarize(loss_value: torch.Tensor) -> torch.Tensor:
+    """
+    Helper function to summarize tensor outputs from loss objectives.
+
+    default_loss_summarize applies :func:`torch.mean` to the loss tensor
+    and negates it so that optimizing it maximizes the activations we
+    are interested in.
+
+    Args:
+
+        loss_value (torch.Tensor): A tensor containing the loss values.
+
+    Returns:
+        loss_value (torch.Tensor): The loss_value's mean multiplied by -1.
+    """
+    return -1 * loss_value.mean()
+
+
+__all__ = [
+    "Loss",
+    "BaseLoss",
+    "CompositeLoss",
+    "LayerActivation",
+    "ChannelActivation",
+    "NeuronActivation",
+    "DeepDream",
+    "TotalVariation",
+    "L1",
+    "L2",
+    "Diversity",
+    "ActivationInterpolation",
+    "Alignment",
+    "Direction",
+    "NeuronDirection",
+    "AngledNeuronDirection",
+    "TensorDirection",
+    "ActivationWeights",
+    "L2Mean",
+    "VectorLoss",
+    "FacetLoss",
+    "sum_loss_list",
+    "default_loss_summarize",
+]