import functools
from abc import ABC, abstractmethod
from typing import Callable, Optional

import torch
import torch.nn as nn

from captum.optim._utils.image.common import get_neuron_pos
from captum.optim._utils.typing import ModuleOutputMapping


def _make_arg_str(arg):
    arg = str(arg)
    too_big = len(arg) > 15 or "\n" in arg
    return "..." if too_big else arg


class Loss(ABC):
    """
    Abstract Class to describe loss.
    Note: All Loss classes should expose self.target for hooking by
    InputOptimization
    """

    def __init__(self, target: nn.Module) -> None:
        super(Loss, self).__init__()
        self.target = target

    @abstractmethod
    def __call__(self, targets_to_values: ModuleOutputMapping) -> torch.Tensor:
        pass

    def __repr__(self):
        return self.__name__

    def __add__(self, other):
        if isinstance(other, (int, float)):

            def loss_fn(module):
                return other + self(module)

            name = self.__name__
            target = self.target
        else:
            # We take the mean of the output tensor to resolve shape mismatches
            def loss_fn(module):
                return torch.mean(self(module)) + torch.mean(other(module))

            name = f"Compose({', '.join([self.__name__, other.__name__])})"
            target = (
                self.target if hasattr(self.target, "__iter__") else [self.target]
            ) + (other.target if hasattr(other.target, "__iter__") else [other.target])
        return CompositeLoss(loss_fn, name=name, target=target)

    def __neg__(self):
        return -1 * self

    def __sub__(self, other):
        return self + (-1 * other)

    def __mul__(self, other):
        if isinstance(other, (int, float)):

            def loss_fn(module):
                return other * self(module)

            return CompositeLoss(loss_fn, name=self.__name__, target=self.target)
        else:
            raise TypeError(
                "Can only multiply by int or float. Received type " + str(type(other))
            )

    def __truediv__(self, other):
        if isinstance(other, (int, float)):
            return self.__mul__(1 / other)
        else:
            raise TypeError(
                "Can only divide by int or float. Received type " + str(type(other))
            )

    def __rmul__(self, other):
        return self.__mul__(other)

    def __radd__(self, other):
        return self.__add__(other)

    def __pow__(self, other):
        if isinstance(other, (int, float)):

            def loss_fn(module):
                return self(module) ** other

            return CompositeLoss(loss_fn, name=self.__name__, target=self.target)
        else:
            raise TypeError(
                "Can only take to the power of int or float. Received type "
                + str(type(other))
            )


class CompositeLoss(Loss):
    def __init__(self, loss_fn: Callable, name: str = "", target: nn.Module = []):
        super(Loss, self).__init__()
        self.__name__ = name
        self.loss_fn = loss_fn
        self.target = target

    def __call__(self, targets_to_values: ModuleOutputMapping) -> torch.Tensor:
        return self.loss_fn(targets_to_values)


def loss_wrapper(cls):
    """
    Primarily for naming purposes.
    """

    @functools.wraps(cls)
    def wrapper(*args, **kwargs):
        obj = cls(*args, **kwargs)
        args_str = " [" + ", ".join([_make_arg_str(arg) for arg in args]) + "]"
        obj.__name__ = cls.__name__ + args_str
        return obj

    return wrapper


@loss_wrapper
class LayerActivation(Loss):
    """
    Maximize activations at the target layer.
    """

    def __call__(self, targets_to_values: ModuleOutputMapping) -> torch.Tensor:
        return targets_to_values[self.target]


@loss_wrapper
class ChannelActivation(Loss):
    """
    Maximize activations at the target layer and target channel.
    """

    def __init__(self, target: nn.Module, channel_index: int) -> None:
        super(Loss, self).__init__()
        self.target = target
        self.channel_index = channel_index

    def __call__(self, targets_to_values: ModuleOutputMapping) -> torch.Tensor:
        activations = targets_to_values[self.target]
        assert activations is not None
        # ensure channel_index is valid
        assert self.channel_index < activations.shape[1]
        # assume NCHW
        # NOTE: not necessarily true e.g. for Linear layers
        # assert len(activations.shape) == 4
        return activations[:, self.channel_index, ...]


@loss_wrapper
class NeuronActivation(Loss):
    def __init__(
        self,
        target: nn.Module,
        channel_index: int,
        x: Optional[int] = None,
        y: Optional[int] = None,
    ) -> None:
        super(Loss, self).__init__()
        self.target = target
        self.channel_index = channel_index
        self.x = x
        self.y = y

    def __call__(self, targets_to_values: ModuleOutputMapping) -> torch.Tensor:
        activations = targets_to_values[self.target]
        assert activations is not None
        assert self.channel_index < activations.shape[1]
        assert len(activations.shape) == 4  # assume NCHW
        _x, _y = get_neuron_pos(
            activations.size(2), activations.size(3), self.x, self.y
        )

        return activations[:, self.channel_index, _x : _x + 1, _y : _y + 1]


@loss_wrapper
class DeepDream(Loss):
    """
    Maximize 'interestingness' at the target layer.
    Mordvintsev et al., 2015.
    """

    def __call__(self, targets_to_values: ModuleOutputMapping) -> torch.Tensor:
        activations = targets_to_values[self.target]
        return activations ** 2


@loss_wrapper
class TotalVariation(Loss):
    """
    Total variation denoising penalty for activations.
    See Mahendran, V. 2014. Understanding Deep Image Representations by Inverting Them.
    https://arxiv.org/abs/1412.0035
    """

    def __call__(self, targets_to_values: ModuleOutputMapping) -> torch.Tensor:
        activations = targets_to_values[self.target]
        x_diff = activations[..., 1:, :] - activations[..., :-1, :]
        y_diff = activations[..., :, 1:] - activations[..., :, :-1]
        return torch.sum(torch.abs(x_diff)) + torch.sum(torch.abs(y_diff))


@loss_wrapper
class L1(Loss):
    """
    L1 norm of the target layer, generally used as a penalty.
    """

    def __init__(self, target: nn.Module, constant: float = 0.0) -> None:
        super(Loss, self).__init__()
        self.target = target
        self.constant = constant

    def __call__(self, targets_to_values: ModuleOutputMapping) -> torch.Tensor:
        activations = targets_to_values[self.target]
        return torch.abs(activations - self.constant).sum()


@loss_wrapper
class L2(Loss):
    """
    L2 norm of the target layer, generally used as a penalty.
    """

    def __init__(
        self, target: nn.Module, constant: float = 0.0, epsilon: float = 1e-6
    ) -> None:
        self.target = target
        self.constant = constant
        self.epsilon = epsilon

    def __call__(self, targets_to_values: ModuleOutputMapping) -> torch.Tensor:
        activations = targets_to_values[self.target]
        activations = (activations - self.constant).sum()
        return torch.sqrt(self.epsilon + activations)


@loss_wrapper
class Diversity(Loss):
    """
    Use a cosine similarity penalty to extract features from a polysemantic neuron.
    Olah, Mordvintsev & Schubert, 2017.
    https://distill.pub/2017/feature-visualization/#diversity
    """

    def __call__(self, targets_to_values: ModuleOutputMapping) -> torch.Tensor:
        activations = targets_to_values[self.target]
        return -sum(
            [
                sum(
                    [
                        (
                            torch.cosine_similarity(
                                activations[j].view(1, -1), activations[i].view(1, -1)
                            )
                        ).sum()
                        for i in range(activations.size(0))
                        if i != j
                    ]
                )
                for j in range(activations.size(0))
            ]
        ) / activations.size(0)


@loss_wrapper
class ActivationInterpolation(Loss):
    """
    Interpolate between two different layers & channels.
    Olah, Mordvintsev & Schubert, 2017.
    https://distill.pub/2017/feature-visualization/#Interaction-between-Neurons
    """

    def __init__(
        self,
        target1: nn.Module = None,
        channel_index1: int = -1,
        target2: nn.Module = None,
        channel_index2: int = -1,
    ) -> None:
        super(Loss, self).__init__()
        self.target_one = target1
        self.channel_index_one = channel_index1
        self.target_two = target2
        self.channel_index_two = channel_index2
        self.target = [target1, target2]  # Exposing targets for InputOptimization

    def __call__(self, targets_to_values: ModuleOutputMapping) -> torch.Tensor:
        activations_one = targets_to_values[self.target_one]
        activations_two = targets_to_values[self.target_two]

        assert activations_one is not None and activations_two is not None
        # ensure channel indices are valid
        assert (
            self.channel_index_one < activations_one.shape[1]
            and self.channel_index_two < activations_two.shape[1]
        )
        assert activations_one.size(0) == activations_two.size(0)

        if self.channel_index_one > -1:
            activations_one = activations_one[:, self.channel_index_one]
        if self.channel_index_two > -1:
            activations_two = activations_two[:, self.channel_index_two]
        B = activations_one.size(0)

        batch_weights = torch.arange(B, device=activations_one.device) / (B - 1)
        sum_tensor = torch.zeros(1, device=activations_one.device)
        for n in range(B):
            sum_tensor = (
                sum_tensor + ((1 - batch_weights[n]) * activations_one[n]).mean()
            )
            sum_tensor = sum_tensor + (batch_weights[n] * activations_two[n]).mean()
        return sum_tensor


@loss_wrapper
class Alignment(Loss):
    """
    Penalize the L2 distance between tensors in the batch to encourage visual
    similarity between them.
    Olah, Mordvintsev & Schubert, 2017.
    https://distill.pub/2017/feature-visualization/#Interaction-between-Neurons
    """

    def __init__(self, target: nn.Module, decay_ratio: float = 2.0) -> None:
        super(Loss, self).__init__()
        self.target = target
        self.decay_ratio = decay_ratio

    def __call__(self, targets_to_values: ModuleOutputMapping) -> torch.Tensor:
        activations = targets_to_values[self.target]
        B = activations.size(0)

        sum_tensor = torch.zeros(1, device=activations.device)
        for d in [1, 2, 3, 4]:
            for i in range(B - d):
                a, b = i, i + d
                activ_a, activ_b = activations[a], activations[b]
                sum_tensor = sum_tensor + (
                    (activ_a - activ_b) ** 2
                ).mean() / self.decay_ratio ** float(d)

        return sum_tensor


@loss_wrapper
class Direction(Loss):
    """
    Visualize a general direction vector.
    Carter, et al., "Activation Atlas", Distill, 2019.
    https://distill.pub/2019/activation-atlas/#Aggregating-Multiple-Images
    """

    def __init__(self, target: nn.Module, vec: torch.Tensor) -> None:
        super(Loss, self).__init__()
        self.target = target
        self.direction = vec.reshape((1, -1, 1, 1))

    def __call__(self, targets_to_values: ModuleOutputMapping) -> torch.Tensor:
        activations = targets_to_values[self.target]
        assert activations.size(1) == self.direction.size(1)
        return torch.cosine_similarity(self.direction, activations)


<<<<<<< HEAD
@loss_wrapper
class DirectionNeuron(Loss):
=======
class NeuronDirection(Loss):
>>>>>>> efd61238
    """
    Visualize a single (x, y) position for a direction vector.
    Carter, et al., "Activation Atlas", Distill, 2019.
    https://distill.pub/2019/activation-atlas/#Aggregating-Multiple-Images
    """

    def __init__(
        self,
        target: nn.Module,
        vec: torch.Tensor,
        x: Optional[int] = None,
        y: Optional[int] = None,
        channel_index: Optional[int] = None,
    ) -> None:
        super(Loss, self).__init__()
        self.target = target
        self.direction = vec.reshape((1, -1, 1, 1))
        self.x = x
        self.y = y
        self.channel_index = channel_index

    def __call__(self, targets_to_values: ModuleOutputMapping) -> torch.Tensor:
        activations = targets_to_values[self.target]

        assert activations.dim() == 4

        _x, _y = get_neuron_pos(
            activations.size(2), activations.size(3), self.x, self.y
        )
        activations = activations[:, :, _x : _x + 1, _y : _y + 1]
        if self.channel_index is not None:
            activations = activations[:, self.channel_index, ...][:, None, ...]
        return torch.cosine_similarity(self.direction, activations)


@loss_wrapper
class TensorDirection(Loss):
    """
    Visualize a tensor direction vector.
    Carter, et al., "Activation Atlas", Distill, 2019.
    https://distill.pub/2019/activation-atlas/#Aggregating-Multiple-Images
    """

    def __init__(self, target: nn.Module, vec: torch.Tensor) -> None:
        super(Loss, self).__init__()
        self.target = target
        self.direction = vec

    def __call__(self, targets_to_values: ModuleOutputMapping) -> torch.Tensor:
        activations = targets_to_values[self.target]

        assert activations.dim() == 4

        H_direction, W_direction = self.direction.size(2), self.direction.size(3)
        H_activ, W_activ = activations.size(2), activations.size(3)

        H = (H_activ - H_direction) // 2
        W = (W_activ - W_direction) // 2

        activations = activations[:, :, H : H + H_direction, W : W + W_direction]
        return torch.cosine_similarity(self.direction, activations)


@loss_wrapper
class ActivationWeights(Loss):
    """
    Apply weights to channels, neurons, or spots in the target.
    """

    def __init__(
        self,
        target: nn.Module,
        weights: torch.Tensor = None,
        neuron: bool = False,
        x: Optional[int] = None,
        y: Optional[int] = None,
        wx: Optional[int] = None,
        wy: Optional[int] = None,
    ) -> None:
        super(Loss, self).__init__()
        self.target = target
        self.x = x
        self.y = y
        self.wx = wx
        self.wy = wy
        self.weights = weights
        self.neuron = x is not None or y is not None or neuron
        assert (
            wx is None
            and wy is None
            or wx is not None
            and wy is not None
            and x is not None
            and y is not None
        )

    def __call__(self, targets_to_values: ModuleOutputMapping) -> torch.Tensor:
        activations = targets_to_values[self.target]
        if self.neuron:
            assert activations.dim() == 4
            if self.wx is None and self.wy is None:
                _x, _y = get_neuron_pos(
                    activations.size(2), activations.size(3), self.x, self.y
                )
                activations = (
                    activations[..., _x : _x + 1, _y : _y + 1].squeeze() * self.weights
                )
            else:
                activations = activations[
                    ..., self.y : self.y + self.wy, self.x : self.x + self.wx
                ] * self.weights.view(1, -1, 1, 1)
        else:
            activations = activations * self.weights.view(1, -1, 1, 1)
        return activations
<|MERGE_RESOLUTION|>--- conflicted
+++ resolved
@@ -1,494 +1,489 @@
-import functools
-from abc import ABC, abstractmethod
-from typing import Callable, Optional
-
-import torch
-import torch.nn as nn
-
-from captum.optim._utils.image.common import get_neuron_pos
-from captum.optim._utils.typing import ModuleOutputMapping
-
-
-def _make_arg_str(arg):
-    arg = str(arg)
-    too_big = len(arg) > 15 or "\n" in arg
-    return "..." if too_big else arg
-
-
-class Loss(ABC):
-    """
-    Abstract Class to describe loss.
-    Note: All Loss classes should expose self.target for hooking by
-    InputOptimization
-    """
-
-    def __init__(self, target: nn.Module) -> None:
-        super(Loss, self).__init__()
-        self.target = target
-
-    @abstractmethod
-    def __call__(self, targets_to_values: ModuleOutputMapping) -> torch.Tensor:
-        pass
-
-    def __repr__(self):
-        return self.__name__
-
-    def __add__(self, other):
-        if isinstance(other, (int, float)):
-
-            def loss_fn(module):
-                return other + self(module)
-
-            name = self.__name__
-            target = self.target
-        else:
-            # We take the mean of the output tensor to resolve shape mismatches
-            def loss_fn(module):
-                return torch.mean(self(module)) + torch.mean(other(module))
-
-            name = f"Compose({', '.join([self.__name__, other.__name__])})"
-            target = (
-                self.target if hasattr(self.target, "__iter__") else [self.target]
-            ) + (other.target if hasattr(other.target, "__iter__") else [other.target])
-        return CompositeLoss(loss_fn, name=name, target=target)
-
-    def __neg__(self):
-        return -1 * self
-
-    def __sub__(self, other):
-        return self + (-1 * other)
-
-    def __mul__(self, other):
-        if isinstance(other, (int, float)):
-
-            def loss_fn(module):
-                return other * self(module)
-
-            return CompositeLoss(loss_fn, name=self.__name__, target=self.target)
-        else:
-            raise TypeError(
-                "Can only multiply by int or float. Received type " + str(type(other))
-            )
-
-    def __truediv__(self, other):
-        if isinstance(other, (int, float)):
-            return self.__mul__(1 / other)
-        else:
-            raise TypeError(
-                "Can only divide by int or float. Received type " + str(type(other))
-            )
-
-    def __rmul__(self, other):
-        return self.__mul__(other)
-
-    def __radd__(self, other):
-        return self.__add__(other)
-
-    def __pow__(self, other):
-        if isinstance(other, (int, float)):
-
-            def loss_fn(module):
-                return self(module) ** other
-
-            return CompositeLoss(loss_fn, name=self.__name__, target=self.target)
-        else:
-            raise TypeError(
-                "Can only take to the power of int or float. Received type "
-                + str(type(other))
-            )
-
-
-class CompositeLoss(Loss):
-    def __init__(self, loss_fn: Callable, name: str = "", target: nn.Module = []):
-        super(Loss, self).__init__()
-        self.__name__ = name
-        self.loss_fn = loss_fn
-        self.target = target
-
-    def __call__(self, targets_to_values: ModuleOutputMapping) -> torch.Tensor:
-        return self.loss_fn(targets_to_values)
-
-
-def loss_wrapper(cls):
-    """
-    Primarily for naming purposes.
-    """
-
-    @functools.wraps(cls)
-    def wrapper(*args, **kwargs):
-        obj = cls(*args, **kwargs)
-        args_str = " [" + ", ".join([_make_arg_str(arg) for arg in args]) + "]"
-        obj.__name__ = cls.__name__ + args_str
-        return obj
-
-    return wrapper
-
-
-@loss_wrapper
-class LayerActivation(Loss):
-    """
-    Maximize activations at the target layer.
-    """
-
-    def __call__(self, targets_to_values: ModuleOutputMapping) -> torch.Tensor:
-        return targets_to_values[self.target]
-
-
-@loss_wrapper
-class ChannelActivation(Loss):
-    """
-    Maximize activations at the target layer and target channel.
-    """
-
-    def __init__(self, target: nn.Module, channel_index: int) -> None:
-        super(Loss, self).__init__()
-        self.target = target
-        self.channel_index = channel_index
-
-    def __call__(self, targets_to_values: ModuleOutputMapping) -> torch.Tensor:
-        activations = targets_to_values[self.target]
-        assert activations is not None
-        # ensure channel_index is valid
-        assert self.channel_index < activations.shape[1]
-        # assume NCHW
-        # NOTE: not necessarily true e.g. for Linear layers
-        # assert len(activations.shape) == 4
-        return activations[:, self.channel_index, ...]
-
-
-@loss_wrapper
-class NeuronActivation(Loss):
-    def __init__(
-        self,
-        target: nn.Module,
-        channel_index: int,
-        x: Optional[int] = None,
-        y: Optional[int] = None,
-    ) -> None:
-        super(Loss, self).__init__()
-        self.target = target
-        self.channel_index = channel_index
-        self.x = x
-        self.y = y
-
-    def __call__(self, targets_to_values: ModuleOutputMapping) -> torch.Tensor:
-        activations = targets_to_values[self.target]
-        assert activations is not None
-        assert self.channel_index < activations.shape[1]
-        assert len(activations.shape) == 4  # assume NCHW
-        _x, _y = get_neuron_pos(
-            activations.size(2), activations.size(3), self.x, self.y
-        )
-
-        return activations[:, self.channel_index, _x : _x + 1, _y : _y + 1]
-
-
-@loss_wrapper
-class DeepDream(Loss):
-    """
-    Maximize 'interestingness' at the target layer.
-    Mordvintsev et al., 2015.
-    """
-
-    def __call__(self, targets_to_values: ModuleOutputMapping) -> torch.Tensor:
-        activations = targets_to_values[self.target]
-        return activations ** 2
-
-
-@loss_wrapper
-class TotalVariation(Loss):
-    """
-    Total variation denoising penalty for activations.
-    See Mahendran, V. 2014. Understanding Deep Image Representations by Inverting Them.
-    https://arxiv.org/abs/1412.0035
-    """
-
-    def __call__(self, targets_to_values: ModuleOutputMapping) -> torch.Tensor:
-        activations = targets_to_values[self.target]
-        x_diff = activations[..., 1:, :] - activations[..., :-1, :]
-        y_diff = activations[..., :, 1:] - activations[..., :, :-1]
-        return torch.sum(torch.abs(x_diff)) + torch.sum(torch.abs(y_diff))
-
-
-@loss_wrapper
-class L1(Loss):
-    """
-    L1 norm of the target layer, generally used as a penalty.
-    """
-
-    def __init__(self, target: nn.Module, constant: float = 0.0) -> None:
-        super(Loss, self).__init__()
-        self.target = target
-        self.constant = constant
-
-    def __call__(self, targets_to_values: ModuleOutputMapping) -> torch.Tensor:
-        activations = targets_to_values[self.target]
-        return torch.abs(activations - self.constant).sum()
-
-
-@loss_wrapper
-class L2(Loss):
-    """
-    L2 norm of the target layer, generally used as a penalty.
-    """
-
-    def __init__(
-        self, target: nn.Module, constant: float = 0.0, epsilon: float = 1e-6
-    ) -> None:
-        self.target = target
-        self.constant = constant
-        self.epsilon = epsilon
-
-    def __call__(self, targets_to_values: ModuleOutputMapping) -> torch.Tensor:
-        activations = targets_to_values[self.target]
-        activations = (activations - self.constant).sum()
-        return torch.sqrt(self.epsilon + activations)
-
-
-@loss_wrapper
-class Diversity(Loss):
-    """
-    Use a cosine similarity penalty to extract features from a polysemantic neuron.
-    Olah, Mordvintsev & Schubert, 2017.
-    https://distill.pub/2017/feature-visualization/#diversity
-    """
-
-    def __call__(self, targets_to_values: ModuleOutputMapping) -> torch.Tensor:
-        activations = targets_to_values[self.target]
-        return -sum(
-            [
-                sum(
-                    [
-                        (
-                            torch.cosine_similarity(
-                                activations[j].view(1, -1), activations[i].view(1, -1)
-                            )
-                        ).sum()
-                        for i in range(activations.size(0))
-                        if i != j
-                    ]
-                )
-                for j in range(activations.size(0))
-            ]
-        ) / activations.size(0)
-
-
-@loss_wrapper
-class ActivationInterpolation(Loss):
-    """
-    Interpolate between two different layers & channels.
-    Olah, Mordvintsev & Schubert, 2017.
-    https://distill.pub/2017/feature-visualization/#Interaction-between-Neurons
-    """
-
-    def __init__(
-        self,
-        target1: nn.Module = None,
-        channel_index1: int = -1,
-        target2: nn.Module = None,
-        channel_index2: int = -1,
-    ) -> None:
-        super(Loss, self).__init__()
-        self.target_one = target1
-        self.channel_index_one = channel_index1
-        self.target_two = target2
-        self.channel_index_two = channel_index2
-        self.target = [target1, target2]  # Exposing targets for InputOptimization
-
-    def __call__(self, targets_to_values: ModuleOutputMapping) -> torch.Tensor:
-        activations_one = targets_to_values[self.target_one]
-        activations_two = targets_to_values[self.target_two]
-
-        assert activations_one is not None and activations_two is not None
-        # ensure channel indices are valid
-        assert (
-            self.channel_index_one < activations_one.shape[1]
-            and self.channel_index_two < activations_two.shape[1]
-        )
-        assert activations_one.size(0) == activations_two.size(0)
-
-        if self.channel_index_one > -1:
-            activations_one = activations_one[:, self.channel_index_one]
-        if self.channel_index_two > -1:
-            activations_two = activations_two[:, self.channel_index_two]
-        B = activations_one.size(0)
-
-        batch_weights = torch.arange(B, device=activations_one.device) / (B - 1)
-        sum_tensor = torch.zeros(1, device=activations_one.device)
-        for n in range(B):
-            sum_tensor = (
-                sum_tensor + ((1 - batch_weights[n]) * activations_one[n]).mean()
-            )
-            sum_tensor = sum_tensor + (batch_weights[n] * activations_two[n]).mean()
-        return sum_tensor
-
-
-@loss_wrapper
-class Alignment(Loss):
-    """
-    Penalize the L2 distance between tensors in the batch to encourage visual
-    similarity between them.
-    Olah, Mordvintsev & Schubert, 2017.
-    https://distill.pub/2017/feature-visualization/#Interaction-between-Neurons
-    """
-
-    def __init__(self, target: nn.Module, decay_ratio: float = 2.0) -> None:
-        super(Loss, self).__init__()
-        self.target = target
-        self.decay_ratio = decay_ratio
-
-    def __call__(self, targets_to_values: ModuleOutputMapping) -> torch.Tensor:
-        activations = targets_to_values[self.target]
-        B = activations.size(0)
-
-        sum_tensor = torch.zeros(1, device=activations.device)
-        for d in [1, 2, 3, 4]:
-            for i in range(B - d):
-                a, b = i, i + d
-                activ_a, activ_b = activations[a], activations[b]
-                sum_tensor = sum_tensor + (
-                    (activ_a - activ_b) ** 2
-                ).mean() / self.decay_ratio ** float(d)
-
-        return sum_tensor
-
-
-@loss_wrapper
-class Direction(Loss):
-    """
-    Visualize a general direction vector.
-    Carter, et al., "Activation Atlas", Distill, 2019.
-    https://distill.pub/2019/activation-atlas/#Aggregating-Multiple-Images
-    """
-
-    def __init__(self, target: nn.Module, vec: torch.Tensor) -> None:
-        super(Loss, self).__init__()
-        self.target = target
-        self.direction = vec.reshape((1, -1, 1, 1))
-
-    def __call__(self, targets_to_values: ModuleOutputMapping) -> torch.Tensor:
-        activations = targets_to_values[self.target]
-        assert activations.size(1) == self.direction.size(1)
-        return torch.cosine_similarity(self.direction, activations)
-
-
-<<<<<<< HEAD
-@loss_wrapper
-class DirectionNeuron(Loss):
-=======
-class NeuronDirection(Loss):
->>>>>>> efd61238
-    """
-    Visualize a single (x, y) position for a direction vector.
-    Carter, et al., "Activation Atlas", Distill, 2019.
-    https://distill.pub/2019/activation-atlas/#Aggregating-Multiple-Images
-    """
-
-    def __init__(
-        self,
-        target: nn.Module,
-        vec: torch.Tensor,
-        x: Optional[int] = None,
-        y: Optional[int] = None,
-        channel_index: Optional[int] = None,
-    ) -> None:
-        super(Loss, self).__init__()
-        self.target = target
-        self.direction = vec.reshape((1, -1, 1, 1))
-        self.x = x
-        self.y = y
-        self.channel_index = channel_index
-
-    def __call__(self, targets_to_values: ModuleOutputMapping) -> torch.Tensor:
-        activations = targets_to_values[self.target]
-
-        assert activations.dim() == 4
-
-        _x, _y = get_neuron_pos(
-            activations.size(2), activations.size(3), self.x, self.y
-        )
-        activations = activations[:, :, _x : _x + 1, _y : _y + 1]
-        if self.channel_index is not None:
-            activations = activations[:, self.channel_index, ...][:, None, ...]
-        return torch.cosine_similarity(self.direction, activations)
-
-
-@loss_wrapper
-class TensorDirection(Loss):
-    """
-    Visualize a tensor direction vector.
-    Carter, et al., "Activation Atlas", Distill, 2019.
-    https://distill.pub/2019/activation-atlas/#Aggregating-Multiple-Images
-    """
-
-    def __init__(self, target: nn.Module, vec: torch.Tensor) -> None:
-        super(Loss, self).__init__()
-        self.target = target
-        self.direction = vec
-
-    def __call__(self, targets_to_values: ModuleOutputMapping) -> torch.Tensor:
-        activations = targets_to_values[self.target]
-
-        assert activations.dim() == 4
-
-        H_direction, W_direction = self.direction.size(2), self.direction.size(3)
-        H_activ, W_activ = activations.size(2), activations.size(3)
-
-        H = (H_activ - H_direction) // 2
-        W = (W_activ - W_direction) // 2
-
-        activations = activations[:, :, H : H + H_direction, W : W + W_direction]
-        return torch.cosine_similarity(self.direction, activations)
-
-
-@loss_wrapper
-class ActivationWeights(Loss):
-    """
-    Apply weights to channels, neurons, or spots in the target.
-    """
-
-    def __init__(
-        self,
-        target: nn.Module,
-        weights: torch.Tensor = None,
-        neuron: bool = False,
-        x: Optional[int] = None,
-        y: Optional[int] = None,
-        wx: Optional[int] = None,
-        wy: Optional[int] = None,
-    ) -> None:
-        super(Loss, self).__init__()
-        self.target = target
-        self.x = x
-        self.y = y
-        self.wx = wx
-        self.wy = wy
-        self.weights = weights
-        self.neuron = x is not None or y is not None or neuron
-        assert (
-            wx is None
-            and wy is None
-            or wx is not None
-            and wy is not None
-            and x is not None
-            and y is not None
-        )
-
-    def __call__(self, targets_to_values: ModuleOutputMapping) -> torch.Tensor:
-        activations = targets_to_values[self.target]
-        if self.neuron:
-            assert activations.dim() == 4
-            if self.wx is None and self.wy is None:
-                _x, _y = get_neuron_pos(
-                    activations.size(2), activations.size(3), self.x, self.y
-                )
-                activations = (
-                    activations[..., _x : _x + 1, _y : _y + 1].squeeze() * self.weights
-                )
-            else:
-                activations = activations[
-                    ..., self.y : self.y + self.wy, self.x : self.x + self.wx
-                ] * self.weights.view(1, -1, 1, 1)
-        else:
-            activations = activations * self.weights.view(1, -1, 1, 1)
-        return activations
+import functools
+from abc import ABC, abstractmethod
+from typing import Callable, Optional
+
+import torch
+import torch.nn as nn
+
+from captum.optim._utils.image.common import get_neuron_pos
+from captum.optim._utils.typing import ModuleOutputMapping
+
+
+def _make_arg_str(arg):
+    arg = str(arg)
+    too_big = len(arg) > 15 or "\n" in arg
+    return "..." if too_big else arg
+
+
+class Loss(ABC):
+    """
+    Abstract Class to describe loss.
+    Note: All Loss classes should expose self.target for hooking by
+    InputOptimization
+    """
+
+    def __init__(self, target: nn.Module) -> None:
+        super(Loss, self).__init__()
+        self.target = target
+
+    @abstractmethod
+    def __call__(self, targets_to_values: ModuleOutputMapping) -> torch.Tensor:
+        pass
+
+    def __repr__(self):
+        return self.__name__
+
+    def __add__(self, other):
+        if isinstance(other, (int, float)):
+
+            def loss_fn(module):
+                return other + self(module)
+
+            name = self.__name__
+            target = self.target
+        else:
+            # We take the mean of the output tensor to resolve shape mismatches
+            def loss_fn(module):
+                return torch.mean(self(module)) + torch.mean(other(module))
+
+            name = f"Compose({', '.join([self.__name__, other.__name__])})"
+            target = (
+                self.target if hasattr(self.target, "__iter__") else [self.target]
+            ) + (other.target if hasattr(other.target, "__iter__") else [other.target])
+        return CompositeLoss(loss_fn, name=name, target=target)
+
+    def __neg__(self):
+        return -1 * self
+
+    def __sub__(self, other):
+        return self + (-1 * other)
+
+    def __mul__(self, other):
+        if isinstance(other, (int, float)):
+
+            def loss_fn(module):
+                return other * self(module)
+
+            return CompositeLoss(loss_fn, name=self.__name__, target=self.target)
+        else:
+            raise TypeError(
+                "Can only multiply by int or float. Received type " + str(type(other))
+            )
+
+    def __truediv__(self, other):
+        if isinstance(other, (int, float)):
+            return self.__mul__(1 / other)
+        else:
+            raise TypeError(
+                "Can only divide by int or float. Received type " + str(type(other))
+            )
+
+    def __rmul__(self, other):
+        return self.__mul__(other)
+
+    def __radd__(self, other):
+        return self.__add__(other)
+
+    def __pow__(self, other):
+        if isinstance(other, (int, float)):
+
+            def loss_fn(module):
+                return self(module) ** other
+
+            return CompositeLoss(loss_fn, name=self.__name__, target=self.target)
+        else:
+            raise TypeError(
+                "Can only take to the power of int or float. Received type "
+                + str(type(other))
+            )
+
+
+class CompositeLoss(Loss):
+    def __init__(self, loss_fn: Callable, name: str = "", target: nn.Module = []):
+        super(Loss, self).__init__()
+        self.__name__ = name
+        self.loss_fn = loss_fn
+        self.target = target
+
+    def __call__(self, targets_to_values: ModuleOutputMapping) -> torch.Tensor:
+        return self.loss_fn(targets_to_values)
+
+
+def loss_wrapper(cls):
+    """
+    Primarily for naming purposes.
+    """
+
+    @functools.wraps(cls)
+    def wrapper(*args, **kwargs):
+        obj = cls(*args, **kwargs)
+        args_str = " [" + ", ".join([_make_arg_str(arg) for arg in args]) + "]"
+        obj.__name__ = cls.__name__ + args_str
+        return obj
+
+    return wrapper
+
+
+@loss_wrapper
+class LayerActivation(Loss):
+    """
+    Maximize activations at the target layer.
+    """
+
+    def __call__(self, targets_to_values: ModuleOutputMapping) -> torch.Tensor:
+        return targets_to_values[self.target]
+
+
+@loss_wrapper
+class ChannelActivation(Loss):
+    """
+    Maximize activations at the target layer and target channel.
+    """
+
+    def __init__(self, target: nn.Module, channel_index: int) -> None:
+        super(Loss, self).__init__()
+        self.target = target
+        self.channel_index = channel_index
+
+    def __call__(self, targets_to_values: ModuleOutputMapping) -> torch.Tensor:
+        activations = targets_to_values[self.target]
+        assert activations is not None
+        # ensure channel_index is valid
+        assert self.channel_index < activations.shape[1]
+        # assume NCHW
+        # NOTE: not necessarily true e.g. for Linear layers
+        # assert len(activations.shape) == 4
+        return activations[:, self.channel_index, ...]
+
+
+@loss_wrapper
+class NeuronActivation(Loss):
+    def __init__(
+        self,
+        target: nn.Module,
+        channel_index: int,
+        x: Optional[int] = None,
+        y: Optional[int] = None,
+    ) -> None:
+        super(Loss, self).__init__()
+        self.target = target
+        self.channel_index = channel_index
+        self.x = x
+        self.y = y
+
+    def __call__(self, targets_to_values: ModuleOutputMapping) -> torch.Tensor:
+        activations = targets_to_values[self.target]
+        assert activations is not None
+        assert self.channel_index < activations.shape[1]
+        assert len(activations.shape) == 4  # assume NCHW
+        _x, _y = get_neuron_pos(
+            activations.size(2), activations.size(3), self.x, self.y
+        )
+
+        return activations[:, self.channel_index, _x : _x + 1, _y : _y + 1]
+
+
+@loss_wrapper
+class DeepDream(Loss):
+    """
+    Maximize 'interestingness' at the target layer.
+    Mordvintsev et al., 2015.
+    """
+
+    def __call__(self, targets_to_values: ModuleOutputMapping) -> torch.Tensor:
+        activations = targets_to_values[self.target]
+        return activations ** 2
+
+
+@loss_wrapper
+class TotalVariation(Loss):
+    """
+    Total variation denoising penalty for activations.
+    See Mahendran, V. 2014. Understanding Deep Image Representations by Inverting Them.
+    https://arxiv.org/abs/1412.0035
+    """
+
+    def __call__(self, targets_to_values: ModuleOutputMapping) -> torch.Tensor:
+        activations = targets_to_values[self.target]
+        x_diff = activations[..., 1:, :] - activations[..., :-1, :]
+        y_diff = activations[..., :, 1:] - activations[..., :, :-1]
+        return torch.sum(torch.abs(x_diff)) + torch.sum(torch.abs(y_diff))
+
+
+@loss_wrapper
+class L1(Loss):
+    """
+    L1 norm of the target layer, generally used as a penalty.
+    """
+
+    def __init__(self, target: nn.Module, constant: float = 0.0) -> None:
+        super(Loss, self).__init__()
+        self.target = target
+        self.constant = constant
+
+    def __call__(self, targets_to_values: ModuleOutputMapping) -> torch.Tensor:
+        activations = targets_to_values[self.target]
+        return torch.abs(activations - self.constant).sum()
+
+
+@loss_wrapper
+class L2(Loss):
+    """
+    L2 norm of the target layer, generally used as a penalty.
+    """
+
+    def __init__(
+        self, target: nn.Module, constant: float = 0.0, epsilon: float = 1e-6
+    ) -> None:
+        self.target = target
+        self.constant = constant
+        self.epsilon = epsilon
+
+    def __call__(self, targets_to_values: ModuleOutputMapping) -> torch.Tensor:
+        activations = targets_to_values[self.target]
+        activations = (activations - self.constant).sum()
+        return torch.sqrt(self.epsilon + activations)
+
+
+@loss_wrapper
+class Diversity(Loss):
+    """
+    Use a cosine similarity penalty to extract features from a polysemantic neuron.
+    Olah, Mordvintsev & Schubert, 2017.
+    https://distill.pub/2017/feature-visualization/#diversity
+    """
+
+    def __call__(self, targets_to_values: ModuleOutputMapping) -> torch.Tensor:
+        activations = targets_to_values[self.target]
+        return -sum(
+            [
+                sum(
+                    [
+                        (
+                            torch.cosine_similarity(
+                                activations[j].view(1, -1), activations[i].view(1, -1)
+                            )
+                        ).sum()
+                        for i in range(activations.size(0))
+                        if i != j
+                    ]
+                )
+                for j in range(activations.size(0))
+            ]
+        ) / activations.size(0)
+
+
+@loss_wrapper
+class ActivationInterpolation(Loss):
+    """
+    Interpolate between two different layers & channels.
+    Olah, Mordvintsev & Schubert, 2017.
+    https://distill.pub/2017/feature-visualization/#Interaction-between-Neurons
+    """
+
+    def __init__(
+        self,
+        target1: nn.Module = None,
+        channel_index1: int = -1,
+        target2: nn.Module = None,
+        channel_index2: int = -1,
+    ) -> None:
+        super(Loss, self).__init__()
+        self.target_one = target1
+        self.channel_index_one = channel_index1
+        self.target_two = target2
+        self.channel_index_two = channel_index2
+        self.target = [target1, target2]  # Exposing targets for InputOptimization
+
+    def __call__(self, targets_to_values: ModuleOutputMapping) -> torch.Tensor:
+        activations_one = targets_to_values[self.target_one]
+        activations_two = targets_to_values[self.target_two]
+
+        assert activations_one is not None and activations_two is not None
+        # ensure channel indices are valid
+        assert (
+            self.channel_index_one < activations_one.shape[1]
+            and self.channel_index_two < activations_two.shape[1]
+        )
+        assert activations_one.size(0) == activations_two.size(0)
+
+        if self.channel_index_one > -1:
+            activations_one = activations_one[:, self.channel_index_one]
+        if self.channel_index_two > -1:
+            activations_two = activations_two[:, self.channel_index_two]
+        B = activations_one.size(0)
+
+        batch_weights = torch.arange(B, device=activations_one.device) / (B - 1)
+        sum_tensor = torch.zeros(1, device=activations_one.device)
+        for n in range(B):
+            sum_tensor = (
+                sum_tensor + ((1 - batch_weights[n]) * activations_one[n]).mean()
+            )
+            sum_tensor = sum_tensor + (batch_weights[n] * activations_two[n]).mean()
+        return sum_tensor
+
+
+@loss_wrapper
+class Alignment(Loss):
+    """
+    Penalize the L2 distance between tensors in the batch to encourage visual
+    similarity between them.
+    Olah, Mordvintsev & Schubert, 2017.
+    https://distill.pub/2017/feature-visualization/#Interaction-between-Neurons
+    """
+
+    def __init__(self, target: nn.Module, decay_ratio: float = 2.0) -> None:
+        super(Loss, self).__init__()
+        self.target = target
+        self.decay_ratio = decay_ratio
+
+    def __call__(self, targets_to_values: ModuleOutputMapping) -> torch.Tensor:
+        activations = targets_to_values[self.target]
+        B = activations.size(0)
+
+        sum_tensor = torch.zeros(1, device=activations.device)
+        for d in [1, 2, 3, 4]:
+            for i in range(B - d):
+                a, b = i, i + d
+                activ_a, activ_b = activations[a], activations[b]
+                sum_tensor = sum_tensor + (
+                    (activ_a - activ_b) ** 2
+                ).mean() / self.decay_ratio ** float(d)
+
+        return sum_tensor
+
+
+@loss_wrapper
+class Direction(Loss):
+    """
+    Visualize a general direction vector.
+    Carter, et al., "Activation Atlas", Distill, 2019.
+    https://distill.pub/2019/activation-atlas/#Aggregating-Multiple-Images
+    """
+
+    def __init__(self, target: nn.Module, vec: torch.Tensor) -> None:
+        super(Loss, self).__init__()
+        self.target = target
+        self.direction = vec.reshape((1, -1, 1, 1))
+
+    def __call__(self, targets_to_values: ModuleOutputMapping) -> torch.Tensor:
+        activations = targets_to_values[self.target]
+        assert activations.size(1) == self.direction.size(1)
+        return torch.cosine_similarity(self.direction, activations)
+
+
+class NeuronDirection(Loss):
+    """
+    Visualize a single (x, y) position for a direction vector.
+    Carter, et al., "Activation Atlas", Distill, 2019.
+    https://distill.pub/2019/activation-atlas/#Aggregating-Multiple-Images
+    """
+
+    def __init__(
+        self,
+        target: nn.Module,
+        vec: torch.Tensor,
+        x: Optional[int] = None,
+        y: Optional[int] = None,
+        channel_index: Optional[int] = None,
+    ) -> None:
+        super(Loss, self).__init__()
+        self.target = target
+        self.direction = vec.reshape((1, -1, 1, 1))
+        self.x = x
+        self.y = y
+        self.channel_index = channel_index
+
+    def __call__(self, targets_to_values: ModuleOutputMapping) -> torch.Tensor:
+        activations = targets_to_values[self.target]
+
+        assert activations.dim() == 4
+
+        _x, _y = get_neuron_pos(
+            activations.size(2), activations.size(3), self.x, self.y
+        )
+        activations = activations[:, :, _x : _x + 1, _y : _y + 1]
+        if self.channel_index is not None:
+            activations = activations[:, self.channel_index, ...][:, None, ...]
+        return torch.cosine_similarity(self.direction, activations)
+
+
+@loss_wrapper
+class TensorDirection(Loss):
+    """
+    Visualize a tensor direction vector.
+    Carter, et al., "Activation Atlas", Distill, 2019.
+    https://distill.pub/2019/activation-atlas/#Aggregating-Multiple-Images
+    """
+
+    def __init__(self, target: nn.Module, vec: torch.Tensor) -> None:
+        super(Loss, self).__init__()
+        self.target = target
+        self.direction = vec
+
+    def __call__(self, targets_to_values: ModuleOutputMapping) -> torch.Tensor:
+        activations = targets_to_values[self.target]
+
+        assert activations.dim() == 4
+
+        H_direction, W_direction = self.direction.size(2), self.direction.size(3)
+        H_activ, W_activ = activations.size(2), activations.size(3)
+
+        H = (H_activ - H_direction) // 2
+        W = (W_activ - W_direction) // 2
+
+        activations = activations[:, :, H : H + H_direction, W : W + W_direction]
+        return torch.cosine_similarity(self.direction, activations)
+
+
+@loss_wrapper
+class ActivationWeights(Loss):
+    """
+    Apply weights to channels, neurons, or spots in the target.
+    """
+
+    def __init__(
+        self,
+        target: nn.Module,
+        weights: torch.Tensor = None,
+        neuron: bool = False,
+        x: Optional[int] = None,
+        y: Optional[int] = None,
+        wx: Optional[int] = None,
+        wy: Optional[int] = None,
+    ) -> None:
+        super(Loss, self).__init__()
+        self.target = target
+        self.x = x
+        self.y = y
+        self.wx = wx
+        self.wy = wy
+        self.weights = weights
+        self.neuron = x is not None or y is not None or neuron
+        assert (
+            wx is None
+            and wy is None
+            or wx is not None
+            and wy is not None
+            and x is not None
+            and y is not None
+        )
+
+    def __call__(self, targets_to_values: ModuleOutputMapping) -> torch.Tensor:
+        activations = targets_to_values[self.target]
+        if self.neuron:
+            assert activations.dim() == 4
+            if self.wx is None and self.wy is None:
+                _x, _y = get_neuron_pos(
+                    activations.size(2), activations.size(3), self.x, self.y
+                )
+                activations = (
+                    activations[..., _x : _x + 1, _y : _y + 1].squeeze() * self.weights
+                )
+            else:
+                activations = activations[
+                    ..., self.y : self.y + self.wy, self.x : self.x + self.wx
+                ] * self.weights.view(1, -1, 1, 1)
+        else:
+            activations = activations * self.weights.view(1, -1, 1, 1)
+        return activations