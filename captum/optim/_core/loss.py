import functools
import operator
from abc import ABC, abstractmethod, abstractproperty
from typing import Any, Callable, List, Optional, Tuple, Union

import torch
import torch.nn as nn
from captum.optim._utils.image.common import (
    _create_new_vector,
    _dot_cossim,
    get_neuron_pos,
)
from captum.optim._utils.typing import ModuleOutputMapping


def _make_arg_str(arg: Any) -> str:
    arg = str(arg)
    too_big = len(arg) > 15 or "\n" in arg
    return arg[:15] + "..." if too_big else arg


class Loss(ABC):
    """
    Abstract Class to describe loss.
    Note: All Loss classes should expose self.target for hooking by
    InputOptimization
    """

    def __init__(self) -> None:
        super(Loss, self).__init__()

    @abstractproperty
    def target(self) -> Union[nn.Module, List[nn.Module]]:
        pass

    @abstractmethod
    def __call__(self, targets_to_values: ModuleOutputMapping) -> torch.Tensor:
        pass

    def __repr__(self) -> str:
        return self.__name__

    def __neg__(self) -> "CompositeLoss":
        return module_op(self, None, operator.neg)

    def __add__(self, other: Union[int, float, "Loss"]) -> "CompositeLoss":
        return module_op(self, other, operator.add)

    def __sub__(self, other: Union[int, float, "Loss"]) -> "CompositeLoss":
        return module_op(self, other, operator.sub)

    def __mul__(self, other: Union[int, float, "Loss"]) -> "CompositeLoss":
        return module_op(self, other, operator.mul)

    def __truediv__(self, other: Union[int, float, "Loss"]) -> "CompositeLoss":
        return module_op(self, other, operator.truediv)

    def __pow__(self, other: Union[int, float, "Loss"]) -> "CompositeLoss":
        return module_op(self, other, operator.pow)

    def __radd__(self, other: Union[int, float, "Loss"]) -> "CompositeLoss":
        return self.__add__(other)

    def __rsub__(self, other: Union[int, float, "Loss"]) -> "CompositeLoss":
        return self.__neg__().__add__(other)

    def __rmul__(self, other: Union[int, float, "Loss"]) -> "CompositeLoss":
        return self.__mul__(other)

    def __rtruediv__(self, other: Union[int, float, "Loss"]) -> "CompositeLoss":
        if isinstance(other, (int, float)):

            def loss_fn(module: ModuleOutputMapping) -> torch.Tensor:
                return operator.truediv(other, torch.mean(self(module)))

            name = self.__name__
            target = self.target
        elif isinstance(other, Loss):
            # This should never get called because __div__ will be called instead
            pass
        else:
            raise TypeError(
                "Can only apply math operations with int, float or Loss. Received type "
                + str(type(other))
            )
        return CompositeLoss(loss_fn, name=name, target=target)

    def __rpow__(self, other: Union[int, float, "Loss"]) -> "CompositeLoss":
        if isinstance(other, (int, float)):

            def loss_fn(module: ModuleOutputMapping) -> torch.Tensor:
                return operator.pow(other, torch.mean(self(module)))

            name = self.__name__
            target = self.target
        elif isinstance(other, Loss):
            # This should never get called because __pow__ will be called instead
            pass
        else:
            raise TypeError(
                "Can only apply math operations with int, float or Loss. Received type "
                + str(type(other))
            )
        return CompositeLoss(loss_fn, name=name, target=target)


def module_op(
    self: Loss, other: Union[None, int, float, Loss], math_op: Callable
) -> "CompositeLoss":
    """
    This is a general function for applying math operations to Losses
    """
    if other is None and math_op == operator.neg:

        def loss_fn(module: ModuleOutputMapping) -> torch.Tensor:
            return math_op(self(module))

        name = self.__name__
        target = self.target
    elif isinstance(other, (int, float)):

        def loss_fn(module: ModuleOutputMapping) -> torch.Tensor:
            return math_op(self(module), other)

        name = self.__name__
        target = self.target
    elif isinstance(other, Loss):
        # We take the mean of the output tensor to resolve shape mismatches
        def loss_fn(module: ModuleOutputMapping) -> torch.Tensor:
            return math_op(torch.mean(self(module)), torch.mean(other(module)))

        name = f"Compose({', '.join([self.__name__, other.__name__])})"

        # ToDo: Refine logic for self.target handling
        target = (self.target if isinstance(self.target, list) else [self.target]) + (
            other.target if isinstance(other.target, list) else [other.target]
        )

        # Filter out duplicate targets
        target = list(dict.fromkeys(target))
    else:
        raise TypeError(
            "Can only apply math operations with int, float or Loss. Received type "
            + str(type(other))
        )
    return CompositeLoss(loss_fn, name=name, target=target)


class BaseLoss(Loss):
    def __init__(
        self,
        target: Union[nn.Module, List[nn.Module]] = [],
        batch_index: Optional[int] = None,
    ) -> None:
        super(BaseLoss, self).__init__()
        self._target = target
        if batch_index is None:
            self._batch_index = (None, None)
        else:
            self._batch_index = (batch_index, batch_index + 1)

    @property
    def target(self) -> Union[nn.Module, List[nn.Module]]:
        return self._target

    @property
    def batch_index(self) -> Tuple:
        return self._batch_index


class CompositeLoss(BaseLoss):
    def __init__(
        self,
        loss_fn: Callable,
        name: str = "",
        target: Union[nn.Module, List[nn.Module]] = [],
    ) -> None:
        super(CompositeLoss, self).__init__(target)
        self.__name__ = name
        self.loss_fn = loss_fn

    def __call__(self, targets_to_values: ModuleOutputMapping) -> torch.Tensor:
        return self.loss_fn(targets_to_values)


def loss_wrapper(cls: Any) -> Callable:
    """
    Primarily for naming purposes.
    """

    @functools.wraps(cls)
    def wrapper(*args, **kwargs) -> object:
        obj = cls(*args, **kwargs)
        args_str = " [" + ", ".join([_make_arg_str(arg) for arg in args]) + "]"
        obj.__name__ = cls.__name__ + args_str
        return obj

    return wrapper


@loss_wrapper
class LayerActivation(BaseLoss):
    """
    Maximize activations at the target layer.
    This is the most basic loss available and it simply returns the activations in
    their original form.

    Args:
        target (nn.Module):  The layer to optimize for.
        batch_index (int, optional):  The index of the image to optimize if we
            optimizing a batch of images. If unspecified, defaults to all images
            in the batch.
    """

    def __call__(self, targets_to_values: ModuleOutputMapping) -> torch.Tensor:
        activations = targets_to_values[self.target]
        activations = activations[self.batch_index[0] : self.batch_index[1]]
        return activations


@loss_wrapper
class ChannelActivation(BaseLoss):
    """
    Maximize activations at the target layer and target channel.
    This loss maximizes the activations of a target channel in a specified target
    layer, and can be useful to determine what features the channel is excited by.

    Args:
        target (nn.Module):  The layer to containing the channel to optimize for.
        channel_index (int):  The index of the channel to optimize for.
        batch_index (int, optional):  The index of the image to optimize if we
            optimizing a batch of images. If unspecified, defaults to all images
            in the batch.
    """

    def __init__(
        self, target: nn.Module, channel_index: int, batch_index: Optional[int] = None
    ) -> None:
        BaseLoss.__init__(self, target, batch_index)
        self.channel_index = channel_index

    def __call__(self, targets_to_values: ModuleOutputMapping) -> torch.Tensor:
        activations = targets_to_values[self.target]
        assert activations is not None
        # ensure channel_index is valid
        assert self.channel_index < activations.shape[1]
        # assume NCHW
        # NOTE: not necessarily true e.g. for Linear layers
        # assert len(activations.shape) == 4
        return activations[
            self.batch_index[0] : self.batch_index[1], self.channel_index, ...
        ]


@loss_wrapper
class NeuronActivation(BaseLoss):
    """
    This loss maximizes the activations of a target neuron in the specified channel
    from the specified layer. This loss is useful for determining the type of features
    that excite a neuron, and thus is often used for circuits and neuron related
    research.

    Args:
        target (nn.Module):  The layer to containing the channel to optimize for.
        channel_index (int):  The index of the channel to optimize for.
        x (int, optional):  The x coordinate of the neuron to optimize for. If
            unspecified, defaults to center, or one unit left of center for even
            lengths.
        y (int, optional):  The y coordinate of the neuron to optimize for. If
            unspecified, defaults to center, or one unit up of center for even
            heights.
        batch_index (int, optional):  The index of the image to optimize if we
            optimizing a batch of images. If unspecified, defaults to all images
            in the batch.
    """

    def __init__(
        self,
        target: nn.Module,
        channel_index: int,
        x: Optional[int] = None,
        y: Optional[int] = None,
        batch_index: Optional[int] = None,
    ) -> None:
        BaseLoss.__init__(self, target, batch_index)
        self.channel_index = channel_index
        self.x = x
        self.y = y

    def __call__(self, targets_to_values: ModuleOutputMapping) -> torch.Tensor:
        activations = targets_to_values[self.target]
        assert activations is not None
        assert self.channel_index < activations.shape[1]
        assert len(activations.shape) == 4  # assume NCHW
        _x, _y = get_neuron_pos(
            activations.size(2), activations.size(3), self.x, self.y
        )
        return activations[
            self.batch_index[0] : self.batch_index[1],
            self.channel_index,
            _x : _x + 1,
            _y : _y + 1,
        ]


@loss_wrapper
class DeepDream(BaseLoss):
    """
    Maximize 'interestingness' at the target layer.
    Mordvintsev et al., 2015.
    https://github.com/google/deepdream
    This loss returns the squared layer activations. When combined with a negative
    mean loss summarization, this loss will create hallucinogenic visuals commonly
    referred to as 'Deep Dream'.

    Args:
        target (nn.Module):  The layer to optimize for.
        batch_index (int, optional):  The index of the image to optimize if we
            optimizing a batch of images. If unspecified, defaults to all images
            in the batch.
    """

    def __call__(self, targets_to_values: ModuleOutputMapping) -> torch.Tensor:
        activations = targets_to_values[self.target]
        activations = activations[self.batch_index[0] : self.batch_index[1]]
        return activations**2


@loss_wrapper
class TotalVariation(BaseLoss):
    """
    Total variation denoising penalty for activations.
    See Mahendran, V. 2014. Understanding Deep Image Representations by Inverting Them.
    https://arxiv.org/abs/1412.0035
    This loss attempts to smooth / denoise the target by performing total variance
    denoising. The target is most often the image that’s being optimized. This loss is
    often used to remove unwanted visual artifacts.

    Args:
        target (nn.Module):  The layer to optimize for.
        batch_index (int, optional):  The index of the image to optimize if we
            optimizing a batch of images. If unspecified, defaults to all images
            in the batch.
    """

    def __call__(self, targets_to_values: ModuleOutputMapping) -> torch.Tensor:
        activations = targets_to_values[self.target]
        activations = activations[self.batch_index[0] : self.batch_index[1]]
        x_diff = activations[..., 1:, :] - activations[..., :-1, :]
        y_diff = activations[..., :, 1:] - activations[..., :, :-1]
        return torch.sum(torch.abs(x_diff)) + torch.sum(torch.abs(y_diff))


@loss_wrapper
class L1(BaseLoss):
    """
    L1 norm of the target layer, generally used as a penalty.

    Args:
        target (nn.Module):  The layer to optimize for.
        constant (float):  Constant threshold to deduct from the activations.
            Defaults to 0.
        batch_index (int, optional):  The index of the image to optimize if we
            optimizing a batch of images. If unspecified, defaults to all images
            in the batch.
    """

    def __init__(
        self,
        target: nn.Module,
        constant: float = 0.0,
        batch_index: Optional[int] = None,
    ) -> None:
        BaseLoss.__init__(self, target, batch_index)
        self.constant = constant

    def __call__(self, targets_to_values: ModuleOutputMapping) -> torch.Tensor:
        activations = targets_to_values[self.target]
        activations = activations[self.batch_index[0] : self.batch_index[1]]
        return torch.abs(activations - self.constant).sum()


@loss_wrapper
class L2(BaseLoss):
    """
    L2 norm of the target layer, generally used as a penalty.

    Args:
        target (nn.Module):  The layer to optimize for.
        constant (float):  Constant threshold to deduct from the activations.
            Defaults to 0.
        epsilon (float):  Small value to add to L2 prior to sqrt. Defaults to 1e-6.
        batch_index (int, optional):  The index of the image to optimize if we
            optimizing a batch of images. If unspecified, defaults to all images
            in the batch.
    """

    def __init__(
        self,
        target: nn.Module,
        constant: float = 0.0,
        epsilon: float = 1e-6,
        batch_index: Optional[int] = None,
    ) -> None:
        BaseLoss.__init__(self, target, batch_index)
        self.constant = constant
        self.epsilon = epsilon

    def __call__(self, targets_to_values: ModuleOutputMapping) -> torch.Tensor:
        activations = targets_to_values[self.target][
            self.batch_index[0] : self.batch_index[1]
        ]
        activations = ((activations - self.constant) ** 2).sum()
        return torch.sqrt(self.epsilon + activations)


@loss_wrapper
class Diversity(BaseLoss):
    """
    Use a cosine similarity penalty to extract features from a polysemantic neuron.
    Olah, Mordvintsev & Schubert, 2017.
    https://distill.pub/2017/feature-visualization/#diversity
    This loss helps break up polysemantic layers, channels, and neurons by encouraging
    diversity across the different batches. This loss is to be used along with a main
    loss.

    Args:
        target (nn.Module):  The layer to optimize for.
        batch_index (int, optional):  Unused here since we are optimizing for diversity
            across the batch.
    """

    def __call__(self, targets_to_values: ModuleOutputMapping) -> torch.Tensor:
        activations = targets_to_values[self.target]
        batch, channels = activations.shape[:2]
        flattened = activations.view(batch, channels, -1)
        grams = torch.matmul(flattened, torch.transpose(flattened, 1, 2))
        grams = nn.functional.normalize(grams, p=2, dim=(1, 2))
        return (
            -sum(
                [
                    sum([(grams[i] * grams[j]).sum() for j in range(batch) if j != i])
                    for i in range(batch)
                ]
            )
            / batch
        )


@loss_wrapper
class ActivationInterpolation(BaseLoss):
    """
    Interpolate between two different layers & channels.
    Olah, Mordvintsev & Schubert, 2017.
    https://distill.pub/2017/feature-visualization/#Interaction-between-Neurons
    This loss helps to interpolate or mix visualizations from two activations (layer or
    channel) by interpolating a linear sum between the two activations.

    Args:
        target1 (nn.Module):  The first layer to optimize for.
        channel_index1 (int):  Index of channel in first layer to optimize. Defaults to
            all channels.
        target2 (nn.Module):  The first layer to optimize for.
        channel_index2 (int):  Index of channel in first layer to optimize. Defaults to
            all channels.
    """

    def __init__(
        self,
        target1: nn.Module = None,
        channel_index1: int = -1,
        target2: nn.Module = None,
        channel_index2: int = -1,
    ) -> None:
        self.target_one = target1
        self.channel_index_one = channel_index1
        self.target_two = target2
        self.channel_index_two = channel_index2
        # Expose targets for InputOptimization
        BaseLoss.__init__(self, [target1, target2])

    def __call__(self, targets_to_values: ModuleOutputMapping) -> torch.Tensor:
        activations_one = targets_to_values[self.target_one]
        activations_two = targets_to_values[self.target_two]

        assert activations_one is not None and activations_two is not None
        # ensure channel indices are valid
        assert (
            self.channel_index_one < activations_one.shape[1]
            and self.channel_index_two < activations_two.shape[1]
        )
        assert activations_one.size(0) == activations_two.size(0)

        if self.channel_index_one > -1:
            activations_one = activations_one[:, self.channel_index_one]
        if self.channel_index_two > -1:
            activations_two = activations_two[:, self.channel_index_two]
        B = activations_one.size(0)

        batch_weights = torch.arange(B, device=activations_one.device) / (B - 1)
        sum_tensor = torch.zeros(1, device=activations_one.device)
        for n in range(B):
            sum_tensor = (
                sum_tensor + ((1 - batch_weights[n]) * activations_one[n]).mean()
            )
            sum_tensor = sum_tensor + (batch_weights[n] * activations_two[n]).mean()
        return sum_tensor


@loss_wrapper
class Alignment(BaseLoss):
    """
    Penalize the L2 distance between tensors in the batch to encourage visual
    similarity between them.
    Olah, Mordvintsev & Schubert, 2017.
    https://distill.pub/2017/feature-visualization/#Interaction-between-Neurons
    When interpolating between activations, it may be desirable to keep image landmarks
    in the same position for visual comparison. This loss helps to minimize L2 distance
    between neighbouring images.

    Args:
        target (nn.Module):  The layer to optimize for.
        decay_ratio (float):  How much to decay penalty as images move apart in batch.
            Defaults to 2.
    """

    def __init__(self, target: nn.Module, decay_ratio: float = 2.0) -> None:
        BaseLoss.__init__(self, target)
        self.decay_ratio = decay_ratio

    def __call__(self, targets_to_values: ModuleOutputMapping) -> torch.Tensor:
        activations = targets_to_values[self.target]
        B = activations.size(0)

        sum_tensor = torch.zeros(1, device=activations.device)
        for d in [1, 2, 3, 4]:
            for i in range(B - d):
                a, b = i, i + d
                activ_a, activ_b = activations[a], activations[b]
                sum_tensor = sum_tensor + (
                    (activ_a - activ_b) ** 2
                ).mean() / self.decay_ratio ** float(d)

        return -sum_tensor


@loss_wrapper
class Direction(BaseLoss):
    """
    Visualize a general direction vector.
    Carter, et al., "Activation Atlas", Distill, 2019.
    https://distill.pub/2019/activation-atlas/#Aggregating-Multiple-Images
    This loss helps to visualize a specific vector direction in a layer, by maximizing
    the alignment between the input vector and the layer’s activation vector. The
    dimensionality of the vector should correspond to the number of channels in the
    layer.

    Args:
        target (nn.Module):  The layer to optimize for.
        vec (torch.Tensor):  Vector representing direction to align to.
        cossim_pow (float, optional):  The desired cosine similarity power to use.
        batch_index (int, optional):  The index of the image to optimize if we
            optimizing a batch of images. If unspecified, defaults to all images
            in the batch.
    """

    def __init__(
        self,
        target: nn.Module,
        vec: torch.Tensor,
        cossim_pow: Optional[float] = 0.0,
        batch_index: Optional[int] = None,
    ) -> None:
        BaseLoss.__init__(self, target, batch_index)
        self.vec = vec.reshape((1, -1, 1, 1))
        self.cossim_pow = cossim_pow

    def __call__(self, targets_to_values: ModuleOutputMapping) -> torch.Tensor:
        activations = targets_to_values[self.target]
        assert activations.size(1) == self.vec.size(1)
        activations = activations[self.batch_index[0] : self.batch_index[1]]
        return _dot_cossim(self.vec, activations, cossim_pow=self.cossim_pow)


@loss_wrapper
class NeuronDirection(BaseLoss):
    """
    Visualize a single (x, y) position for a direction vector.
    Carter, et al., "Activation Atlas", Distill, 2019.
    https://distill.pub/2019/activation-atlas/#Aggregating-Multiple-Images
    Extends Direction loss by focusing on visualizing a single neuron within the
    kernel.

    Args:
        target (nn.Module):  The layer to optimize for.
        vec (torch.Tensor):  Vector representing direction to align to.
        x (int, optional):  The x coordinate of the neuron to optimize for. If
            unspecified, defaults to center, or one unit left of center for even
            lengths.
        y (int, optional):  The y coordinate of the neuron to optimize for. If
            unspecified, defaults to center, or one unit up of center for even
            heights.
        channel_index (int):  The index of the channel to optimize for.
        cossim_pow (float, optional):  The desired cosine similarity power to use.
        batch_index (int, optional):  The index of the image to optimize if we
            optimizing a batch of images. If unspecified, defaults to all images
            in the batch.
    """

    def __init__(
        self,
        target: nn.Module,
        vec: torch.Tensor,
        x: Optional[int] = None,
        y: Optional[int] = None,
        channel_index: Optional[int] = None,
        cossim_pow: Optional[float] = 0.0,
        batch_index: Optional[int] = None,
    ) -> None:
        BaseLoss.__init__(self, target, batch_index)
        self.vec = vec.reshape((1, -1, 1, 1))
        self.x = x
        self.y = y
        self.channel_index = channel_index
        self.cossim_pow = cossim_pow

    def __call__(self, targets_to_values: ModuleOutputMapping) -> torch.Tensor:
        activations = targets_to_values[self.target]

        assert activations.dim() == 4

        _x, _y = get_neuron_pos(
            activations.size(2), activations.size(3), self.x, self.y
        )
        activations = activations[
            self.batch_index[0] : self.batch_index[1], :, _x : _x + 1, _y : _y + 1
        ]
        if self.channel_index is not None:
            activations = activations[:, self.channel_index, ...][:, None, ...]
        return _dot_cossim(self.vec, activations, cossim_pow=self.cossim_pow)


@loss_wrapper
class AngledNeuronDirection(BaseLoss):
    """
    Visualize a direction vector with an optional whitened activation vector to
    unstretch the activation space. Compared to the traditional Direction objectives,
    this objective places more emphasis on angle by optionally multiplying the dot
    product by the cosine similarity.

    When cossim_pow is equal to 0, this objective works as a euclidean
    neuron objective. When cossim_pow is greater than 0, this objective works as a
    cosine similarity objective. An additional whitened neuron direction vector
    can optionally be supplied to improve visualization quality for some models.

    More information on the algorithm this objective uses can be found here:
    https://github.com/tensorflow/lucid/issues/116

    This Lucid equivalents of this loss function can be found here:
    https://github.com/tensorflow/lucid/blob/master/notebooks/
    activation-atlas/activation-atlas-simple.ipynb
    https://github.com/tensorflow/lucid/blob/master/notebooks/
    activation-atlas/class-activation-atlas.ipynb

    Like the Lucid equivalents, our implementation differs slightly from the
    associated research paper.

    Carter, et al., "Activation Atlas", Distill, 2019.
    https://distill.pub/2019/activation-atlas/
    """

    def __init__(
        self,
        target: torch.nn.Module,
        vec: torch.Tensor,
        vec_whitened: Optional[torch.Tensor] = None,
        cossim_pow: float = 4.0,
        x: Optional[int] = None,
        y: Optional[int] = None,
        eps: float = 1.0e-4,
        batch_index: Optional[int] = None,
    ) -> None:
        """
        Args:
            target (nn.Module): A target layer instance.
            vec (torch.Tensor): A neuron direction vector to use.
            vec_whitened (torch.Tensor, optional): A whitened neuron direction vector.
            cossim_pow (float, optional): The desired cosine similarity power to use.
            x (int, optional): Optionally provide a specific x position for the target
                neuron.
            y (int, optional): Optionally provide a specific y position for the target
                neuron.
            eps (float, optional): If cossim_pow is greater than zero, the desired
                epsilon value to use for cosine similarity calculations.
        """
        BaseLoss.__init__(self, target, batch_index)
        self.vec = vec.unsqueeze(0) if vec.dim() == 1 else vec
        self.vec_whitened = vec_whitened
        self.cossim_pow = cossim_pow
        self.eps = eps
        self.x = x
        self.y = y
        if self.vec_whitened is not None:
            assert self.vec_whitened.dim() == 2
        assert self.vec.dim() == 2

    def __call__(self, targets_to_values: ModuleOutputMapping) -> torch.Tensor:
        activations = targets_to_values[self.target]
        activations = activations[self.batch_index[0] : self.batch_index[1]]
        assert activations.dim() == 4 or activations.dim() == 2
        assert activations.shape[1] == self.vec.shape[1]
        if activations.dim() == 4:
            _x, _y = get_neuron_pos(
                activations.size(2), activations.size(3), self.x, self.y
            )
            activations = activations[..., _x, _y]

        vec = (
            torch.matmul(self.vec, self.vec_whitened)[0]
            if self.vec_whitened is not None
            else self.vec
        )
        if self.cossim_pow == 0:
            return activations * vec

        dot = torch.mean(activations * vec)
        cossims = dot / (self.eps + torch.sqrt(torch.sum(activations**2)))
        return dot * torch.clamp(cossims, min=0.1) ** self.cossim_pow


@loss_wrapper
class TensorDirection(BaseLoss):
    """
    Visualize a tensor direction vector.
    Carter, et al., "Activation Atlas", Distill, 2019.
    https://distill.pub/2019/activation-atlas/#Aggregating-Multiple-Images
    Extends Direction loss by allowing batch-wise direction visualization.

    Args:
        target (nn.Module):  The layer to optimize for.
        vec (torch.Tensor):  Vector representing direction to align to.
        cossim_pow (float, optional):  The desired cosine similarity power to use.
        batch_index (int, optional):  The index of the image to optimize if we
            optimizing a batch of images. If unspecified, defaults to all images
            in the batch.
    """

    def __init__(
        self,
        target: nn.Module,
        vec: torch.Tensor,
        cossim_pow: Optional[float] = 0.0,
        batch_index: Optional[int] = None,
    ) -> None:
        BaseLoss.__init__(self, target, batch_index)
        assert vec.dim() == 4
        self.vec = vec
        self.cossim_pow = cossim_pow

    def __call__(self, targets_to_values: ModuleOutputMapping) -> torch.Tensor:
        activations = targets_to_values[self.target]

        assert activations.dim() == 4

        H_direction, W_direction = self.vec.shape[2:]
        H_activ, W_activ = activations.shape[2:]

        H = (H_activ - H_direction) // 2
        W = (W_activ - W_direction) // 2

        activations = activations[
            self.batch_index[0] : self.batch_index[1],
            :,
            H : H + H_direction,
            W : W + W_direction,
        ]
        return _dot_cossim(self.vec, activations, cossim_pow=self.cossim_pow)


@loss_wrapper
class ActivationWeights(BaseLoss):
    """
    Apply weights to channels, neurons, or spots in the target.
    This loss weighs specific channels or neurons in a given layer, via a weight
    vector.

    Args:
        target (nn.Module):  The layer to optimize for.
        weights (torch.Tensor): Weights to apply to targets.
        neuron (bool): Whether target is a neuron. Defaults to False.
        x (int, optional):  The x coordinate of the neuron to optimize for. If
            unspecified, defaults to center, or one unit left of center for even
            lengths.
        y (int, optional):  The y coordinate of the neuron to optimize for. If
            unspecified, defaults to center, or one unit up of center for even
            heights.
        wx (int, optional):  Length of neurons to apply the weights to, along the
            x-axis.
        wy (int, optional):  Length of neurons to apply the weights to, along the
            y-axis.
    """

    def __init__(
        self,
        target: nn.Module,
        weights: torch.Tensor = None,
        neuron: bool = False,
        x: Optional[int] = None,
        y: Optional[int] = None,
        wx: Optional[int] = None,
        wy: Optional[int] = None,
    ) -> None:
        BaseLoss.__init__(self, target)
        self.x = x
        self.y = y
        self.wx = wx
        self.wy = wy
        self.weights = weights
        self.neuron = x is not None or y is not None or neuron
        assert (
            wx is None
            and wy is None
            or wx is not None
            and wy is not None
            and x is not None
            and y is not None
        )

    def __call__(self, targets_to_values: ModuleOutputMapping) -> torch.Tensor:
        activations = targets_to_values[self.target]
        if self.neuron:
            assert activations.dim() == 4
            if self.wx is None and self.wy is None:
                _x, _y = get_neuron_pos(
                    activations.size(2), activations.size(3), self.x, self.y
                )
                activations = (
                    activations[..., _x : _x + 1, _y : _y + 1].squeeze() * self.weights
                )
            else:
                activations = activations[
                    ..., self.y : self.y + self.wy, self.x : self.x + self.wx
                ] * self.weights.view(1, -1, 1, 1)
        else:
            activations = activations * self.weights.view(1, -1, 1, 1)
        return activations


<<<<<<< HEAD
=======

>>>>>>> e334c829
@loss_wrapper
class L2Mean(BaseLoss):
    """
    Simple L2Loss penalty where the mean is used instead of the square root of the
    sum.

    Used for CLIP models in https://distill.pub/2021/multimodal-neurons/ as per the
    supplementary code:
    https://github.com/openai/CLIP-featurevis/blob/master/example_facets.py
    """

    def __init__(
        self,
        target: torch.nn.Module,
        channel_index: Optional[int] = None,
        constant: float = 0.5,
        batch_index: Optional[int] = None,
    ) -> None:
        """
        Args:

            target (nn.Module): A target layer, transform, or image parameterization
                instance.
            channel_index (int, optional): Optionally only target a specific channel.
                If set to None, all channels with be used.
                Default: None
            constant (float, optional): Constant value to deduct from the activations.
                Default: 0.5
            batch_index (int, optional): The index of activations to optimize if
                optimizing a batch of activations. If set to None, defaults to all
                activations in the batch.
                Default: None
        """
        BaseLoss.__init__(self, target, batch_index)
        self.constant = constant
        self.channel_index = channel_index

    def __call__(self, targets_to_values: ModuleOutputMapping) -> torch.Tensor:
        activations = targets_to_values[self.target][
            self.batch_index[0] : self.batch_index[1]
        ]
        if self.channel_index is not None:
            activations = activations[:, self.channel_index : self.channel_index + 1]
        return ((activations - self.constant) ** 2).mean()


@loss_wrapper
class VectorLoss(BaseLoss):
    """
    This objective is useful for optimizing towards channel directions. This can
    helpful for visualizing models like OpenAI's CLIP.

    This loss objective is similar to the Direction objective, except it computes the
    matrix product of the activations and vector, rather than the cosine similarity.
    In addition to optimizing towards channel directions, this objective can also
    perform a similar role to the ChannelActivation objective by using one-hot 1D
    vectors.

    See here for more details:
    https://distill.pub/2021/multimodal-neurons/
    https://github.com/openai/CLIP-featurevis/blob/master/example_facets.py
    """

    def __init__(
        self,
        target: torch.nn.Module,
        vec: torch.Tensor,
        activation_fn: Optional[Callable] = torch.nn.functional.relu,
        move_channel_dim_to_final_dim: bool = True,
        batch_index: Optional[int] = None,
    ) -> None:
        """
        Args:

            target (nn.Module): A target layer instance.
            vec (torch.Tensor): A 1D channel vector with the same size as the
                channel / feature dimension of the target layer instance.
            activation_fn (Callable, optional): An optional activation function to
                apply to the activations before computing the matrix product. If set
                to None, then no activation function will be used.
                Default: torch.nn.functional.relu
            move_channel_dim_to_final_dim (bool, optional): Whether or not to move the
                channel dimension to the last dimension before computing the matrix
                product.
                Default: True
            batch_index (int, optional): The index of activations to optimize if
                optimizing a batch of activations. If set to None, defaults to all
                activations in the batch.
                Default: None
        """
        BaseLoss.__init__(self, target, batch_index)
        assert vec.dim() == 1
        self.vec = vec
        self.activation_fn = activation_fn
        self.move_channel_dim_to_final_dim = move_channel_dim_to_final_dim

    def __call__(self, targets_to_values: ModuleOutputMapping) -> torch.Tensor:
        activations = targets_to_values[self.target]
        activations = activations[self.batch_index[0] : self.batch_index[1]]
        return _create_new_vector(
            activations,
            vec=self.vec,
            activation_fn=self.activation_fn,
            move_channel_dim_to_final_dim=self.move_channel_dim_to_final_dim,
        ).mean()


@loss_wrapper
class FacetLoss(BaseLoss):
    """
    The Facet loss objective used for Faceted Feature Visualization as described in:
    https://distill.pub/2021/multimodal-neurons/#faceted-feature-visualization
    https://github.com/openai/CLIP-featurevis/blob/master/example_facets.py

    The FacetLoss objective allows us to steer feature visualization towards a
    particular theme / concept. This is done by using the weights from linear probes
    trained on the lower layers of a model to discriminate between a certain theme or
    concept and generic natural images.
    """

    def __init__(
        self,
        vec: torch.Tensor,
        ultimate_target: torch.nn.Module,
        layer_target: Union[torch.nn.Module, List[torch.nn.Module]],
        facet_weights: torch.Tensor,
        strength: Optional[Union[float, List[float]]] = None,
        batch_index: Optional[Union[int, List[int]]] = None,
    ) -> None:
        """
        Args:

            vec (torch.Tensor): A 1D channel vector with the same size as the
                channel / feature dimension of ultimate_target.
            ultimate_target (nn.Module): The main target layer that we are
                visualizing targets from. This is normally the penultimate layer of
                the model.
            layer_target (nn.Module): A layer that we have facet_weights for. This
                target layer should be below the ultimate_target layer in the model.
<<<<<<< HEAD
            facet_weights (torch.Tensor): Weighting that steers the objective
                towards a particular theme or concept. These weight values should
                come from linear probes trained on layer_target.
=======
>>>>>>> e334c829
            strength (float, list of float, optional): A single float or list of floats
                to use for batch dimension weighting. If using a single value, then it
                will be applied to all batch dimensions equally. Otherwise a list of
                floats with a shape of: [start, end] should be used for torch.linspace
                to calculate the step values in between. Default is set to None for no
                weighting.
<<<<<<< HEAD
                Default: None
=======
            facet_weights (torch.Tensor): Weighting that steers the objective
                towards a particular theme or concept. These weight values should
                come from linear probes trained on layer_target.
>>>>>>> e334c829
            batch_index (int, optional): The index of the activations to optimize if
                optimizing a batch of activations. If set to None, defaults to all
                activations in the batch.
                Default: None
        """
        BaseLoss.__init__(self, [ultimate_target, layer_target], batch_index)
        self.ultimate_target = ultimate_target
        self.layer_target = layer_target
        assert vec.dim() == 1
        self.vec = vec
        if isinstance(strength, (tuple, list)):
            assert len(strength) == 2
        self.strength = strength
        assert facet_weights.dim() == 4 or facet_weights.dim() == 2
        self.facet_weights = facet_weights

<<<<<<< HEAD
=======
    def _get_strength(self, batch: int, device: torch.device) -> torch.Tensor:
        """
        Calculate batch weighting.

        Args:

            batch (int): The size of the batch dimension to use.
            device (torch.device): The device to use.

        Returns:
            strength_t (torch.Tensor): A tensor containing the weights to multiply the
                different batch dimensions by.
        """
        if isinstance(self.strength, (tuple, list)):
            strength_t = torch.linspace(
                self.strength[0],
                self.strength[1],
                steps=batch,
                device=device,
            )
        else:
            strength_t = torch.ones([1], device=device) * self.strength
        return strength_t[:, None, None, None]

>>>>>>> e334c829
    def __call__(self, targets_to_values: ModuleOutputMapping) -> torch.Tensor:
        activations_ultimate = targets_to_values[self.ultimate_target]
        activations_ultimate = activations_ultimate[
            self.batch_index[0] : self.batch_index[1]
        ]
        new_vec = _create_new_vector(activations_ultimate, self.vec)
        target_activations = targets_to_values[self.layer_target]

        layer_grad = torch.autograd.grad(
            outputs=new_vec,
            inputs=target_activations,
            grad_outputs=torch.ones_like(new_vec),
            retain_graph=True,
        )[0].detach()[self.batch_index[0] : self.batch_index[1]]
        layer = target_activations[self.batch_index[0] : self.batch_index[1]]

        flat_attr = layer * torch.nn.functional.relu(layer_grad)
        if self.facet_weights.dim() == 2 and flat_attr.dim() == 4:
            flat_attr = torch.sum(flat_attr, dim=(2, 3))

        if self.strength:
<<<<<<< HEAD
            if isinstance(self.strength, (tuple, list)):
                strength_t = torch.linspace(
                    self.strength[0],
                    self.strength[1],
                    steps=flat_attr.shape[0],
                    device=flat_attr.device,
                ).reshape(flat_attr.shape[0], *[1] * (flat_attr.dim() - 1))
            else:
                strength_t = self.strength
            flat_attr = strength_t * flat_attr

        if (
            self.facet_weights.dim() == 4
            and layer.dim() == 4
            and self.facet_weights.shape[2:] != layer.shape[2:]
        ):
            facet_weights = torch.nn.functional.interpolate(
                self.facet_weights, size=layer.shape[2:]
            )
        else:
            facet_weights = self.facet_weights

        return torch.sum(flat_attr * facet_weights)
=======
            strength_t = self._get_strength(new_vec.shape[0], flat_attr.device)
            flat_attr = strength_t * flat_attr
        return torch.sum(flat_attr * self.facet_weights)
>>>>>>> e334c829


def sum_loss_list(
    loss_list: List,
    to_scalar_fn: Callable[[torch.Tensor], torch.Tensor] = torch.mean,
) -> CompositeLoss:
    """
    Summarize a large number of losses without recursion errors. By default using 300+
    loss functions for a single optimization task will result in exceeding Python's
    default maximum recursion depth limit. This function can be used to avoid the
    recursion depth limit for tasks such as summarizing a large list of loss functions
    with the built-in sum() function.

    This function works similar to Lucid's optvis.objectives.Objective.sum() function.

    Args:

        loss_list (list): A list of loss function objectives.
        to_scalar_fn (Callable): A function for converting loss function outputs to
            scalar values, in order to prevent size mismatches.
            Default: torch.mean

    Returns:
        loss_fn (CompositeLoss): A composite loss function containing all the loss
            functions from `loss_list`.
    """

    def loss_fn(module: ModuleOutputMapping) -> torch.Tensor:
        return sum([to_scalar_fn(loss(module)) for loss in loss_list])

    name = "Sum(" + ", ".join([loss.__name__ for loss in loss_list]) + ")"
    # Collect targets from losses
    target = [
        target
        for targets in [
            [loss.target] if not isinstance(loss.target, list) else loss.target
            for loss in loss_list
        ]
        for target in targets
    ]

    # Filter out duplicate targets
    target = list(dict.fromkeys(target))
    return CompositeLoss(loss_fn, name=name, target=target)


def default_loss_summarize(loss_value: torch.Tensor) -> torch.Tensor:
    """
    Helper function to summarize tensor outputs from loss functions.

    default_loss_summarize applies `mean` to the loss tensor
    and negates it so that optimizing it maximizes the activations we
    are interested in.
    """
    return -1 * loss_value.mean()


__all__ = [
    "Loss",
    "loss_wrapper",
    "BaseLoss",
    "LayerActivation",
    "ChannelActivation",
    "NeuronActivation",
    "DeepDream",
    "TotalVariation",
    "L1",
    "L2",
    "Diversity",
    "ActivationInterpolation",
    "Alignment",
    "Direction",
    "NeuronDirection",
    "AngledNeuronDirection",
    "TensorDirection",
    "ActivationWeights",
    "L2Mean",
    "VectorLoss",
    "FacetLoss",
    "sum_loss_list",
    "default_loss_summarize",
]
<|MERGE_RESOLUTION|>--- conflicted
+++ resolved
@@ -1,1185 +1,1139 @@
-import functools
-import operator
-from abc import ABC, abstractmethod, abstractproperty
-from typing import Any, Callable, List, Optional, Tuple, Union
-
-import torch
-import torch.nn as nn
-from captum.optim._utils.image.common import (
-    _create_new_vector,
-    _dot_cossim,
-    get_neuron_pos,
-)
-from captum.optim._utils.typing import ModuleOutputMapping
-
-
-def _make_arg_str(arg: Any) -> str:
-    arg = str(arg)
-    too_big = len(arg) > 15 or "\n" in arg
-    return arg[:15] + "..." if too_big else arg
-
-
-class Loss(ABC):
-    """
-    Abstract Class to describe loss.
-    Note: All Loss classes should expose self.target for hooking by
-    InputOptimization
-    """
-
-    def __init__(self) -> None:
-        super(Loss, self).__init__()
-
-    @abstractproperty
-    def target(self) -> Union[nn.Module, List[nn.Module]]:
-        pass
-
-    @abstractmethod
-    def __call__(self, targets_to_values: ModuleOutputMapping) -> torch.Tensor:
-        pass
-
-    def __repr__(self) -> str:
-        return self.__name__
-
-    def __neg__(self) -> "CompositeLoss":
-        return module_op(self, None, operator.neg)
-
-    def __add__(self, other: Union[int, float, "Loss"]) -> "CompositeLoss":
-        return module_op(self, other, operator.add)
-
-    def __sub__(self, other: Union[int, float, "Loss"]) -> "CompositeLoss":
-        return module_op(self, other, operator.sub)
-
-    def __mul__(self, other: Union[int, float, "Loss"]) -> "CompositeLoss":
-        return module_op(self, other, operator.mul)
-
-    def __truediv__(self, other: Union[int, float, "Loss"]) -> "CompositeLoss":
-        return module_op(self, other, operator.truediv)
-
-    def __pow__(self, other: Union[int, float, "Loss"]) -> "CompositeLoss":
-        return module_op(self, other, operator.pow)
-
-    def __radd__(self, other: Union[int, float, "Loss"]) -> "CompositeLoss":
-        return self.__add__(other)
-
-    def __rsub__(self, other: Union[int, float, "Loss"]) -> "CompositeLoss":
-        return self.__neg__().__add__(other)
-
-    def __rmul__(self, other: Union[int, float, "Loss"]) -> "CompositeLoss":
-        return self.__mul__(other)
-
-    def __rtruediv__(self, other: Union[int, float, "Loss"]) -> "CompositeLoss":
-        if isinstance(other, (int, float)):
-
-            def loss_fn(module: ModuleOutputMapping) -> torch.Tensor:
-                return operator.truediv(other, torch.mean(self(module)))
-
-            name = self.__name__
-            target = self.target
-        elif isinstance(other, Loss):
-            # This should never get called because __div__ will be called instead
-            pass
-        else:
-            raise TypeError(
-                "Can only apply math operations with int, float or Loss. Received type "
-                + str(type(other))
-            )
-        return CompositeLoss(loss_fn, name=name, target=target)
-
-    def __rpow__(self, other: Union[int, float, "Loss"]) -> "CompositeLoss":
-        if isinstance(other, (int, float)):
-
-            def loss_fn(module: ModuleOutputMapping) -> torch.Tensor:
-                return operator.pow(other, torch.mean(self(module)))
-
-            name = self.__name__
-            target = self.target
-        elif isinstance(other, Loss):
-            # This should never get called because __pow__ will be called instead
-            pass
-        else:
-            raise TypeError(
-                "Can only apply math operations with int, float or Loss. Received type "
-                + str(type(other))
-            )
-        return CompositeLoss(loss_fn, name=name, target=target)
-
-
-def module_op(
-    self: Loss, other: Union[None, int, float, Loss], math_op: Callable
-) -> "CompositeLoss":
-    """
-    This is a general function for applying math operations to Losses
-    """
-    if other is None and math_op == operator.neg:
-
-        def loss_fn(module: ModuleOutputMapping) -> torch.Tensor:
-            return math_op(self(module))
-
-        name = self.__name__
-        target = self.target
-    elif isinstance(other, (int, float)):
-
-        def loss_fn(module: ModuleOutputMapping) -> torch.Tensor:
-            return math_op(self(module), other)
-
-        name = self.__name__
-        target = self.target
-    elif isinstance(other, Loss):
-        # We take the mean of the output tensor to resolve shape mismatches
-        def loss_fn(module: ModuleOutputMapping) -> torch.Tensor:
-            return math_op(torch.mean(self(module)), torch.mean(other(module)))
-
-        name = f"Compose({', '.join([self.__name__, other.__name__])})"
-
-        # ToDo: Refine logic for self.target handling
-        target = (self.target if isinstance(self.target, list) else [self.target]) + (
-            other.target if isinstance(other.target, list) else [other.target]
-        )
-
-        # Filter out duplicate targets
-        target = list(dict.fromkeys(target))
-    else:
-        raise TypeError(
-            "Can only apply math operations with int, float or Loss. Received type "
-            + str(type(other))
-        )
-    return CompositeLoss(loss_fn, name=name, target=target)
-
-
-class BaseLoss(Loss):
-    def __init__(
-        self,
-        target: Union[nn.Module, List[nn.Module]] = [],
-        batch_index: Optional[int] = None,
-    ) -> None:
-        super(BaseLoss, self).__init__()
-        self._target = target
-        if batch_index is None:
-            self._batch_index = (None, None)
-        else:
-            self._batch_index = (batch_index, batch_index + 1)
-
-    @property
-    def target(self) -> Union[nn.Module, List[nn.Module]]:
-        return self._target
-
-    @property
-    def batch_index(self) -> Tuple:
-        return self._batch_index
-
-
-class CompositeLoss(BaseLoss):
-    def __init__(
-        self,
-        loss_fn: Callable,
-        name: str = "",
-        target: Union[nn.Module, List[nn.Module]] = [],
-    ) -> None:
-        super(CompositeLoss, self).__init__(target)
-        self.__name__ = name
-        self.loss_fn = loss_fn
-
-    def __call__(self, targets_to_values: ModuleOutputMapping) -> torch.Tensor:
-        return self.loss_fn(targets_to_values)
-
-
-def loss_wrapper(cls: Any) -> Callable:
-    """
-    Primarily for naming purposes.
-    """
-
-    @functools.wraps(cls)
-    def wrapper(*args, **kwargs) -> object:
-        obj = cls(*args, **kwargs)
-        args_str = " [" + ", ".join([_make_arg_str(arg) for arg in args]) + "]"
-        obj.__name__ = cls.__name__ + args_str
-        return obj
-
-    return wrapper
-
-
-@loss_wrapper
-class LayerActivation(BaseLoss):
-    """
-    Maximize activations at the target layer.
-    This is the most basic loss available and it simply returns the activations in
-    their original form.
-
-    Args:
-        target (nn.Module):  The layer to optimize for.
-        batch_index (int, optional):  The index of the image to optimize if we
-            optimizing a batch of images. If unspecified, defaults to all images
-            in the batch.
-    """
-
-    def __call__(self, targets_to_values: ModuleOutputMapping) -> torch.Tensor:
-        activations = targets_to_values[self.target]
-        activations = activations[self.batch_index[0] : self.batch_index[1]]
-        return activations
-
-
-@loss_wrapper
-class ChannelActivation(BaseLoss):
-    """
-    Maximize activations at the target layer and target channel.
-    This loss maximizes the activations of a target channel in a specified target
-    layer, and can be useful to determine what features the channel is excited by.
-
-    Args:
-        target (nn.Module):  The layer to containing the channel to optimize for.
-        channel_index (int):  The index of the channel to optimize for.
-        batch_index (int, optional):  The index of the image to optimize if we
-            optimizing a batch of images. If unspecified, defaults to all images
-            in the batch.
-    """
-
-    def __init__(
-        self, target: nn.Module, channel_index: int, batch_index: Optional[int] = None
-    ) -> None:
-        BaseLoss.__init__(self, target, batch_index)
-        self.channel_index = channel_index
-
-    def __call__(self, targets_to_values: ModuleOutputMapping) -> torch.Tensor:
-        activations = targets_to_values[self.target]
-        assert activations is not None
-        # ensure channel_index is valid
-        assert self.channel_index < activations.shape[1]
-        # assume NCHW
-        # NOTE: not necessarily true e.g. for Linear layers
-        # assert len(activations.shape) == 4
-        return activations[
-            self.batch_index[0] : self.batch_index[1], self.channel_index, ...
-        ]
-
-
-@loss_wrapper
-class NeuronActivation(BaseLoss):
-    """
-    This loss maximizes the activations of a target neuron in the specified channel
-    from the specified layer. This loss is useful for determining the type of features
-    that excite a neuron, and thus is often used for circuits and neuron related
-    research.
-
-    Args:
-        target (nn.Module):  The layer to containing the channel to optimize for.
-        channel_index (int):  The index of the channel to optimize for.
-        x (int, optional):  The x coordinate of the neuron to optimize for. If
-            unspecified, defaults to center, or one unit left of center for even
-            lengths.
-        y (int, optional):  The y coordinate of the neuron to optimize for. If
-            unspecified, defaults to center, or one unit up of center for even
-            heights.
-        batch_index (int, optional):  The index of the image to optimize if we
-            optimizing a batch of images. If unspecified, defaults to all images
-            in the batch.
-    """
-
-    def __init__(
-        self,
-        target: nn.Module,
-        channel_index: int,
-        x: Optional[int] = None,
-        y: Optional[int] = None,
-        batch_index: Optional[int] = None,
-    ) -> None:
-        BaseLoss.__init__(self, target, batch_index)
-        self.channel_index = channel_index
-        self.x = x
-        self.y = y
-
-    def __call__(self, targets_to_values: ModuleOutputMapping) -> torch.Tensor:
-        activations = targets_to_values[self.target]
-        assert activations is not None
-        assert self.channel_index < activations.shape[1]
-        assert len(activations.shape) == 4  # assume NCHW
-        _x, _y = get_neuron_pos(
-            activations.size(2), activations.size(3), self.x, self.y
-        )
-        return activations[
-            self.batch_index[0] : self.batch_index[1],
-            self.channel_index,
-            _x : _x + 1,
-            _y : _y + 1,
-        ]
-
-
-@loss_wrapper
-class DeepDream(BaseLoss):
-    """
-    Maximize 'interestingness' at the target layer.
-    Mordvintsev et al., 2015.
-    https://github.com/google/deepdream
-    This loss returns the squared layer activations. When combined with a negative
-    mean loss summarization, this loss will create hallucinogenic visuals commonly
-    referred to as 'Deep Dream'.
-
-    Args:
-        target (nn.Module):  The layer to optimize for.
-        batch_index (int, optional):  The index of the image to optimize if we
-            optimizing a batch of images. If unspecified, defaults to all images
-            in the batch.
-    """
-
-    def __call__(self, targets_to_values: ModuleOutputMapping) -> torch.Tensor:
-        activations = targets_to_values[self.target]
-        activations = activations[self.batch_index[0] : self.batch_index[1]]
-        return activations**2
-
-
-@loss_wrapper
-class TotalVariation(BaseLoss):
-    """
-    Total variation denoising penalty for activations.
-    See Mahendran, V. 2014. Understanding Deep Image Representations by Inverting Them.
-    https://arxiv.org/abs/1412.0035
-    This loss attempts to smooth / denoise the target by performing total variance
-    denoising. The target is most often the image that’s being optimized. This loss is
-    often used to remove unwanted visual artifacts.
-
-    Args:
-        target (nn.Module):  The layer to optimize for.
-        batch_index (int, optional):  The index of the image to optimize if we
-            optimizing a batch of images. If unspecified, defaults to all images
-            in the batch.
-    """
-
-    def __call__(self, targets_to_values: ModuleOutputMapping) -> torch.Tensor:
-        activations = targets_to_values[self.target]
-        activations = activations[self.batch_index[0] : self.batch_index[1]]
-        x_diff = activations[..., 1:, :] - activations[..., :-1, :]
-        y_diff = activations[..., :, 1:] - activations[..., :, :-1]
-        return torch.sum(torch.abs(x_diff)) + torch.sum(torch.abs(y_diff))
-
-
-@loss_wrapper
-class L1(BaseLoss):
-    """
-    L1 norm of the target layer, generally used as a penalty.
-
-    Args:
-        target (nn.Module):  The layer to optimize for.
-        constant (float):  Constant threshold to deduct from the activations.
-            Defaults to 0.
-        batch_index (int, optional):  The index of the image to optimize if we
-            optimizing a batch of images. If unspecified, defaults to all images
-            in the batch.
-    """
-
-    def __init__(
-        self,
-        target: nn.Module,
-        constant: float = 0.0,
-        batch_index: Optional[int] = None,
-    ) -> None:
-        BaseLoss.__init__(self, target, batch_index)
-        self.constant = constant
-
-    def __call__(self, targets_to_values: ModuleOutputMapping) -> torch.Tensor:
-        activations = targets_to_values[self.target]
-        activations = activations[self.batch_index[0] : self.batch_index[1]]
-        return torch.abs(activations - self.constant).sum()
-
-
-@loss_wrapper
-class L2(BaseLoss):
-    """
-    L2 norm of the target layer, generally used as a penalty.
-
-    Args:
-        target (nn.Module):  The layer to optimize for.
-        constant (float):  Constant threshold to deduct from the activations.
-            Defaults to 0.
-        epsilon (float):  Small value to add to L2 prior to sqrt. Defaults to 1e-6.
-        batch_index (int, optional):  The index of the image to optimize if we
-            optimizing a batch of images. If unspecified, defaults to all images
-            in the batch.
-    """
-
-    def __init__(
-        self,
-        target: nn.Module,
-        constant: float = 0.0,
-        epsilon: float = 1e-6,
-        batch_index: Optional[int] = None,
-    ) -> None:
-        BaseLoss.__init__(self, target, batch_index)
-        self.constant = constant
-        self.epsilon = epsilon
-
-    def __call__(self, targets_to_values: ModuleOutputMapping) -> torch.Tensor:
-        activations = targets_to_values[self.target][
-            self.batch_index[0] : self.batch_index[1]
-        ]
-        activations = ((activations - self.constant) ** 2).sum()
-        return torch.sqrt(self.epsilon + activations)
-
-
-@loss_wrapper
-class Diversity(BaseLoss):
-    """
-    Use a cosine similarity penalty to extract features from a polysemantic neuron.
-    Olah, Mordvintsev & Schubert, 2017.
-    https://distill.pub/2017/feature-visualization/#diversity
-    This loss helps break up polysemantic layers, channels, and neurons by encouraging
-    diversity across the different batches. This loss is to be used along with a main
-    loss.
-
-    Args:
-        target (nn.Module):  The layer to optimize for.
-        batch_index (int, optional):  Unused here since we are optimizing for diversity
-            across the batch.
-    """
-
-    def __call__(self, targets_to_values: ModuleOutputMapping) -> torch.Tensor:
-        activations = targets_to_values[self.target]
-        batch, channels = activations.shape[:2]
-        flattened = activations.view(batch, channels, -1)
-        grams = torch.matmul(flattened, torch.transpose(flattened, 1, 2))
-        grams = nn.functional.normalize(grams, p=2, dim=(1, 2))
-        return (
-            -sum(
-                [
-                    sum([(grams[i] * grams[j]).sum() for j in range(batch) if j != i])
-                    for i in range(batch)
-                ]
-            )
-            / batch
-        )
-
-
-@loss_wrapper
-class ActivationInterpolation(BaseLoss):
-    """
-    Interpolate between two different layers & channels.
-    Olah, Mordvintsev & Schubert, 2017.
-    https://distill.pub/2017/feature-visualization/#Interaction-between-Neurons
-    This loss helps to interpolate or mix visualizations from two activations (layer or
-    channel) by interpolating a linear sum between the two activations.
-
-    Args:
-        target1 (nn.Module):  The first layer to optimize for.
-        channel_index1 (int):  Index of channel in first layer to optimize. Defaults to
-            all channels.
-        target2 (nn.Module):  The first layer to optimize for.
-        channel_index2 (int):  Index of channel in first layer to optimize. Defaults to
-            all channels.
-    """
-
-    def __init__(
-        self,
-        target1: nn.Module = None,
-        channel_index1: int = -1,
-        target2: nn.Module = None,
-        channel_index2: int = -1,
-    ) -> None:
-        self.target_one = target1
-        self.channel_index_one = channel_index1
-        self.target_two = target2
-        self.channel_index_two = channel_index2
-        # Expose targets for InputOptimization
-        BaseLoss.__init__(self, [target1, target2])
-
-    def __call__(self, targets_to_values: ModuleOutputMapping) -> torch.Tensor:
-        activations_one = targets_to_values[self.target_one]
-        activations_two = targets_to_values[self.target_two]
-
-        assert activations_one is not None and activations_two is not None
-        # ensure channel indices are valid
-        assert (
-            self.channel_index_one < activations_one.shape[1]
-            and self.channel_index_two < activations_two.shape[1]
-        )
-        assert activations_one.size(0) == activations_two.size(0)
-
-        if self.channel_index_one > -1:
-            activations_one = activations_one[:, self.channel_index_one]
-        if self.channel_index_two > -1:
-            activations_two = activations_two[:, self.channel_index_two]
-        B = activations_one.size(0)
-
-        batch_weights = torch.arange(B, device=activations_one.device) / (B - 1)
-        sum_tensor = torch.zeros(1, device=activations_one.device)
-        for n in range(B):
-            sum_tensor = (
-                sum_tensor + ((1 - batch_weights[n]) * activations_one[n]).mean()
-            )
-            sum_tensor = sum_tensor + (batch_weights[n] * activations_two[n]).mean()
-        return sum_tensor
-
-
-@loss_wrapper
-class Alignment(BaseLoss):
-    """
-    Penalize the L2 distance between tensors in the batch to encourage visual
-    similarity between them.
-    Olah, Mordvintsev & Schubert, 2017.
-    https://distill.pub/2017/feature-visualization/#Interaction-between-Neurons
-    When interpolating between activations, it may be desirable to keep image landmarks
-    in the same position for visual comparison. This loss helps to minimize L2 distance
-    between neighbouring images.
-
-    Args:
-        target (nn.Module):  The layer to optimize for.
-        decay_ratio (float):  How much to decay penalty as images move apart in batch.
-            Defaults to 2.
-    """
-
-    def __init__(self, target: nn.Module, decay_ratio: float = 2.0) -> None:
-        BaseLoss.__init__(self, target)
-        self.decay_ratio = decay_ratio
-
-    def __call__(self, targets_to_values: ModuleOutputMapping) -> torch.Tensor:
-        activations = targets_to_values[self.target]
-        B = activations.size(0)
-
-        sum_tensor = torch.zeros(1, device=activations.device)
-        for d in [1, 2, 3, 4]:
-            for i in range(B - d):
-                a, b = i, i + d
-                activ_a, activ_b = activations[a], activations[b]
-                sum_tensor = sum_tensor + (
-                    (activ_a - activ_b) ** 2
-                ).mean() / self.decay_ratio ** float(d)
-
-        return -sum_tensor
-
-
-@loss_wrapper
-class Direction(BaseLoss):
-    """
-    Visualize a general direction vector.
-    Carter, et al., "Activation Atlas", Distill, 2019.
-    https://distill.pub/2019/activation-atlas/#Aggregating-Multiple-Images
-    This loss helps to visualize a specific vector direction in a layer, by maximizing
-    the alignment between the input vector and the layer’s activation vector. The
-    dimensionality of the vector should correspond to the number of channels in the
-    layer.
-
-    Args:
-        target (nn.Module):  The layer to optimize for.
-        vec (torch.Tensor):  Vector representing direction to align to.
-        cossim_pow (float, optional):  The desired cosine similarity power to use.
-        batch_index (int, optional):  The index of the image to optimize if we
-            optimizing a batch of images. If unspecified, defaults to all images
-            in the batch.
-    """
-
-    def __init__(
-        self,
-        target: nn.Module,
-        vec: torch.Tensor,
-        cossim_pow: Optional[float] = 0.0,
-        batch_index: Optional[int] = None,
-    ) -> None:
-        BaseLoss.__init__(self, target, batch_index)
-        self.vec = vec.reshape((1, -1, 1, 1))
-        self.cossim_pow = cossim_pow
-
-    def __call__(self, targets_to_values: ModuleOutputMapping) -> torch.Tensor:
-        activations = targets_to_values[self.target]
-        assert activations.size(1) == self.vec.size(1)
-        activations = activations[self.batch_index[0] : self.batch_index[1]]
-        return _dot_cossim(self.vec, activations, cossim_pow=self.cossim_pow)
-
-
-@loss_wrapper
-class NeuronDirection(BaseLoss):
-    """
-    Visualize a single (x, y) position for a direction vector.
-    Carter, et al., "Activation Atlas", Distill, 2019.
-    https://distill.pub/2019/activation-atlas/#Aggregating-Multiple-Images
-    Extends Direction loss by focusing on visualizing a single neuron within the
-    kernel.
-
-    Args:
-        target (nn.Module):  The layer to optimize for.
-        vec (torch.Tensor):  Vector representing direction to align to.
-        x (int, optional):  The x coordinate of the neuron to optimize for. If
-            unspecified, defaults to center, or one unit left of center for even
-            lengths.
-        y (int, optional):  The y coordinate of the neuron to optimize for. If
-            unspecified, defaults to center, or one unit up of center for even
-            heights.
-        channel_index (int):  The index of the channel to optimize for.
-        cossim_pow (float, optional):  The desired cosine similarity power to use.
-        batch_index (int, optional):  The index of the image to optimize if we
-            optimizing a batch of images. If unspecified, defaults to all images
-            in the batch.
-    """
-
-    def __init__(
-        self,
-        target: nn.Module,
-        vec: torch.Tensor,
-        x: Optional[int] = None,
-        y: Optional[int] = None,
-        channel_index: Optional[int] = None,
-        cossim_pow: Optional[float] = 0.0,
-        batch_index: Optional[int] = None,
-    ) -> None:
-        BaseLoss.__init__(self, target, batch_index)
-        self.vec = vec.reshape((1, -1, 1, 1))
-        self.x = x
-        self.y = y
-        self.channel_index = channel_index
-        self.cossim_pow = cossim_pow
-
-    def __call__(self, targets_to_values: ModuleOutputMapping) -> torch.Tensor:
-        activations = targets_to_values[self.target]
-
-        assert activations.dim() == 4
-
-        _x, _y = get_neuron_pos(
-            activations.size(2), activations.size(3), self.x, self.y
-        )
-        activations = activations[
-            self.batch_index[0] : self.batch_index[1], :, _x : _x + 1, _y : _y + 1
-        ]
-        if self.channel_index is not None:
-            activations = activations[:, self.channel_index, ...][:, None, ...]
-        return _dot_cossim(self.vec, activations, cossim_pow=self.cossim_pow)
-
-
-@loss_wrapper
-class AngledNeuronDirection(BaseLoss):
-    """
-    Visualize a direction vector with an optional whitened activation vector to
-    unstretch the activation space. Compared to the traditional Direction objectives,
-    this objective places more emphasis on angle by optionally multiplying the dot
-    product by the cosine similarity.
-
-    When cossim_pow is equal to 0, this objective works as a euclidean
-    neuron objective. When cossim_pow is greater than 0, this objective works as a
-    cosine similarity objective. An additional whitened neuron direction vector
-    can optionally be supplied to improve visualization quality for some models.
-
-    More information on the algorithm this objective uses can be found here:
-    https://github.com/tensorflow/lucid/issues/116
-
-    This Lucid equivalents of this loss function can be found here:
-    https://github.com/tensorflow/lucid/blob/master/notebooks/
-    activation-atlas/activation-atlas-simple.ipynb
-    https://github.com/tensorflow/lucid/blob/master/notebooks/
-    activation-atlas/class-activation-atlas.ipynb
-
-    Like the Lucid equivalents, our implementation differs slightly from the
-    associated research paper.
-
-    Carter, et al., "Activation Atlas", Distill, 2019.
-    https://distill.pub/2019/activation-atlas/
-    """
-
-    def __init__(
-        self,
-        target: torch.nn.Module,
-        vec: torch.Tensor,
-        vec_whitened: Optional[torch.Tensor] = None,
-        cossim_pow: float = 4.0,
-        x: Optional[int] = None,
-        y: Optional[int] = None,
-        eps: float = 1.0e-4,
-        batch_index: Optional[int] = None,
-    ) -> None:
-        """
-        Args:
-            target (nn.Module): A target layer instance.
-            vec (torch.Tensor): A neuron direction vector to use.
-            vec_whitened (torch.Tensor, optional): A whitened neuron direction vector.
-            cossim_pow (float, optional): The desired cosine similarity power to use.
-            x (int, optional): Optionally provide a specific x position for the target
-                neuron.
-            y (int, optional): Optionally provide a specific y position for the target
-                neuron.
-            eps (float, optional): If cossim_pow is greater than zero, the desired
-                epsilon value to use for cosine similarity calculations.
-        """
-        BaseLoss.__init__(self, target, batch_index)
-        self.vec = vec.unsqueeze(0) if vec.dim() == 1 else vec
-        self.vec_whitened = vec_whitened
-        self.cossim_pow = cossim_pow
-        self.eps = eps
-        self.x = x
-        self.y = y
-        if self.vec_whitened is not None:
-            assert self.vec_whitened.dim() == 2
-        assert self.vec.dim() == 2
-
-    def __call__(self, targets_to_values: ModuleOutputMapping) -> torch.Tensor:
-        activations = targets_to_values[self.target]
-        activations = activations[self.batch_index[0] : self.batch_index[1]]
-        assert activations.dim() == 4 or activations.dim() == 2
-        assert activations.shape[1] == self.vec.shape[1]
-        if activations.dim() == 4:
-            _x, _y = get_neuron_pos(
-                activations.size(2), activations.size(3), self.x, self.y
-            )
-            activations = activations[..., _x, _y]
-
-        vec = (
-            torch.matmul(self.vec, self.vec_whitened)[0]
-            if self.vec_whitened is not None
-            else self.vec
-        )
-        if self.cossim_pow == 0:
-            return activations * vec
-
-        dot = torch.mean(activations * vec)
-        cossims = dot / (self.eps + torch.sqrt(torch.sum(activations**2)))
-        return dot * torch.clamp(cossims, min=0.1) ** self.cossim_pow
-
-
-@loss_wrapper
-class TensorDirection(BaseLoss):
-    """
-    Visualize a tensor direction vector.
-    Carter, et al., "Activation Atlas", Distill, 2019.
-    https://distill.pub/2019/activation-atlas/#Aggregating-Multiple-Images
-    Extends Direction loss by allowing batch-wise direction visualization.
-
-    Args:
-        target (nn.Module):  The layer to optimize for.
-        vec (torch.Tensor):  Vector representing direction to align to.
-        cossim_pow (float, optional):  The desired cosine similarity power to use.
-        batch_index (int, optional):  The index of the image to optimize if we
-            optimizing a batch of images. If unspecified, defaults to all images
-            in the batch.
-    """
-
-    def __init__(
-        self,
-        target: nn.Module,
-        vec: torch.Tensor,
-        cossim_pow: Optional[float] = 0.0,
-        batch_index: Optional[int] = None,
-    ) -> None:
-        BaseLoss.__init__(self, target, batch_index)
-        assert vec.dim() == 4
-        self.vec = vec
-        self.cossim_pow = cossim_pow
-
-    def __call__(self, targets_to_values: ModuleOutputMapping) -> torch.Tensor:
-        activations = targets_to_values[self.target]
-
-        assert activations.dim() == 4
-
-        H_direction, W_direction = self.vec.shape[2:]
-        H_activ, W_activ = activations.shape[2:]
-
-        H = (H_activ - H_direction) // 2
-        W = (W_activ - W_direction) // 2
-
-        activations = activations[
-            self.batch_index[0] : self.batch_index[1],
-            :,
-            H : H + H_direction,
-            W : W + W_direction,
-        ]
-        return _dot_cossim(self.vec, activations, cossim_pow=self.cossim_pow)
-
-
-@loss_wrapper
-class ActivationWeights(BaseLoss):
-    """
-    Apply weights to channels, neurons, or spots in the target.
-    This loss weighs specific channels or neurons in a given layer, via a weight
-    vector.
-
-    Args:
-        target (nn.Module):  The layer to optimize for.
-        weights (torch.Tensor): Weights to apply to targets.
-        neuron (bool): Whether target is a neuron. Defaults to False.
-        x (int, optional):  The x coordinate of the neuron to optimize for. If
-            unspecified, defaults to center, or one unit left of center for even
-            lengths.
-        y (int, optional):  The y coordinate of the neuron to optimize for. If
-            unspecified, defaults to center, or one unit up of center for even
-            heights.
-        wx (int, optional):  Length of neurons to apply the weights to, along the
-            x-axis.
-        wy (int, optional):  Length of neurons to apply the weights to, along the
-            y-axis.
-    """
-
-    def __init__(
-        self,
-        target: nn.Module,
-        weights: torch.Tensor = None,
-        neuron: bool = False,
-        x: Optional[int] = None,
-        y: Optional[int] = None,
-        wx: Optional[int] = None,
-        wy: Optional[int] = None,
-    ) -> None:
-        BaseLoss.__init__(self, target)
-        self.x = x
-        self.y = y
-        self.wx = wx
-        self.wy = wy
-        self.weights = weights
-        self.neuron = x is not None or y is not None or neuron
-        assert (
-            wx is None
-            and wy is None
-            or wx is not None
-            and wy is not None
-            and x is not None
-            and y is not None
-        )
-
-    def __call__(self, targets_to_values: ModuleOutputMapping) -> torch.Tensor:
-        activations = targets_to_values[self.target]
-        if self.neuron:
-            assert activations.dim() == 4
-            if self.wx is None and self.wy is None:
-                _x, _y = get_neuron_pos(
-                    activations.size(2), activations.size(3), self.x, self.y
-                )
-                activations = (
-                    activations[..., _x : _x + 1, _y : _y + 1].squeeze() * self.weights
-                )
-            else:
-                activations = activations[
-                    ..., self.y : self.y + self.wy, self.x : self.x + self.wx
-                ] * self.weights.view(1, -1, 1, 1)
-        else:
-            activations = activations * self.weights.view(1, -1, 1, 1)
-        return activations
-
-
-<<<<<<< HEAD
-=======
-
->>>>>>> e334c829
-@loss_wrapper
-class L2Mean(BaseLoss):
-    """
-    Simple L2Loss penalty where the mean is used instead of the square root of the
-    sum.
-
-    Used for CLIP models in https://distill.pub/2021/multimodal-neurons/ as per the
-    supplementary code:
-    https://github.com/openai/CLIP-featurevis/blob/master/example_facets.py
-    """
-
-    def __init__(
-        self,
-        target: torch.nn.Module,
-        channel_index: Optional[int] = None,
-        constant: float = 0.5,
-        batch_index: Optional[int] = None,
-    ) -> None:
-        """
-        Args:
-
-            target (nn.Module): A target layer, transform, or image parameterization
-                instance.
-            channel_index (int, optional): Optionally only target a specific channel.
-                If set to None, all channels with be used.
-                Default: None
-            constant (float, optional): Constant value to deduct from the activations.
-                Default: 0.5
-            batch_index (int, optional): The index of activations to optimize if
-                optimizing a batch of activations. If set to None, defaults to all
-                activations in the batch.
-                Default: None
-        """
-        BaseLoss.__init__(self, target, batch_index)
-        self.constant = constant
-        self.channel_index = channel_index
-
-    def __call__(self, targets_to_values: ModuleOutputMapping) -> torch.Tensor:
-        activations = targets_to_values[self.target][
-            self.batch_index[0] : self.batch_index[1]
-        ]
-        if self.channel_index is not None:
-            activations = activations[:, self.channel_index : self.channel_index + 1]
-        return ((activations - self.constant) ** 2).mean()
-
-
-@loss_wrapper
-class VectorLoss(BaseLoss):
-    """
-    This objective is useful for optimizing towards channel directions. This can
-    helpful for visualizing models like OpenAI's CLIP.
-
-    This loss objective is similar to the Direction objective, except it computes the
-    matrix product of the activations and vector, rather than the cosine similarity.
-    In addition to optimizing towards channel directions, this objective can also
-    perform a similar role to the ChannelActivation objective by using one-hot 1D
-    vectors.
-
-    See here for more details:
-    https://distill.pub/2021/multimodal-neurons/
-    https://github.com/openai/CLIP-featurevis/blob/master/example_facets.py
-    """
-
-    def __init__(
-        self,
-        target: torch.nn.Module,
-        vec: torch.Tensor,
-        activation_fn: Optional[Callable] = torch.nn.functional.relu,
-        move_channel_dim_to_final_dim: bool = True,
-        batch_index: Optional[int] = None,
-    ) -> None:
-        """
-        Args:
-
-            target (nn.Module): A target layer instance.
-            vec (torch.Tensor): A 1D channel vector with the same size as the
-                channel / feature dimension of the target layer instance.
-            activation_fn (Callable, optional): An optional activation function to
-                apply to the activations before computing the matrix product. If set
-                to None, then no activation function will be used.
-                Default: torch.nn.functional.relu
-            move_channel_dim_to_final_dim (bool, optional): Whether or not to move the
-                channel dimension to the last dimension before computing the matrix
-                product.
-                Default: True
-            batch_index (int, optional): The index of activations to optimize if
-                optimizing a batch of activations. If set to None, defaults to all
-                activations in the batch.
-                Default: None
-        """
-        BaseLoss.__init__(self, target, batch_index)
-        assert vec.dim() == 1
-        self.vec = vec
-        self.activation_fn = activation_fn
-        self.move_channel_dim_to_final_dim = move_channel_dim_to_final_dim
-
-    def __call__(self, targets_to_values: ModuleOutputMapping) -> torch.Tensor:
-        activations = targets_to_values[self.target]
-        activations = activations[self.batch_index[0] : self.batch_index[1]]
-        return _create_new_vector(
-            activations,
-            vec=self.vec,
-            activation_fn=self.activation_fn,
-            move_channel_dim_to_final_dim=self.move_channel_dim_to_final_dim,
-        ).mean()
-
-
-@loss_wrapper
-class FacetLoss(BaseLoss):
-    """
-    The Facet loss objective used for Faceted Feature Visualization as described in:
-    https://distill.pub/2021/multimodal-neurons/#faceted-feature-visualization
-    https://github.com/openai/CLIP-featurevis/blob/master/example_facets.py
-
-    The FacetLoss objective allows us to steer feature visualization towards a
-    particular theme / concept. This is done by using the weights from linear probes
-    trained on the lower layers of a model to discriminate between a certain theme or
-    concept and generic natural images.
-    """
-
-    def __init__(
-        self,
-        vec: torch.Tensor,
-        ultimate_target: torch.nn.Module,
-        layer_target: Union[torch.nn.Module, List[torch.nn.Module]],
-        facet_weights: torch.Tensor,
-        strength: Optional[Union[float, List[float]]] = None,
-        batch_index: Optional[Union[int, List[int]]] = None,
-    ) -> None:
-        """
-        Args:
-
-            vec (torch.Tensor): A 1D channel vector with the same size as the
-                channel / feature dimension of ultimate_target.
-            ultimate_target (nn.Module): The main target layer that we are
-                visualizing targets from. This is normally the penultimate layer of
-                the model.
-            layer_target (nn.Module): A layer that we have facet_weights for. This
-                target layer should be below the ultimate_target layer in the model.
-<<<<<<< HEAD
-            facet_weights (torch.Tensor): Weighting that steers the objective
-                towards a particular theme or concept. These weight values should
-                come from linear probes trained on layer_target.
-=======
->>>>>>> e334c829
-            strength (float, list of float, optional): A single float or list of floats
-                to use for batch dimension weighting. If using a single value, then it
-                will be applied to all batch dimensions equally. Otherwise a list of
-                floats with a shape of: [start, end] should be used for torch.linspace
-                to calculate the step values in between. Default is set to None for no
-                weighting.
-<<<<<<< HEAD
-                Default: None
-=======
-            facet_weights (torch.Tensor): Weighting that steers the objective
-                towards a particular theme or concept. These weight values should
-                come from linear probes trained on layer_target.
->>>>>>> e334c829
-            batch_index (int, optional): The index of the activations to optimize if
-                optimizing a batch of activations. If set to None, defaults to all
-                activations in the batch.
-                Default: None
-        """
-        BaseLoss.__init__(self, [ultimate_target, layer_target], batch_index)
-        self.ultimate_target = ultimate_target
-        self.layer_target = layer_target
-        assert vec.dim() == 1
-        self.vec = vec
-        if isinstance(strength, (tuple, list)):
-            assert len(strength) == 2
-        self.strength = strength
-        assert facet_weights.dim() == 4 or facet_weights.dim() == 2
-        self.facet_weights = facet_weights
-
-<<<<<<< HEAD
-=======
-    def _get_strength(self, batch: int, device: torch.device) -> torch.Tensor:
-        """
-        Calculate batch weighting.
-
-        Args:
-
-            batch (int): The size of the batch dimension to use.
-            device (torch.device): The device to use.
-
-        Returns:
-            strength_t (torch.Tensor): A tensor containing the weights to multiply the
-                different batch dimensions by.
-        """
-        if isinstance(self.strength, (tuple, list)):
-            strength_t = torch.linspace(
-                self.strength[0],
-                self.strength[1],
-                steps=batch,
-                device=device,
-            )
-        else:
-            strength_t = torch.ones([1], device=device) * self.strength
-        return strength_t[:, None, None, None]
-
->>>>>>> e334c829
-    def __call__(self, targets_to_values: ModuleOutputMapping) -> torch.Tensor:
-        activations_ultimate = targets_to_values[self.ultimate_target]
-        activations_ultimate = activations_ultimate[
-            self.batch_index[0] : self.batch_index[1]
-        ]
-        new_vec = _create_new_vector(activations_ultimate, self.vec)
-        target_activations = targets_to_values[self.layer_target]
-
-        layer_grad = torch.autograd.grad(
-            outputs=new_vec,
-            inputs=target_activations,
-            grad_outputs=torch.ones_like(new_vec),
-            retain_graph=True,
-        )[0].detach()[self.batch_index[0] : self.batch_index[1]]
-        layer = target_activations[self.batch_index[0] : self.batch_index[1]]
-
-        flat_attr = layer * torch.nn.functional.relu(layer_grad)
-        if self.facet_weights.dim() == 2 and flat_attr.dim() == 4:
-            flat_attr = torch.sum(flat_attr, dim=(2, 3))
-
-        if self.strength:
-<<<<<<< HEAD
-            if isinstance(self.strength, (tuple, list)):
-                strength_t = torch.linspace(
-                    self.strength[0],
-                    self.strength[1],
-                    steps=flat_attr.shape[0],
-                    device=flat_attr.device,
-                ).reshape(flat_attr.shape[0], *[1] * (flat_attr.dim() - 1))
-            else:
-                strength_t = self.strength
-            flat_attr = strength_t * flat_attr
-
-        if (
-            self.facet_weights.dim() == 4
-            and layer.dim() == 4
-            and self.facet_weights.shape[2:] != layer.shape[2:]
-        ):
-            facet_weights = torch.nn.functional.interpolate(
-                self.facet_weights, size=layer.shape[2:]
-            )
-        else:
-            facet_weights = self.facet_weights
-
-        return torch.sum(flat_attr * facet_weights)
-=======
-            strength_t = self._get_strength(new_vec.shape[0], flat_attr.device)
-            flat_attr = strength_t * flat_attr
-        return torch.sum(flat_attr * self.facet_weights)
->>>>>>> e334c829
-
-
-def sum_loss_list(
-    loss_list: List,
-    to_scalar_fn: Callable[[torch.Tensor], torch.Tensor] = torch.mean,
-) -> CompositeLoss:
-    """
-    Summarize a large number of losses without recursion errors. By default using 300+
-    loss functions for a single optimization task will result in exceeding Python's
-    default maximum recursion depth limit. This function can be used to avoid the
-    recursion depth limit for tasks such as summarizing a large list of loss functions
-    with the built-in sum() function.
-
-    This function works similar to Lucid's optvis.objectives.Objective.sum() function.
-
-    Args:
-
-        loss_list (list): A list of loss function objectives.
-        to_scalar_fn (Callable): A function for converting loss function outputs to
-            scalar values, in order to prevent size mismatches.
-            Default: torch.mean
-
-    Returns:
-        loss_fn (CompositeLoss): A composite loss function containing all the loss
-            functions from `loss_list`.
-    """
-
-    def loss_fn(module: ModuleOutputMapping) -> torch.Tensor:
-        return sum([to_scalar_fn(loss(module)) for loss in loss_list])
-
-    name = "Sum(" + ", ".join([loss.__name__ for loss in loss_list]) + ")"
-    # Collect targets from losses
-    target = [
-        target
-        for targets in [
-            [loss.target] if not isinstance(loss.target, list) else loss.target
-            for loss in loss_list
-        ]
-        for target in targets
-    ]
-
-    # Filter out duplicate targets
-    target = list(dict.fromkeys(target))
-    return CompositeLoss(loss_fn, name=name, target=target)
-
-
-def default_loss_summarize(loss_value: torch.Tensor) -> torch.Tensor:
-    """
-    Helper function to summarize tensor outputs from loss functions.
-
-    default_loss_summarize applies `mean` to the loss tensor
-    and negates it so that optimizing it maximizes the activations we
-    are interested in.
-    """
-    return -1 * loss_value.mean()
-
-
-__all__ = [
-    "Loss",
-    "loss_wrapper",
-    "BaseLoss",
-    "LayerActivation",
-    "ChannelActivation",
-    "NeuronActivation",
-    "DeepDream",
-    "TotalVariation",
-    "L1",
-    "L2",
-    "Diversity",
-    "ActivationInterpolation",
-    "Alignment",
-    "Direction",
-    "NeuronDirection",
-    "AngledNeuronDirection",
-    "TensorDirection",
-    "ActivationWeights",
-    "L2Mean",
-    "VectorLoss",
-    "FacetLoss",
-    "sum_loss_list",
-    "default_loss_summarize",
-]
+import functools
+import operator
+from abc import ABC, abstractmethod, abstractproperty
+from typing import Any, Callable, List, Optional, Tuple, Union
+
+import torch
+import torch.nn as nn
+from captum.optim._utils.image.common import (
+    _create_new_vector,
+    _dot_cossim,
+    get_neuron_pos,
+)
+from captum.optim._utils.typing import ModuleOutputMapping
+
+
+def _make_arg_str(arg: Any) -> str:
+    arg = str(arg)
+    too_big = len(arg) > 15 or "\n" in arg
+    return arg[:15] + "..." if too_big else arg
+
+
+class Loss(ABC):
+    """
+    Abstract Class to describe loss.
+    Note: All Loss classes should expose self.target for hooking by
+    InputOptimization
+    """
+
+    def __init__(self) -> None:
+        super(Loss, self).__init__()
+
+    @abstractproperty
+    def target(self) -> Union[nn.Module, List[nn.Module]]:
+        pass
+
+    @abstractmethod
+    def __call__(self, targets_to_values: ModuleOutputMapping) -> torch.Tensor:
+        pass
+
+    def __repr__(self) -> str:
+        return self.__name__
+
+    def __neg__(self) -> "CompositeLoss":
+        return module_op(self, None, operator.neg)
+
+    def __add__(self, other: Union[int, float, "Loss"]) -> "CompositeLoss":
+        return module_op(self, other, operator.add)
+
+    def __sub__(self, other: Union[int, float, "Loss"]) -> "CompositeLoss":
+        return module_op(self, other, operator.sub)
+
+    def __mul__(self, other: Union[int, float, "Loss"]) -> "CompositeLoss":
+        return module_op(self, other, operator.mul)
+
+    def __truediv__(self, other: Union[int, float, "Loss"]) -> "CompositeLoss":
+        return module_op(self, other, operator.truediv)
+
+    def __pow__(self, other: Union[int, float, "Loss"]) -> "CompositeLoss":
+        return module_op(self, other, operator.pow)
+
+    def __radd__(self, other: Union[int, float, "Loss"]) -> "CompositeLoss":
+        return self.__add__(other)
+
+    def __rsub__(self, other: Union[int, float, "Loss"]) -> "CompositeLoss":
+        return self.__neg__().__add__(other)
+
+    def __rmul__(self, other: Union[int, float, "Loss"]) -> "CompositeLoss":
+        return self.__mul__(other)
+
+    def __rtruediv__(self, other: Union[int, float, "Loss"]) -> "CompositeLoss":
+        if isinstance(other, (int, float)):
+
+            def loss_fn(module: ModuleOutputMapping) -> torch.Tensor:
+                return operator.truediv(other, torch.mean(self(module)))
+
+            name = self.__name__
+            target = self.target
+        elif isinstance(other, Loss):
+            # This should never get called because __div__ will be called instead
+            pass
+        else:
+            raise TypeError(
+                "Can only apply math operations with int, float or Loss. Received type "
+                + str(type(other))
+            )
+        return CompositeLoss(loss_fn, name=name, target=target)
+
+    def __rpow__(self, other: Union[int, float, "Loss"]) -> "CompositeLoss":
+        if isinstance(other, (int, float)):
+
+            def loss_fn(module: ModuleOutputMapping) -> torch.Tensor:
+                return operator.pow(other, torch.mean(self(module)))
+
+            name = self.__name__
+            target = self.target
+        elif isinstance(other, Loss):
+            # This should never get called because __pow__ will be called instead
+            pass
+        else:
+            raise TypeError(
+                "Can only apply math operations with int, float or Loss. Received type "
+                + str(type(other))
+            )
+        return CompositeLoss(loss_fn, name=name, target=target)
+
+
+def module_op(
+    self: Loss, other: Union[None, int, float, Loss], math_op: Callable
+) -> "CompositeLoss":
+    """
+    This is a general function for applying math operations to Losses
+    """
+    if other is None and math_op == operator.neg:
+
+        def loss_fn(module: ModuleOutputMapping) -> torch.Tensor:
+            return math_op(self(module))
+
+        name = self.__name__
+        target = self.target
+    elif isinstance(other, (int, float)):
+
+        def loss_fn(module: ModuleOutputMapping) -> torch.Tensor:
+            return math_op(self(module), other)
+
+        name = self.__name__
+        target = self.target
+    elif isinstance(other, Loss):
+        # We take the mean of the output tensor to resolve shape mismatches
+        def loss_fn(module: ModuleOutputMapping) -> torch.Tensor:
+            return math_op(torch.mean(self(module)), torch.mean(other(module)))
+
+        name = f"Compose({', '.join([self.__name__, other.__name__])})"
+
+        # ToDo: Refine logic for self.target handling
+        target = (self.target if isinstance(self.target, list) else [self.target]) + (
+            other.target if isinstance(other.target, list) else [other.target]
+        )
+
+        # Filter out duplicate targets
+        target = list(dict.fromkeys(target))
+    else:
+        raise TypeError(
+            "Can only apply math operations with int, float or Loss. Received type "
+            + str(type(other))
+        )
+    return CompositeLoss(loss_fn, name=name, target=target)
+
+
+class BaseLoss(Loss):
+    def __init__(
+        self,
+        target: Union[nn.Module, List[nn.Module]] = [],
+        batch_index: Optional[int] = None,
+    ) -> None:
+        super(BaseLoss, self).__init__()
+        self._target = target
+        if batch_index is None:
+            self._batch_index = (None, None)
+        else:
+            self._batch_index = (batch_index, batch_index + 1)
+
+    @property
+    def target(self) -> Union[nn.Module, List[nn.Module]]:
+        return self._target
+
+    @property
+    def batch_index(self) -> Tuple:
+        return self._batch_index
+
+
+class CompositeLoss(BaseLoss):
+    def __init__(
+        self,
+        loss_fn: Callable,
+        name: str = "",
+        target: Union[nn.Module, List[nn.Module]] = [],
+    ) -> None:
+        super(CompositeLoss, self).__init__(target)
+        self.__name__ = name
+        self.loss_fn = loss_fn
+
+    def __call__(self, targets_to_values: ModuleOutputMapping) -> torch.Tensor:
+        return self.loss_fn(targets_to_values)
+
+
+def loss_wrapper(cls: Any) -> Callable:
+    """
+    Primarily for naming purposes.
+    """
+
+    @functools.wraps(cls)
+    def wrapper(*args, **kwargs) -> object:
+        obj = cls(*args, **kwargs)
+        args_str = " [" + ", ".join([_make_arg_str(arg) for arg in args]) + "]"
+        obj.__name__ = cls.__name__ + args_str
+        return obj
+
+    return wrapper
+
+
+@loss_wrapper
+class LayerActivation(BaseLoss):
+    """
+    Maximize activations at the target layer.
+    This is the most basic loss available and it simply returns the activations in
+    their original form.
+
+    Args:
+        target (nn.Module):  The layer to optimize for.
+        batch_index (int, optional):  The index of the image to optimize if we
+            optimizing a batch of images. If unspecified, defaults to all images
+            in the batch.
+    """
+
+    def __call__(self, targets_to_values: ModuleOutputMapping) -> torch.Tensor:
+        activations = targets_to_values[self.target]
+        activations = activations[self.batch_index[0] : self.batch_index[1]]
+        return activations
+
+
+@loss_wrapper
+class ChannelActivation(BaseLoss):
+    """
+    Maximize activations at the target layer and target channel.
+    This loss maximizes the activations of a target channel in a specified target
+    layer, and can be useful to determine what features the channel is excited by.
+
+    Args:
+        target (nn.Module):  The layer to containing the channel to optimize for.
+        channel_index (int):  The index of the channel to optimize for.
+        batch_index (int, optional):  The index of the image to optimize if we
+            optimizing a batch of images. If unspecified, defaults to all images
+            in the batch.
+    """
+
+    def __init__(
+        self, target: nn.Module, channel_index: int, batch_index: Optional[int] = None
+    ) -> None:
+        BaseLoss.__init__(self, target, batch_index)
+        self.channel_index = channel_index
+
+    def __call__(self, targets_to_values: ModuleOutputMapping) -> torch.Tensor:
+        activations = targets_to_values[self.target]
+        assert activations is not None
+        # ensure channel_index is valid
+        assert self.channel_index < activations.shape[1]
+        # assume NCHW
+        # NOTE: not necessarily true e.g. for Linear layers
+        # assert len(activations.shape) == 4
+        return activations[
+            self.batch_index[0] : self.batch_index[1], self.channel_index, ...
+        ]
+
+
+@loss_wrapper
+class NeuronActivation(BaseLoss):
+    """
+    This loss maximizes the activations of a target neuron in the specified channel
+    from the specified layer. This loss is useful for determining the type of features
+    that excite a neuron, and thus is often used for circuits and neuron related
+    research.
+
+    Args:
+        target (nn.Module):  The layer to containing the channel to optimize for.
+        channel_index (int):  The index of the channel to optimize for.
+        x (int, optional):  The x coordinate of the neuron to optimize for. If
+            unspecified, defaults to center, or one unit left of center for even
+            lengths.
+        y (int, optional):  The y coordinate of the neuron to optimize for. If
+            unspecified, defaults to center, or one unit up of center for even
+            heights.
+        batch_index (int, optional):  The index of the image to optimize if we
+            optimizing a batch of images. If unspecified, defaults to all images
+            in the batch.
+    """
+
+    def __init__(
+        self,
+        target: nn.Module,
+        channel_index: int,
+        x: Optional[int] = None,
+        y: Optional[int] = None,
+        batch_index: Optional[int] = None,
+    ) -> None:
+        BaseLoss.__init__(self, target, batch_index)
+        self.channel_index = channel_index
+        self.x = x
+        self.y = y
+
+    def __call__(self, targets_to_values: ModuleOutputMapping) -> torch.Tensor:
+        activations = targets_to_values[self.target]
+        assert activations is not None
+        assert self.channel_index < activations.shape[1]
+        assert len(activations.shape) == 4  # assume NCHW
+        _x, _y = get_neuron_pos(
+            activations.size(2), activations.size(3), self.x, self.y
+        )
+        return activations[
+            self.batch_index[0] : self.batch_index[1],
+            self.channel_index,
+            _x : _x + 1,
+            _y : _y + 1,
+        ]
+
+
+@loss_wrapper
+class DeepDream(BaseLoss):
+    """
+    Maximize 'interestingness' at the target layer.
+    Mordvintsev et al., 2015.
+    https://github.com/google/deepdream
+    This loss returns the squared layer activations. When combined with a negative
+    mean loss summarization, this loss will create hallucinogenic visuals commonly
+    referred to as 'Deep Dream'.
+
+    Args:
+        target (nn.Module):  The layer to optimize for.
+        batch_index (int, optional):  The index of the image to optimize if we
+            optimizing a batch of images. If unspecified, defaults to all images
+            in the batch.
+    """
+
+    def __call__(self, targets_to_values: ModuleOutputMapping) -> torch.Tensor:
+        activations = targets_to_values[self.target]
+        activations = activations[self.batch_index[0] : self.batch_index[1]]
+        return activations**2
+
+
+@loss_wrapper
+class TotalVariation(BaseLoss):
+    """
+    Total variation denoising penalty for activations.
+    See Mahendran, V. 2014. Understanding Deep Image Representations by Inverting Them.
+    https://arxiv.org/abs/1412.0035
+    This loss attempts to smooth / denoise the target by performing total variance
+    denoising. The target is most often the image that’s being optimized. This loss is
+    often used to remove unwanted visual artifacts.
+
+    Args:
+        target (nn.Module):  The layer to optimize for.
+        batch_index (int, optional):  The index of the image to optimize if we
+            optimizing a batch of images. If unspecified, defaults to all images
+            in the batch.
+    """
+
+    def __call__(self, targets_to_values: ModuleOutputMapping) -> torch.Tensor:
+        activations = targets_to_values[self.target]
+        activations = activations[self.batch_index[0] : self.batch_index[1]]
+        x_diff = activations[..., 1:, :] - activations[..., :-1, :]
+        y_diff = activations[..., :, 1:] - activations[..., :, :-1]
+        return torch.sum(torch.abs(x_diff)) + torch.sum(torch.abs(y_diff))
+
+
+@loss_wrapper
+class L1(BaseLoss):
+    """
+    L1 norm of the target layer, generally used as a penalty.
+
+    Args:
+        target (nn.Module):  The layer to optimize for.
+        constant (float):  Constant threshold to deduct from the activations.
+            Defaults to 0.
+        batch_index (int, optional):  The index of the image to optimize if we
+            optimizing a batch of images. If unspecified, defaults to all images
+            in the batch.
+    """
+
+    def __init__(
+        self,
+        target: nn.Module,
+        constant: float = 0.0,
+        batch_index: Optional[int] = None,
+    ) -> None:
+        BaseLoss.__init__(self, target, batch_index)
+        self.constant = constant
+
+    def __call__(self, targets_to_values: ModuleOutputMapping) -> torch.Tensor:
+        activations = targets_to_values[self.target]
+        activations = activations[self.batch_index[0] : self.batch_index[1]]
+        return torch.abs(activations - self.constant).sum()
+
+
+@loss_wrapper
+class L2(BaseLoss):
+    """
+    L2 norm of the target layer, generally used as a penalty.
+
+    Args:
+        target (nn.Module):  The layer to optimize for.
+        constant (float):  Constant threshold to deduct from the activations.
+            Defaults to 0.
+        epsilon (float):  Small value to add to L2 prior to sqrt. Defaults to 1e-6.
+        batch_index (int, optional):  The index of the image to optimize if we
+            optimizing a batch of images. If unspecified, defaults to all images
+            in the batch.
+    """
+
+    def __init__(
+        self,
+        target: nn.Module,
+        constant: float = 0.0,
+        epsilon: float = 1e-6,
+        batch_index: Optional[int] = None,
+    ) -> None:
+        BaseLoss.__init__(self, target, batch_index)
+        self.constant = constant
+        self.epsilon = epsilon
+
+    def __call__(self, targets_to_values: ModuleOutputMapping) -> torch.Tensor:
+        activations = targets_to_values[self.target][
+            self.batch_index[0] : self.batch_index[1]
+        ]
+        activations = ((activations - self.constant) ** 2).sum()
+        return torch.sqrt(self.epsilon + activations)
+
+
+@loss_wrapper
+class Diversity(BaseLoss):
+    """
+    Use a cosine similarity penalty to extract features from a polysemantic neuron.
+    Olah, Mordvintsev & Schubert, 2017.
+    https://distill.pub/2017/feature-visualization/#diversity
+    This loss helps break up polysemantic layers, channels, and neurons by encouraging
+    diversity across the different batches. This loss is to be used along with a main
+    loss.
+
+    Args:
+        target (nn.Module):  The layer to optimize for.
+        batch_index (int, optional):  Unused here since we are optimizing for diversity
+            across the batch.
+    """
+
+    def __call__(self, targets_to_values: ModuleOutputMapping) -> torch.Tensor:
+        activations = targets_to_values[self.target]
+        batch, channels = activations.shape[:2]
+        flattened = activations.view(batch, channels, -1)
+        grams = torch.matmul(flattened, torch.transpose(flattened, 1, 2))
+        grams = nn.functional.normalize(grams, p=2, dim=(1, 2))
+        return (
+            -sum(
+                [
+                    sum([(grams[i] * grams[j]).sum() for j in range(batch) if j != i])
+                    for i in range(batch)
+                ]
+            )
+            / batch
+        )
+
+
+@loss_wrapper
+class ActivationInterpolation(BaseLoss):
+    """
+    Interpolate between two different layers & channels.
+    Olah, Mordvintsev & Schubert, 2017.
+    https://distill.pub/2017/feature-visualization/#Interaction-between-Neurons
+    This loss helps to interpolate or mix visualizations from two activations (layer or
+    channel) by interpolating a linear sum between the two activations.
+
+    Args:
+        target1 (nn.Module):  The first layer to optimize for.
+        channel_index1 (int):  Index of channel in first layer to optimize. Defaults to
+            all channels.
+        target2 (nn.Module):  The first layer to optimize for.
+        channel_index2 (int):  Index of channel in first layer to optimize. Defaults to
+            all channels.
+    """
+
+    def __init__(
+        self,
+        target1: nn.Module = None,
+        channel_index1: int = -1,
+        target2: nn.Module = None,
+        channel_index2: int = -1,
+    ) -> None:
+        self.target_one = target1
+        self.channel_index_one = channel_index1
+        self.target_two = target2
+        self.channel_index_two = channel_index2
+        # Expose targets for InputOptimization
+        BaseLoss.__init__(self, [target1, target2])
+
+    def __call__(self, targets_to_values: ModuleOutputMapping) -> torch.Tensor:
+        activations_one = targets_to_values[self.target_one]
+        activations_two = targets_to_values[self.target_two]
+
+        assert activations_one is not None and activations_two is not None
+        # ensure channel indices are valid
+        assert (
+            self.channel_index_one < activations_one.shape[1]
+            and self.channel_index_two < activations_two.shape[1]
+        )
+        assert activations_one.size(0) == activations_two.size(0)
+
+        if self.channel_index_one > -1:
+            activations_one = activations_one[:, self.channel_index_one]
+        if self.channel_index_two > -1:
+            activations_two = activations_two[:, self.channel_index_two]
+        B = activations_one.size(0)
+
+        batch_weights = torch.arange(B, device=activations_one.device) / (B - 1)
+        sum_tensor = torch.zeros(1, device=activations_one.device)
+        for n in range(B):
+            sum_tensor = (
+                sum_tensor + ((1 - batch_weights[n]) * activations_one[n]).mean()
+            )
+            sum_tensor = sum_tensor + (batch_weights[n] * activations_two[n]).mean()
+        return sum_tensor
+
+
+@loss_wrapper
+class Alignment(BaseLoss):
+    """
+    Penalize the L2 distance between tensors in the batch to encourage visual
+    similarity between them.
+    Olah, Mordvintsev & Schubert, 2017.
+    https://distill.pub/2017/feature-visualization/#Interaction-between-Neurons
+    When interpolating between activations, it may be desirable to keep image landmarks
+    in the same position for visual comparison. This loss helps to minimize L2 distance
+    between neighbouring images.
+
+    Args:
+        target (nn.Module):  The layer to optimize for.
+        decay_ratio (float):  How much to decay penalty as images move apart in batch.
+            Defaults to 2.
+    """
+
+    def __init__(self, target: nn.Module, decay_ratio: float = 2.0) -> None:
+        BaseLoss.__init__(self, target)
+        self.decay_ratio = decay_ratio
+
+    def __call__(self, targets_to_values: ModuleOutputMapping) -> torch.Tensor:
+        activations = targets_to_values[self.target]
+        B = activations.size(0)
+
+        sum_tensor = torch.zeros(1, device=activations.device)
+        for d in [1, 2, 3, 4]:
+            for i in range(B - d):
+                a, b = i, i + d
+                activ_a, activ_b = activations[a], activations[b]
+                sum_tensor = sum_tensor + (
+                    (activ_a - activ_b) ** 2
+                ).mean() / self.decay_ratio ** float(d)
+
+        return -sum_tensor
+
+
+@loss_wrapper
+class Direction(BaseLoss):
+    """
+    Visualize a general direction vector.
+    Carter, et al., "Activation Atlas", Distill, 2019.
+    https://distill.pub/2019/activation-atlas/#Aggregating-Multiple-Images
+    This loss helps to visualize a specific vector direction in a layer, by maximizing
+    the alignment between the input vector and the layer’s activation vector. The
+    dimensionality of the vector should correspond to the number of channels in the
+    layer.
+
+    Args:
+        target (nn.Module):  The layer to optimize for.
+        vec (torch.Tensor):  Vector representing direction to align to.
+        cossim_pow (float, optional):  The desired cosine similarity power to use.
+        batch_index (int, optional):  The index of the image to optimize if we
+            optimizing a batch of images. If unspecified, defaults to all images
+            in the batch.
+    """
+
+    def __init__(
+        self,
+        target: nn.Module,
+        vec: torch.Tensor,
+        cossim_pow: Optional[float] = 0.0,
+        batch_index: Optional[int] = None,
+    ) -> None:
+        BaseLoss.__init__(self, target, batch_index)
+        self.vec = vec.reshape((1, -1, 1, 1))
+        self.cossim_pow = cossim_pow
+
+    def __call__(self, targets_to_values: ModuleOutputMapping) -> torch.Tensor:
+        activations = targets_to_values[self.target]
+        assert activations.size(1) == self.vec.size(1)
+        activations = activations[self.batch_index[0] : self.batch_index[1]]
+        return _dot_cossim(self.vec, activations, cossim_pow=self.cossim_pow)
+
+
+@loss_wrapper
+class NeuronDirection(BaseLoss):
+    """
+    Visualize a single (x, y) position for a direction vector.
+    Carter, et al., "Activation Atlas", Distill, 2019.
+    https://distill.pub/2019/activation-atlas/#Aggregating-Multiple-Images
+    Extends Direction loss by focusing on visualizing a single neuron within the
+    kernel.
+
+    Args:
+        target (nn.Module):  The layer to optimize for.
+        vec (torch.Tensor):  Vector representing direction to align to.
+        x (int, optional):  The x coordinate of the neuron to optimize for. If
+            unspecified, defaults to center, or one unit left of center for even
+            lengths.
+        y (int, optional):  The y coordinate of the neuron to optimize for. If
+            unspecified, defaults to center, or one unit up of center for even
+            heights.
+        channel_index (int):  The index of the channel to optimize for.
+        cossim_pow (float, optional):  The desired cosine similarity power to use.
+        batch_index (int, optional):  The index of the image to optimize if we
+            optimizing a batch of images. If unspecified, defaults to all images
+            in the batch.
+    """
+
+    def __init__(
+        self,
+        target: nn.Module,
+        vec: torch.Tensor,
+        x: Optional[int] = None,
+        y: Optional[int] = None,
+        channel_index: Optional[int] = None,
+        cossim_pow: Optional[float] = 0.0,
+        batch_index: Optional[int] = None,
+    ) -> None:
+        BaseLoss.__init__(self, target, batch_index)
+        self.vec = vec.reshape((1, -1, 1, 1))
+        self.x = x
+        self.y = y
+        self.channel_index = channel_index
+        self.cossim_pow = cossim_pow
+
+    def __call__(self, targets_to_values: ModuleOutputMapping) -> torch.Tensor:
+        activations = targets_to_values[self.target]
+
+        assert activations.dim() == 4
+
+        _x, _y = get_neuron_pos(
+            activations.size(2), activations.size(3), self.x, self.y
+        )
+        activations = activations[
+            self.batch_index[0] : self.batch_index[1], :, _x : _x + 1, _y : _y + 1
+        ]
+        if self.channel_index is not None:
+            activations = activations[:, self.channel_index, ...][:, None, ...]
+        return _dot_cossim(self.vec, activations, cossim_pow=self.cossim_pow)
+
+
+@loss_wrapper
+class AngledNeuronDirection(BaseLoss):
+    """
+    Visualize a direction vector with an optional whitened activation vector to
+    unstretch the activation space. Compared to the traditional Direction objectives,
+    this objective places more emphasis on angle by optionally multiplying the dot
+    product by the cosine similarity.
+
+    When cossim_pow is equal to 0, this objective works as a euclidean
+    neuron objective. When cossim_pow is greater than 0, this objective works as a
+    cosine similarity objective. An additional whitened neuron direction vector
+    can optionally be supplied to improve visualization quality for some models.
+
+    More information on the algorithm this objective uses can be found here:
+    https://github.com/tensorflow/lucid/issues/116
+
+    This Lucid equivalents of this loss function can be found here:
+    https://github.com/tensorflow/lucid/blob/master/notebooks/
+    activation-atlas/activation-atlas-simple.ipynb
+    https://github.com/tensorflow/lucid/blob/master/notebooks/
+    activation-atlas/class-activation-atlas.ipynb
+
+    Like the Lucid equivalents, our implementation differs slightly from the
+    associated research paper.
+
+    Carter, et al., "Activation Atlas", Distill, 2019.
+    https://distill.pub/2019/activation-atlas/
+    """
+
+    def __init__(
+        self,
+        target: torch.nn.Module,
+        vec: torch.Tensor,
+        vec_whitened: Optional[torch.Tensor] = None,
+        cossim_pow: float = 4.0,
+        x: Optional[int] = None,
+        y: Optional[int] = None,
+        eps: float = 1.0e-4,
+        batch_index: Optional[int] = None,
+    ) -> None:
+        """
+        Args:
+            target (nn.Module): A target layer instance.
+            vec (torch.Tensor): A neuron direction vector to use.
+            vec_whitened (torch.Tensor, optional): A whitened neuron direction vector.
+            cossim_pow (float, optional): The desired cosine similarity power to use.
+            x (int, optional): Optionally provide a specific x position for the target
+                neuron.
+            y (int, optional): Optionally provide a specific y position for the target
+                neuron.
+            eps (float, optional): If cossim_pow is greater than zero, the desired
+                epsilon value to use for cosine similarity calculations.
+        """
+        BaseLoss.__init__(self, target, batch_index)
+        self.vec = vec.unsqueeze(0) if vec.dim() == 1 else vec
+        self.vec_whitened = vec_whitened
+        self.cossim_pow = cossim_pow
+        self.eps = eps
+        self.x = x
+        self.y = y
+        if self.vec_whitened is not None:
+            assert self.vec_whitened.dim() == 2
+        assert self.vec.dim() == 2
+
+    def __call__(self, targets_to_values: ModuleOutputMapping) -> torch.Tensor:
+        activations = targets_to_values[self.target]
+        activations = activations[self.batch_index[0] : self.batch_index[1]]
+        assert activations.dim() == 4 or activations.dim() == 2
+        assert activations.shape[1] == self.vec.shape[1]
+        if activations.dim() == 4:
+            _x, _y = get_neuron_pos(
+                activations.size(2), activations.size(3), self.x, self.y
+            )
+            activations = activations[..., _x, _y]
+
+        vec = (
+            torch.matmul(self.vec, self.vec_whitened)[0]
+            if self.vec_whitened is not None
+            else self.vec
+        )
+        if self.cossim_pow == 0:
+            return activations * vec
+
+        dot = torch.mean(activations * vec)
+        cossims = dot / (self.eps + torch.sqrt(torch.sum(activations**2)))
+        return dot * torch.clamp(cossims, min=0.1) ** self.cossim_pow
+
+
+@loss_wrapper
+class TensorDirection(BaseLoss):
+    """
+    Visualize a tensor direction vector.
+    Carter, et al., "Activation Atlas", Distill, 2019.
+    https://distill.pub/2019/activation-atlas/#Aggregating-Multiple-Images
+    Extends Direction loss by allowing batch-wise direction visualization.
+
+    Args:
+        target (nn.Module):  The layer to optimize for.
+        vec (torch.Tensor):  Vector representing direction to align to.
+        cossim_pow (float, optional):  The desired cosine similarity power to use.
+        batch_index (int, optional):  The index of the image to optimize if we
+            optimizing a batch of images. If unspecified, defaults to all images
+            in the batch.
+    """
+
+    def __init__(
+        self,
+        target: nn.Module,
+        vec: torch.Tensor,
+        cossim_pow: Optional[float] = 0.0,
+        batch_index: Optional[int] = None,
+    ) -> None:
+        BaseLoss.__init__(self, target, batch_index)
+        assert vec.dim() == 4
+        self.vec = vec
+        self.cossim_pow = cossim_pow
+
+    def __call__(self, targets_to_values: ModuleOutputMapping) -> torch.Tensor:
+        activations = targets_to_values[self.target]
+
+        assert activations.dim() == 4
+
+        H_direction, W_direction = self.vec.shape[2:]
+        H_activ, W_activ = activations.shape[2:]
+
+        H = (H_activ - H_direction) // 2
+        W = (W_activ - W_direction) // 2
+
+        activations = activations[
+            self.batch_index[0] : self.batch_index[1],
+            :,
+            H : H + H_direction,
+            W : W + W_direction,
+        ]
+        return _dot_cossim(self.vec, activations, cossim_pow=self.cossim_pow)
+
+
+@loss_wrapper
+class ActivationWeights(BaseLoss):
+    """
+    Apply weights to channels, neurons, or spots in the target.
+    This loss weighs specific channels or neurons in a given layer, via a weight
+    vector.
+
+    Args:
+        target (nn.Module):  The layer to optimize for.
+        weights (torch.Tensor): Weights to apply to targets.
+        neuron (bool): Whether target is a neuron. Defaults to False.
+        x (int, optional):  The x coordinate of the neuron to optimize for. If
+            unspecified, defaults to center, or one unit left of center for even
+            lengths.
+        y (int, optional):  The y coordinate of the neuron to optimize for. If
+            unspecified, defaults to center, or one unit up of center for even
+            heights.
+        wx (int, optional):  Length of neurons to apply the weights to, along the
+            x-axis.
+        wy (int, optional):  Length of neurons to apply the weights to, along the
+            y-axis.
+    """
+
+    def __init__(
+        self,
+        target: nn.Module,
+        weights: torch.Tensor = None,
+        neuron: bool = False,
+        x: Optional[int] = None,
+        y: Optional[int] = None,
+        wx: Optional[int] = None,
+        wy: Optional[int] = None,
+    ) -> None:
+        BaseLoss.__init__(self, target)
+        self.x = x
+        self.y = y
+        self.wx = wx
+        self.wy = wy
+        self.weights = weights
+        self.neuron = x is not None or y is not None or neuron
+        assert (
+            wx is None
+            and wy is None
+            or wx is not None
+            and wy is not None
+            and x is not None
+            and y is not None
+        )
+
+    def __call__(self, targets_to_values: ModuleOutputMapping) -> torch.Tensor:
+        activations = targets_to_values[self.target]
+        if self.neuron:
+            assert activations.dim() == 4
+            if self.wx is None and self.wy is None:
+                _x, _y = get_neuron_pos(
+                    activations.size(2), activations.size(3), self.x, self.y
+                )
+                activations = (
+                    activations[..., _x : _x + 1, _y : _y + 1].squeeze() * self.weights
+                )
+            else:
+                activations = activations[
+                    ..., self.y : self.y + self.wy, self.x : self.x + self.wx
+                ] * self.weights.view(1, -1, 1, 1)
+        else:
+            activations = activations * self.weights.view(1, -1, 1, 1)
+        return activations
+
+
+@loss_wrapper
+class L2Mean(BaseLoss):
+    """
+    Simple L2Loss penalty where the mean is used instead of the square root of the
+    sum.
+
+    Used for CLIP models in https://distill.pub/2021/multimodal-neurons/ as per the
+    supplementary code:
+    https://github.com/openai/CLIP-featurevis/blob/master/example_facets.py
+    """
+
+    def __init__(
+        self,
+        target: torch.nn.Module,
+        channel_index: Optional[int] = None,
+        constant: float = 0.5,
+        batch_index: Optional[int] = None,
+    ) -> None:
+        """
+        Args:
+
+            target (nn.Module): A target layer, transform, or image parameterization
+                instance.
+            channel_index (int, optional): Optionally only target a specific channel.
+                If set to None, all channels with be used.
+                Default: None
+            constant (float, optional): Constant value to deduct from the activations.
+                Default: 0.5
+            batch_index (int, optional): The index of activations to optimize if
+                optimizing a batch of activations. If set to None, defaults to all
+                activations in the batch.
+                Default: None
+        """
+        BaseLoss.__init__(self, target, batch_index)
+        self.constant = constant
+        self.channel_index = channel_index
+
+    def __call__(self, targets_to_values: ModuleOutputMapping) -> torch.Tensor:
+        activations = targets_to_values[self.target][
+            self.batch_index[0] : self.batch_index[1]
+        ]
+        if self.channel_index is not None:
+            activations = activations[:, self.channel_index : self.channel_index + 1]
+        return ((activations - self.constant) ** 2).mean()
+
+
+@loss_wrapper
+class VectorLoss(BaseLoss):
+    """
+    This objective is useful for optimizing towards channel directions. This can
+    helpful for visualizing models like OpenAI's CLIP.
+
+    This loss objective is similar to the Direction objective, except it computes the
+    matrix product of the activations and vector, rather than the cosine similarity.
+    In addition to optimizing towards channel directions, this objective can also
+    perform a similar role to the ChannelActivation objective by using one-hot 1D
+    vectors.
+
+    See here for more details:
+    https://distill.pub/2021/multimodal-neurons/
+    https://github.com/openai/CLIP-featurevis/blob/master/example_facets.py
+    """
+
+    def __init__(
+        self,
+        target: torch.nn.Module,
+        vec: torch.Tensor,
+        activation_fn: Optional[Callable] = torch.nn.functional.relu,
+        move_channel_dim_to_final_dim: bool = True,
+        batch_index: Optional[int] = None,
+    ) -> None:
+        """
+        Args:
+
+            target (nn.Module): A target layer instance.
+            vec (torch.Tensor): A 1D channel vector with the same size as the
+                channel / feature dimension of the target layer instance.
+            activation_fn (Callable, optional): An optional activation function to
+                apply to the activations before computing the matrix product. If set
+                to None, then no activation function will be used.
+                Default: torch.nn.functional.relu
+            move_channel_dim_to_final_dim (bool, optional): Whether or not to move the
+                channel dimension to the last dimension before computing the matrix
+                product.
+                Default: True
+            batch_index (int, optional): The index of activations to optimize if
+                optimizing a batch of activations. If set to None, defaults to all
+                activations in the batch.
+                Default: None
+        """
+        BaseLoss.__init__(self, target, batch_index)
+        assert vec.dim() == 1
+        self.vec = vec
+        self.activation_fn = activation_fn
+        self.move_channel_dim_to_final_dim = move_channel_dim_to_final_dim
+
+    def __call__(self, targets_to_values: ModuleOutputMapping) -> torch.Tensor:
+        activations = targets_to_values[self.target]
+        activations = activations[self.batch_index[0] : self.batch_index[1]]
+        return _create_new_vector(
+            activations,
+            vec=self.vec,
+            activation_fn=self.activation_fn,
+            move_channel_dim_to_final_dim=self.move_channel_dim_to_final_dim,
+        ).mean()
+
+
+@loss_wrapper
+class FacetLoss(BaseLoss):
+    """
+    The Facet loss objective used for Faceted Feature Visualization as described in:
+    https://distill.pub/2021/multimodal-neurons/#faceted-feature-visualization
+    https://github.com/openai/CLIP-featurevis/blob/master/example_facets.py
+
+    The FacetLoss objective allows us to steer feature visualization towards a
+    particular theme / concept. This is done by using the weights from linear probes
+    trained on the lower layers of a model to discriminate between a certain theme or
+    concept and generic natural images.
+    """
+
+    def __init__(
+        self,
+        vec: torch.Tensor,
+        ultimate_target: torch.nn.Module,
+        layer_target: Union[torch.nn.Module, List[torch.nn.Module]],
+        facet_weights: torch.Tensor,
+        strength: Optional[Union[float, List[float]]] = None,
+        batch_index: Optional[Union[int, List[int]]] = None,
+    ) -> None:
+        """
+        Args:
+
+            vec (torch.Tensor): A 1D channel vector with the same size as the
+                channel / feature dimension of ultimate_target.
+            ultimate_target (nn.Module): The main target layer that we are
+                visualizing targets from. This is normally the penultimate layer of
+                the model.
+            layer_target (nn.Module): A layer that we have facet_weights for. This
+                target layer should be below the ultimate_target layer in the model.
+            facet_weights (torch.Tensor): Weighting that steers the objective
+                towards a particular theme or concept. These weight values should
+                come from linear probes trained on layer_target.
+            strength (float, list of float, optional): A single float or list of floats
+                to use for batch dimension weighting. If using a single value, then it
+                will be applied to all batch dimensions equally. Otherwise a list of
+                floats with a shape of: [start, end] should be used for torch.linspace
+                to calculate the step values in between. Default is set to None for no
+                weighting.
+                Default: None
+            batch_index (int, optional): The index of the activations to optimize if
+                optimizing a batch of activations. If set to None, defaults to all
+                activations in the batch.
+                Default: None
+        """
+        BaseLoss.__init__(self, [ultimate_target, layer_target], batch_index)
+        self.ultimate_target = ultimate_target
+        self.layer_target = layer_target
+        assert vec.dim() == 1
+        self.vec = vec
+        if isinstance(strength, (tuple, list)):
+            assert len(strength) == 2
+        self.strength = strength
+        assert facet_weights.dim() == 4 or facet_weights.dim() == 2
+        self.facet_weights = facet_weights
+
+    def __call__(self, targets_to_values: ModuleOutputMapping) -> torch.Tensor:
+        activations_ultimate = targets_to_values[self.ultimate_target]
+        activations_ultimate = activations_ultimate[
+            self.batch_index[0] : self.batch_index[1]
+        ]
+        new_vec = _create_new_vector(activations_ultimate, self.vec)
+        target_activations = targets_to_values[self.layer_target]
+
+        layer_grad = torch.autograd.grad(
+            outputs=new_vec,
+            inputs=target_activations,
+            grad_outputs=torch.ones_like(new_vec),
+            retain_graph=True,
+        )[0].detach()[self.batch_index[0] : self.batch_index[1]]
+        layer = target_activations[self.batch_index[0] : self.batch_index[1]]
+
+        flat_attr = layer * torch.nn.functional.relu(layer_grad)
+        if self.facet_weights.dim() == 2 and flat_attr.dim() == 4:
+            flat_attr = torch.sum(flat_attr, dim=(2, 3))
+
+        if self.strength:
+            if isinstance(self.strength, (tuple, list)):
+                strength_t = torch.linspace(
+                    self.strength[0],
+                    self.strength[1],
+                    steps=flat_attr.shape[0],
+                    device=flat_attr.device,
+                ).reshape(flat_attr.shape[0], *[1] * (flat_attr.dim() - 1))
+            else:
+                strength_t = self.strength
+            flat_attr = strength_t * flat_attr
+
+        if (
+            self.facet_weights.dim() == 4
+            and layer.dim() == 4
+            and self.facet_weights.shape[2:] != layer.shape[2:]
+        ):
+            facet_weights = torch.nn.functional.interpolate(
+                self.facet_weights, size=layer.shape[2:]
+            )
+        else:
+            facet_weights = self.facet_weights
+
+        return torch.sum(flat_attr * facet_weights)
+
+
+def sum_loss_list(
+    loss_list: List,
+    to_scalar_fn: Callable[[torch.Tensor], torch.Tensor] = torch.mean,
+) -> CompositeLoss:
+    """
+    Summarize a large number of losses without recursion errors. By default using 300+
+    loss functions for a single optimization task will result in exceeding Python's
+    default maximum recursion depth limit. This function can be used to avoid the
+    recursion depth limit for tasks such as summarizing a large list of loss functions
+    with the built-in sum() function.
+
+    This function works similar to Lucid's optvis.objectives.Objective.sum() function.
+
+    Args:
+
+        loss_list (list): A list of loss function objectives.
+        to_scalar_fn (Callable): A function for converting loss function outputs to
+            scalar values, in order to prevent size mismatches.
+            Default: torch.mean
+
+    Returns:
+        loss_fn (CompositeLoss): A composite loss function containing all the loss
+            functions from `loss_list`.
+    """
+
+    def loss_fn(module: ModuleOutputMapping) -> torch.Tensor:
+        return sum([to_scalar_fn(loss(module)) for loss in loss_list])
+
+    name = "Sum(" + ", ".join([loss.__name__ for loss in loss_list]) + ")"
+    # Collect targets from losses
+    target = [
+        target
+        for targets in [
+            [loss.target] if not isinstance(loss.target, list) else loss.target
+            for loss in loss_list
+        ]
+        for target in targets
+    ]
+
+    # Filter out duplicate targets
+    target = list(dict.fromkeys(target))
+    return CompositeLoss(loss_fn, name=name, target=target)
+
+
+def default_loss_summarize(loss_value: torch.Tensor) -> torch.Tensor:
+    """
+    Helper function to summarize tensor outputs from loss functions.
+
+    default_loss_summarize applies `mean` to the loss tensor
+    and negates it so that optimizing it maximizes the activations we
+    are interested in.
+    """
+    return -1 * loss_value.mean()
+
+
+__all__ = [
+    "Loss",
+    "loss_wrapper",
+    "BaseLoss",
+    "LayerActivation",
+    "ChannelActivation",
+    "NeuronActivation",
+    "DeepDream",
+    "TotalVariation",
+    "L1",
+    "L2",
+    "Diversity",
+    "ActivationInterpolation",
+    "Alignment",
+    "Direction",
+    "NeuronDirection",
+    "AngledNeuronDirection",
+    "TensorDirection",
+    "ActivationWeights",
+    "L2Mean",
+    "VectorLoss",
+    "FacetLoss",
+    "sum_loss_list",
+    "default_loss_summarize",
+]