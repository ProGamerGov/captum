import math
from typing import List, Optional, Tuple, Union

import matplotlib.pyplot as plt
import numpy as np
import torch

from captum.optim._utils.reducer import posneg

try:
    from PIL import Image
except (ImportError, AssertionError):
    print("The Pillow/PIL library is required to use Captum's Optim library")


def make_grid_image(
    tiles: Union[torch.Tensor, List[torch.Tensor]],
    nrow: int = 4,
    padding: int = 2,
    pad_value: float = 0.0,
) -> torch.Tensor:
    """
    Make grids from NCHW Image tensors in a way similar to torchvision.utils.make_grid.

    Args:

        tiles (torch.Tensor or list of torch.Tensor): A stack of NCHW tensors or a
            list of NCHW or CHW tensors to create a grid from.
        nrow (int, optional): The number of rows to use for the grid image.
            Default: 4
        padding (int, optional): The amount of padding between images in the grid
            images.
            padding: 2
        pad_value (float, optional): The value to use for the padding.
            Default: 0.0

    Returns:
        grid_img (torch.Tensor): The full NCHW grid image.
    """
    if isinstance(tiles, (list, tuple)):
        assert all([t.device == tiles[0].device for t in tiles])
        tiles = [tiles.unsqueeze(0) if t.dim() == 3 else t for t in tiles]
        assert all([t.dim() == 4 for t in tiles])
        tiles = torch.cat(tiles, 0)
    elif isinstance(tiles, torch.Tensor):
        tiles = tiles.unsqueeze(0) if tiles.dim() == 3 else tiles
    assert tiles.dim() == 4

    B, C, H, W = tiles.shape

    x_rows = min(nrow, B)
    y_rows = int(math.ceil(float(B) / x_rows))

    base_height = ((H + padding) * y_rows) + padding
    base_width = ((W + padding) * x_rows) + padding

    grid_img = torch.ones(1, C, base_height, base_width, device=tiles.device)
    grid_img = grid_img * pad_value

    n = 0
    for y in range(y_rows):
        for x in range(x_rows):
            if n >= B:
                break
            y_idx = ((H + padding) * y) + padding
            x_idx = ((W + padding) * x) + padding
            grid_img[..., y_idx : y_idx + H, x_idx : x_idx + W] = tiles[n : n + 1]
            n += 1
    return grid_img


def show(
    x: torch.Tensor,
    figsize: Optional[Tuple[int, int]] = None,
    scale: float = 255.0,
    nrow: Optional[int] = None,
    padding: int = 2,
    pad_value: float = 0.0,
) -> None:
    """
    Show CHW & NCHW tensors as an image.

    Args:

        x (torch.Tensor): The tensor you want to display as an image.
        figsize (Tuple[int, int], optional): height & width to use
            for displaying the image figure.
        scale (float): Value to multiply the input tensor by so that
            it's value range is [0-255] for display.
        nrow (int, optional): The number of rows to use for the grid image. Default
            is set to None for no grid image creation.
            Default: None
        padding (int, optional): The amount of padding between images in the grid
            images. This parameter only has an effect if nrow is not None.
            Default: 2
        pad_value (float, optional): The value to use for the padding. This parameter
            only has an effect if nrow is not None.
            Default: 0.0
    """

    if x.dim() not in [3, 4]:
        raise ValueError(
            f"Incompatible number of dimensions. x.dim() = {x.dim()}; should be 3 or 4."
        )
    if nrow is not None:
        x = make_grid_image(x, nrow=nrow, padding=padding, pad_value=pad_value)[0, ...]
    else:
        x = torch.cat([t[0] for t in x.split(1)], dim=2) if x.dim() == 4 else x
    x = x.clone().cpu().detach().permute(1, 2, 0) * scale
    if figsize is not None:
        plt.figure(figsize=figsize)
    plt.imshow(x.numpy().astype(np.uint8))
    plt.axis("off")
    plt.show()


def save_tensor_as_image(
    x: torch.Tensor,
    filename: str,
    scale: float = 255.0,
    colorspace: Optional[str] = None,
    nrow: Optional[int] = None,
    padding: int = 2,
    pad_value: float = 0.0,
) -> None:
    """
    Save RGB & RGBA image tensors with a shape of CHW or NCHW as images.

    Args:

        x (torch.Tensor): The tensor you want to save as an image.
        filename (str): The filename to use when saving the image.
        scale (float, optional): Value to multiply the input tensor by so that
            it's value range is [0-255] for saving.
        colorspace (str, optional): A PIL / Pillow supported colorspace. Default is
            set to None for automatic RGB / RGBA detection and usage.
            Default: None
        nrow (int, optional): The number of rows to use for the grid image. Default
            is set to None for no grid image creation.
            Default: None
        padding (int, optional): The amount of padding between images in the grid
            images. This parameter only has an effect if `nrow` is not None.
            Default: 2
        pad_value (float, optional): The value to use for the padding. This parameter
            only has an effect if `nrow` is not None.
            Default: 0.0
    """

    if x.dim() not in [3, 4]:
        raise ValueError(
            f"Incompatible number of dimensions. x.dim() = {x.dim()}; should be 3 or 4."
        )
<<<<<<< HEAD
    if nrow is not None:
        x = make_grid_image(x, nrow=nrow, padding=padding, pad_value=pad_value)[0, ...]
    else:
        x = torch.cat([t[0] for t in x.split(1)], dim=2) if x.dim() == 4 else x
=======
    x = torch.cat([t[0] for t in x.split(1)], dim=2) if x.dim() == 4 else x
>>>>>>> 11c658a2
    x = x.clone().cpu().detach().permute(1, 2, 0) * scale
    if colorspace is None:
        colorspace = "RGB" if x.shape[2] == 3 else "RGBA"
    im = Image.fromarray(x.numpy().astype(np.uint8), colorspace)
    im.save(filename)


def get_neuron_pos(
    H: int, W: int, x: Optional[int] = None, y: Optional[int] = None
) -> Tuple[int, int]:
    if x is None:
        _x = W // 2
    else:
        assert x < W
        _x = x

    if y is None:
        _y = H // 2
    else:
        assert y < H
        _y = y
    return _x, _y


def _dot_cossim(
    x: torch.Tensor,
    y: torch.Tensor,
    cossim_pow: float = 0.0,
    dim: int = 1,
    eps: float = 1e-8,
) -> torch.Tensor:
    """
    Computes product between dot product and cosine similarity of two tensors along
    a specified dimension.

    Args:
        x (torch.Tensor): The tensor that you wish to compute the cosine similarity
            for in relation to tensor y.
        y (torch.Tensor): The tensor that you wish to compute the cosine similarity
            for in relation to tensor x.
        cossim_pow (float, optional): The desired cosine similarity power to use.
        dim (int, optional): The target dimension for computing cosine similarity.
        eps (float, optional): If cossim_pow is greater than zero, the desired
            epsilon value to use for cosine similarity calculations.
    Returns:
        tensor (torch.Tensor): Dot cosine similarity between x and y, along the
        specified dim.
    """

    dot = torch.sum(x * y, dim)
    if cossim_pow == 0:
        return dot
    return dot * torch.clamp(torch.cosine_similarity(x, y, eps=eps), 0.1) ** cossim_pow


@torch.jit.ignore
def nchannels_to_rgb(x: torch.Tensor, warp: bool = True) -> torch.Tensor:
    """
    Convert an NCHW image with n channels into a 3 channel RGB image.

    Args:
        x (torch.Tensor):  Image tensor to transform into RGB image.
        warp (bool, optional):  Whether or not to make colors more distinguishable.
            Default: True
    Returns:
        *tensor* RGB image
    """

    def hue_to_rgb(angle: float) -> torch.Tensor:
        """
        Create an RGB unit vector based on a hue of the input angle.
        """

        angle = angle - 360 * (angle // 360)
        colors = torch.tensor(
            [
                [1.0, 0.0, 0.0],
                [0.7071, 0.7071, 0.0],
                [0.0, 1.0, 0.0],
                [0.0, 0.7071, 0.7071],
                [0.0, 0.0, 1.0],
                [0.7071, 0.0, 0.7071],
            ]
        )

        idx = math.floor(angle / 60)
        d = (angle - idx * 60) / 60

        if warp:

            def adj(x: float) -> float:
                return math.sin(x * math.pi / 2)

            d = adj(d) if idx % 2 == 0 else 1 - adj(1 - d)

        vec = (1 - d) * colors[idx] + d * colors[(idx + 1) % 6]
        return vec / torch.norm(vec)

    assert x.dim() == 4

    if (x < 0).any():
        x = posneg(x.permute(0, 2, 3, 1), -1).permute(0, 3, 1, 2)

    rgb = torch.zeros(1, 3, x.size(2), x.size(3), device=x.device)
    nc = x.size(1)
    for i in range(nc):
        rgb = rgb + x[:, i][:, None, :, :]
        rgb = rgb * hue_to_rgb(360 * i / nc).to(device=x.device)[None, :, None, None]

    rgb = rgb + torch.ones(x.size(2), x.size(3))[None, None, :, :] * (
        torch.sum(x, 1)[:, None] - torch.max(x, 1)[0][:, None]
    )
    return (rgb / (1e-4 + torch.norm(rgb, dim=1, keepdim=True))) * torch.norm(
        x, dim=1, keepdim=True
    )


def weights_to_heatmap_2d(
    weight: torch.Tensor,
    colors: List[str] = ["0571b0", "92c5de", "f7f7f7", "f4a582", "ca0020"],
) -> torch.Tensor:
    """
    Create a color heatmap of an input weight tensor. By default red represents
    excitatory values, blue represents inhibitory values, and white represents
    no excitation or inhibition.

    Args:
        weight (torch.Tensor):  A 2d tensor to create the heatmap from.
        colors (list of str):  A list of 5 strings containing hex triplet
            (six digit), three-byte hexadecimal color values to use for coloring
            the heatmap.

    Returns:
        color_tensor (torch.Tensor):  A weight heatmap.
    """

    assert weight.dim() == 2
    assert len(colors) == 5
    assert all([len(c) == 6 for c in colors])

    def get_color(x: str, device: torch.device = torch.device("cpu")) -> torch.Tensor:
        def hex2base10(x: str) -> float:
            return int(x, 16) / 255.0

        return torch.tensor(
            [hex2base10(x[0:2]), hex2base10(x[2:4]), hex2base10(x[4:6])], device=device
        )

    color_list = [get_color(c, weight.device) for c in colors]
    x = weight.expand((3, weight.shape[0], weight.shape[1])).permute(1, 2, 0)

    color_tensor = (
        (x >= 0) * (x < 0.5) * ((1 - x * 2) * color_list[2] + x * 2 * color_list[3])
        + (x >= 0)
        * (x >= 0.5)
        * ((1 - (x - 0.5) * 2) * color_list[3] + (x - 0.5) * 2 * color_list[4])
        + (x < 0)
        * (x > -0.5)
        * ((1 - (-x * 2)) * color_list[2] + (-x * 2) * color_list[1])
        + (x < 0)
        * (x <= -0.5)
        * ((1 - (-x - 0.5) * 2) * color_list[1] + (-x - 0.5) * 2 * color_list[0])
    ).permute(2, 0, 1)
    return color_tensor<|MERGE_RESOLUTION|>--- conflicted
+++ resolved
@@ -150,14 +150,10 @@
         raise ValueError(
             f"Incompatible number of dimensions. x.dim() = {x.dim()}; should be 3 or 4."
         )
-<<<<<<< HEAD
     if nrow is not None:
         x = make_grid_image(x, nrow=nrow, padding=padding, pad_value=pad_value)[0, ...]
     else:
         x = torch.cat([t[0] for t in x.split(1)], dim=2) if x.dim() == 4 else x
-=======
-    x = torch.cat([t[0] for t in x.split(1)], dim=2) if x.dim() == 4 else x
->>>>>>> 11c658a2
     x = x.clone().cpu().detach().permute(1, 2, 0) * scale
     if colorspace is None:
         colorspace = "RGB" if x.shape[2] == 3 else "RGBA"
