--- conflicted
+++ resolved
@@ -39,8 +39,5 @@
     "clip_resnet50x4_image",
     "CLIP_ResNet50x4Text",
     "clip_resnet50x4_text",
-<<<<<<< HEAD
-=======
     "MaxPool2dRelaxed",
->>>>>>> 4887220a
 ]