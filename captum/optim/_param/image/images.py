from copy import deepcopy
from types import MethodType
from typing import Callable, List, Optional, Tuple, Type, Union

import numpy as np
import requests
import torch
import torch.nn as nn
import torch.nn.functional as F

try:
    from PIL import Image
except (ImportError, AssertionError):
    print("The Pillow/PIL library is required to use Captum's Optim library")

from captum.optim._param.image.transforms import SymmetricPadding, ToRGB
from captum.optim._utils.image.common import save_tensor_as_image, show

TORCH_VERSION = torch.__version__


class ImageTensor(torch.Tensor):
    @staticmethod
    def __new__(
        cls: Type["ImageTensor"],
        x: Union[List, np.ndarray, torch.Tensor] = [],
        *args,
        **kwargs,
    ) -> torch.Tensor:
        """
        Args:

            x (list or np.ndarray or torch.Tensor): A list, NumPy array, or PyTorch
                tensor to create an `ImageTensor` from.

        Returns:
           x (ImageTensor): An `ImageTensor` instance.
        """
        if isinstance(x, torch.Tensor) and x.is_cuda:
            x.show = MethodType(cls.show, x)
            x.export = MethodType(cls.export, x)
            return x
        else:
            return super().__new__(cls, x, *args, **kwargs)

    @classmethod
    def open(cls, path: str, scale: float = 255.0, mode: str = "RGB") -> "ImageTensor":
        """
        Load an image file from a URL or local filepath directly into an `ImageTensor`.

        Args:

            path (str): A URL or filepath to an image.
            scale (float, optional): The image scale to use.
                Default: 255.0
            mode (str, optional): The image loading mode / colorspace to use.
                Default: "RGB"

        Returns:
           x (ImageTensor): An `ImageTensor` instance.
        """
        if path.startswith("https://") or path.startswith("http://"):
            response = requests.get(path, stream=True)
            img = Image.open(response.raw)
        else:
            img = Image.open(path)
        img_np = np.array(img.convert(mode)).astype(np.float32)
        return cls(img_np.transpose(2, 0, 1) / scale)

    def __repr__(self) -> str:
        prefix = "ImageTensor("
        indent = len(prefix)
        tensor_str = torch._tensor_str._tensor_str(self, indent)
        suffixes = []
        if self.device.type != torch._C._get_default_device() or (
            self.device.type == "cuda"
            and torch.cuda.current_device() != self.device.index
        ):
            suffixes.append("device='" + str(self.device) + "'")
        return torch._tensor_str._add_suffixes(
            prefix + tensor_str, suffixes, indent, force_newline=self.is_sparse
        )

    @classmethod
    def __torch_function__(
        cls: Type["ImageTensor"],
        func: Callable,
        types: List[Type[torch.Tensor]],
        args: Tuple = (),
        kwargs: dict = None,
    ) -> torch.Tensor:
        if kwargs is None:
            kwargs = {}
        return super().__torch_function__(func, types, args, kwargs)

    def show(
        self,
        figsize: Optional[Tuple[int, int]] = None,
        scale: float = 255.0,
        nrow: Optional[int] = None,
        padding: int = 2,
        pad_value: float = 0.0,
    ) -> None:
        """
        Display an `ImageTensor`.

        Args:

            figsize (Tuple[int, int], optional): height & width to use
                for displaying the `ImageTensor` figure.
            scale (float, optional): Value to multiply the `ImageTensor` by so that
                it's value range is [0-255] for display.
                Default: 255.0
            nrow (int, optional): The number of rows to use for the grid image. Default
                is set to None for no grid image creation.
                Default: None
            padding (int, optional): The amount of padding between images in the grid
                images. This parameter only has an effect if `nrow` is not None.
                Default: 2
            pad_value (float, optional): The value to use for the padding. This
                parameter only has an effect if `nrow` is not None.
                Default: 0.0
        """
        show(
            self,
            figsize=figsize,
            scale=scale,
            nrow=nrow,
            padding=padding,
            pad_value=pad_value,
        )

    def export(
        self,
        filename: str,
        scale: float = 255.0,
        colorspace: Optional[str] = None,
        nrow: Optional[int] = None,
        padding: int = 2,
        pad_value: float = 0.0,
    ) -> None:
        """
        Save an `ImageTensor` as an image file.

        Args:

            filename (str): The filename to use when saving the `ImageTensor` as an
                image file.
            scale (float, optional): Value to multiply the `ImageTensor` by so that
                it's value range is [0-255] for saving.
                Default: 255.0
            colorspace (str, optional): A PIL / Pillow supported colorspace. Default is
                set to None for automatic RGB / RGBA detection and usage.
                Default: None
            nrow (int, optional): The number of rows to use for the grid image. Default
                is set to None for no grid image creation.
                Default: None
            padding (int, optional): The amount of padding between images in the grid
                images. This parameter only has an effect if `nrow` is not None.
                Default: 2
            pad_value (float, optional): The value to use for the padding. This
                parameter only has an effect if `nrow` is not None.
                Default: 0.0
        """
        save_tensor_as_image(
            self,
            filename=filename,
            scale=scale,
            colorspace=colorspace,
            nrow=nrow,
            padding=padding,
            pad_value=pad_value,
        )


class InputParameterization(torch.nn.Module):
    def forward(self) -> torch.Tensor:
        raise NotImplementedError


class ImageParameterization(InputParameterization):
    pass


class AugmentedImageParameterization(ImageParameterization):
    pass


class FFTImage(ImageParameterization):
    """
    Parameterize an image using inverse real 2D FFT
    """

    __constants__ = ["size", "_supports_is_scripting"]

    def __init__(
        self,
        size: Tuple[int, int] = None,
        channels: int = 3,
        batch: int = 1,
        init: Optional[torch.Tensor] = None,
    ) -> None:
        """
        Args:

            size (Tuple[int, int]): The height & width dimensions to use for the
                parameterized output image tensor.
            channels (int, optional): The number of channels to use for each image.
                Default: 3
            batch (int, optional): The number of images to stack along the batch
                dimension.
                Default: 1
            init (torch.tensor, optional): Optionally specify a tensor to
                use instead of creating one.
                Default: None
        """
        super().__init__()
        if init is None:
            assert len(size) == 2
            self.size = size
        else:
            assert init.dim() == 3 or init.dim() == 4
            if init.dim() == 3:
                init = init.unsqueeze(0)
            self.size = (init.size(2), init.size(3))
        self.torch_rfft, self.torch_irfft, self.torch_fftfreq = self.get_fft_funcs()

        frequencies = self.rfft2d_freqs(*self.size)
        scale = 1.0 / torch.max(
            frequencies,
            torch.full_like(frequencies, 1.0 / (max(self.size[0], self.size[1]))),
        )
        scale = scale * ((self.size[0] * self.size[1]) ** (1 / 2))
        spectrum_scale = scale[None, :, :, None]

        if init is None:
            coeffs_shape = (
                batch,
                channels,
                self.size[0],
                self.size[1] // 2 + 1,
                2,
            )
            random_coeffs = torch.randn(
                coeffs_shape
            )  # names=["C", "H_f", "W_f", "complex"]
            fourier_coeffs = random_coeffs / 50
        else:
            spectrum_scale = spectrum_scale.to(init.device)
            fourier_coeffs = self.torch_rfft(init) / spectrum_scale

        self.register_buffer("spectrum_scale", spectrum_scale)
        self.fourier_coeffs = nn.Parameter(fourier_coeffs)

        # Check & store whether or not we can use torch.jit.is_scripting()
        self._supports_is_scripting = torch.__version__ >= "1.6.0"

    def rfft2d_freqs(self, height: int, width: int) -> torch.Tensor:
        """
        Computes 2D spectrum frequencies.

        Args:

            height (int): The h dimension of the 2d frequency scale.
            width (int): The w dimension of the 2d frequency scale.

        Returns:
            **tensor** (tensor): A 2d frequency scale tensor.
        """

        fy = self.torch_fftfreq(height)[:, None]
        fx = self.torch_fftfreq(width)[: width // 2 + 1]
        return torch.sqrt((fx * fx) + (fy * fy))

    @torch.jit.export
    def torch_irfftn(self, x: torch.Tensor) -> torch.Tensor:
        if x.dtype != torch.complex64:
            x = torch.view_as_complex(x)
        return torch.fft.irfftn(x, s=self.size)  # type: ignore

    def get_fft_funcs(self) -> Tuple[Callable, Callable, Callable]:
        """
        Support older versions of PyTorch. This function ensures that the same FFT
        operations are carried regardless of whether your PyTorch version has the
        torch.fft update.

        Returns:
            fft functions (tuple of Callable): A list of FFT functions
                to use for irfft, rfft, and fftfreq operations.
        """

        if TORCH_VERSION >= "1.7.0":
            if TORCH_VERSION < "1.8.0":
                global torch
                import torch.fft

            def torch_rfft(x: torch.Tensor) -> torch.Tensor:
                return torch.view_as_real(torch.fft.rfftn(x, s=self.size))

            torch_irfftn = self.torch_irfftn

            def torch_fftfreq(v: int, d: float = 1.0) -> torch.Tensor:
                return torch.fft.fftfreq(v, d)

        else:

            def torch_rfft(x: torch.Tensor) -> torch.Tensor:
                return torch.rfft(x, signal_ndim=2)

            def torch_irfftn(x: torch.Tensor) -> torch.Tensor:
                return torch.irfft(x, signal_ndim=2)[
                    :, :, : self.size[0], : self.size[1]
                ]

            def torch_fftfreq(v: int, d: float = 1.0) -> torch.Tensor:
                """PyTorch version of np.fft.fftfreq"""
                results = torch.empty(v)
                s = (v - 1) // 2 + 1
                results[:s] = torch.arange(0, s)
                results[s:] = torch.arange(-(v // 2), 0)
                return results * (1.0 / (v * d))

        return torch_rfft, torch_irfftn, torch_fftfreq

    def forward(self) -> torch.Tensor:
        """
        Returns:
            **output** (torch.tensor): A spatially recorrelated tensor.
        """

        scaled_spectrum = self.fourier_coeffs * self.spectrum_scale
        output = self.torch_irfft(scaled_spectrum)
        if self._supports_is_scripting:
            if torch.jit.is_scripting():
                return output
        return output.refine_names("B", "C", "H", "W")


class PixelImage(ImageParameterization):
    """
    Parameterize a simple pixel image tensor that requires no additional transforms.
    """

    __constants__ = ["_supports_is_scripting"]

    def __init__(
        self,
        size: Tuple[int, int] = None,
        channels: int = 3,
        batch: int = 1,
        init: Optional[torch.Tensor] = None,
    ) -> None:
        """
        Args:

            size (Tuple[int, int]): The height & width dimensions to use for the
                parameterized output image tensor.
            channels (int, optional): The number of channels to use for each image.
                Default: 3
            batch (int, optional): The number of images to stack along the batch
                dimension.
                Default: 1
            init (torch.tensor, optional): Optionally specify a tensor to
                use instead of creating one.
                Default: None
        """
        super().__init__()
        if init is None:
            assert size is not None and channels is not None and batch is not None
            init = torch.randn([batch, channels, size[0], size[1]]) / 10 + 0.5
        else:
            assert init.dim() == 3 or init.dim() == 4
            if init.dim() == 3:
                init = init.unsqueeze(0)
        self.image = nn.Parameter(init)

        # Check & store whether or not we can use torch.jit.is_scripting()
        self._supports_is_scripting = torch.__version__ >= "1.6.0"

    def forward(self) -> torch.Tensor:
        if self._supports_is_scripting:
            if torch.jit.is_scripting():
                return self.image
        return self.image.refine_names("B", "C", "H", "W")


class LaplacianImage(ImageParameterization):
    """
    TODO: Fix divison by 6 in setup_input when init is not None.
    Parameterize an image tensor with a laplacian pyramid.
    """

    def __init__(
        self,
        size: Tuple[int, int] = None,
        channels: int = 3,
        batch: int = 1,
        init: Optional[torch.Tensor] = None,
    ) -> None:
        """
        Args:

            size (Tuple[int, int]): The height & width dimensions to use for the
                parameterized output image tensor.
            channels (int, optional): The number of channels to use for each image.
                Default: 3
            batch (int, optional): The number of images to stack along the batch
                dimension.
                Default: 1
            init (torch.tensor, optional): Optionally specify a tensor to
                use instead of creating one.
                Default: None
        """
        super().__init__()
        power = 0.1

        if init is None:
            tensor_params, self.scaler = self._setup_input(size, channels, power, init)

            self.tensor_params = torch.nn.ModuleList(
                [deepcopy(tensor_params) for b in range(batch)]
            )
        else:
            init = init.unsqueeze(0) if init.dim() == 3 else init
            P = []
            for b in range(init.size(0)):
                tensor_params, self.scaler = self._setup_input(
                    size, channels, power, init[b].unsqueeze(0)
                )
                P.append(tensor_params)
            self.tensor_params = torch.nn.ModuleList(P)

    def _setup_input(
        self,
        size: Tuple[int, int],
        channels: int,
        power: float = 0.1,
        init: Optional[torch.Tensor] = None,
    ) -> Tuple[List[torch.Tensor], List[torch.nn.Upsample]]:
        tensor_params, scaler = [], []
        scale_list = [1, 2, 4, 8, 16, 32]
        for scale in scale_list:
            h, w = int(size[0] // scale), int(size[1] // scale)
            if init is None:
                x = torch.randn([1, channels, h, w]) / 10
            else:
                x = F.interpolate(init.clone(), size=(h, w), mode="bilinear")
                x = x / 6  # Prevents output from being all white
            upsample = torch.nn.Upsample(scale_factor=scale, mode="nearest")
            x = x * (scale ** power) / (32 ** power)
            x = torch.nn.Parameter(x)
            tensor_params.append(x)
            scaler.append(upsample)
        tensor_params = torch.nn.ParameterList(tensor_params)
        return tensor_params, scaler

    def _create_tensor(self, params_list: torch.nn.ParameterList) -> torch.Tensor:
        """
        Resize tensor parameters to the target size.

        Args:

            params_list (torch.nn.ParameterList): List of tensors to resize.

        Returns:
            **tensor** (torch.Tensor): The sum of all tensor parameters.
        """
        A: List[torch.Tensor] = []
        for xi, upsamplei in zip(params_list, self.scaler):
            A.append(upsamplei(xi))
        return torch.sum(torch.cat(A), 0) + 0.5

    def forward(self) -> torch.Tensor:
        A: List[torch.Tensor] = []
        for params_list in self.tensor_params:
            tensor = self._create_tensor(params_list)
            A.append(tensor)
        return torch.stack(A).refine_names("B", "C", "H", "W")


class SimpleTensorParameterization(ImageParameterization):
    """
    Parameterize a simple tensor with or without it requiring grad.
    Compared to PixelImage, this parameterization has no specific shape requirements
    and does not wrap inputs in nn.Parameter.

    This parameterization can for example be combined with StackImage for batch
    dimensions that both require and don't require gradients.

    This parameterization can also be combined with nn.ModuleList as workaround for
    TorchScript / JIT not supporting nn.ParameterList. SharedImage uses this module
    internally for this purpose.
    """

    def __init__(self, tensor: torch.Tensor = None) -> None:
        """
        Args:

            tensor (torch.tensor): The tensor to return everytime this module is called.
        """
        super().__init__()
        assert isinstance(tensor, torch.Tensor)
        self.tensor = tensor

    def forward(self) -> torch.Tensor:
        """
        Returns:
            tensor (torch.Tensor): The tensor stored during initialization.
        """
        return self.tensor


class SharedImage(AugmentedImageParameterization):
    """
    Share some image parameters across the batch to increase spatial alignment,
    by using interpolated lower resolution tensors.
    This is sort of like a laplacian pyramid but more general.

    Offsets are similar to phase in Fourier transforms, and can be applied to
    any dimension.

    Mordvintsev, et al., "Differentiable Image Parameterizations", Distill, 2018.
    https://distill.pub/2018/differentiable-parameterizations/
    """

    __constants__ = [
        "offset",
        "_supports_is_scripting",
        "_has_align_corners",
        "_has_recompute_scale_factor",
    ]

    def __init__(
        self,
        shapes: Union[Tuple[Tuple[int]], Tuple[int]] = None,
        parameterization: ImageParameterization = None,
        offset: Union[int, Tuple[int], Tuple[Tuple[int]], None] = None,
    ) -> None:
        """
        Args:

            shapes (list of int or list of list of ints): The shapes of the shared
                tensors to use for creating the nn.Parameter tensors.
            parameterization (ImageParameterization): An image parameterization
                instance.
            offset (int or list of int or list of list of ints , optional): The offsets
                to use for the shared tensors.
                Default: None
        """
        super().__init__()
        assert shapes is not None
        A = []
        shared_shapes = [shapes] if type(shapes[0]) is not tuple else shapes
        for shape in shared_shapes:
            assert len(shape) >= 2 and len(shape) <= 4
            shape = ([1] * (4 - len(shape))) + list(shape)
            batch, channels, height, width = shape
            shape_param = torch.nn.Parameter(
                torch.randn([batch, channels, height, width])
            )
            A.append(SimpleTensorParameterization(shape_param))
        self.shared_init = torch.nn.ModuleList(A)
        self.parameterization = parameterization
        self.offset = self._get_offset(offset, len(A)) if offset is not None else None

        # Check & store whether or not we can use torch.jit.is_scripting()
        self._supports_is_scripting = torch.__version__ >= "1.6.0"
        self._has_align_corners = torch.__version__ >= "1.3.0"
        self._has_recompute_scale_factor = torch.__version__ >= "1.6.0"

    def _get_offset(self, offset: Union[int, Tuple[int]], n: int) -> List[List[int]]:
        """
        Given offset values, return a list of offsets for _apply_offset to use.

        Args:

            offset (int or list of int or list of list of ints , optional): The offsets
                to use for the shared tensors.
            n (int): The number of tensors needing offset values.

        Returns:
            **offset** (list of list of int): A list of offset values.
        """
        if type(offset) is tuple or type(offset) is list:
            if type(offset[0]) is tuple or type(offset[0]) is list:
                assert len(offset) == n and all(len(t) == 4 for t in offset)
            else:
                assert len(offset) >= 1 and len(offset) <= 4
                offset = [([0] * (4 - len(offset))) + list(offset)] * n
        else:
            offset = [[offset] * 4] * n
        offset = [list(v) for v in offset]
        assert all([all([type(o) is int for o in v]) for v in offset])
        return offset

    @torch.jit.ignore
    def _apply_offset(self, x_list: List[torch.Tensor]) -> List[torch.Tensor]:
        """
        Apply list of offsets to list of tensors.

        Args:

            x_list (list of torch.Tensor): list of tensors to offset.

        Returns:
            **A** (list of torch.Tensor): list of offset tensors.
        """

        A: List[torch.Tensor] = []
        for x, offset in zip(x_list, self.offset):
            assert x.dim() == 4
            size = list(x.size())

            offset_pad = (
                [[abs(offset[0])] * 2]
                + [[abs(offset[1])] * 2]
                + [[abs(offset[2])] * 2]
                + [[abs(offset[3])] * 2]
            )

            x = SymmetricPadding.apply(x, offset_pad)

            for o, s in zip(offset, range(x.dim())):
                x = torch.roll(x, shifts=o, dims=s)

            x = x[: size[0], : size[1], : size[2], : size[3]]
            A.append(x)
        return A

    def _interpolate_bilinear(
        self,
        x: torch.Tensor,
        size: Tuple[int, int],
    ) -> torch.Tensor:
        """
        Perform interpolation without any warnings.

        Args:

            x (torch.Tensor): The NCHW tensor to resize.
            size (tuple of int): The desired output size to resize the input
                to, with a format of: [height, width].

        Returns:
            x (torch.Tensor): A resized NCHW tensor.
        """
        assert x.dim() == 4
        assert len(size) == 2

        if self._has_align_corners:
            if self._has_recompute_scale_factor:
                x = F.interpolate(
                    x,
                    size=size,
                    mode="bilinear",
                    align_corners=False,
                    recompute_scale_factor=False,
                )
            else:
                x = F.interpolate(x, size=size, mode="bilinear", align_corners=False)
        else:
            x = F.interpolate(x, size=size, mode="bilinear")
        return x

    def _interpolate_trilinear(
        self,
        x: torch.Tensor,
        size: Tuple[int, int, int],
    ) -> torch.Tensor:
        """
        Perform interpolation without any warnings.

        Args:

            x (torch.Tensor): The NCHW tensor to resize.
            size (tuple of int): The desired output size to resize the input
                to, with a format of: [channels, height, width].

        Returns:
            x (torch.Tensor): A resized NCHW tensor.
        """
        x = x.unsqueeze(0)
        assert x.dim() == 5
        if self._has_align_corners:
            if self._has_recompute_scale_factor:
                x = F.interpolate(
                    x,
                    size=size,
                    mode="trilinear",
                    align_corners=False,
                    recompute_scale_factor=False,
                )
            else:
                x = F.interpolate(x, size=size, mode="trilinear", align_corners=False)
        else:
            x = F.interpolate(x, size=size, mode="trilinear")
        return x.squeeze(0)

    def _interpolate_tensor(
        self, x: torch.Tensor, batch: int, channels: int, height: int, width: int
    ) -> torch.Tensor:
        """
        Linear interpolation for 4D, 5D, and 6D tensors. If the batch dimension needs
        to be resized, we move it's location temporarily for F.interpolate.

        Args:

            x (torch.Tensor): The tensor to resize.
            batch (int): The batch size to resize the tensor to.
            channels (int): The channel size to resize the tensor to.
            height (int): The height to resize the tensor to.
            width (int): The width to resize the tensor to.

        Returns:
            **tensor** (torch.Tensor): A resized tensor.
        """

        if x.size(1) == channels:
            size = (height, width)
            x = self._interpolate_bilinear(x, size=size)
        else:
            size = (channels, height, width)
            x = self._interpolate_trilinear(x, size=size)
        if x.size(0) != batch:
            x = x.permute(1, 0, 2, 3)
            x = self._interpolate_trilinear(x, size=(batch, x.size(2), x.size(3)))
            x = x.permute(1, 0, 2, 3)
        return x

    def forward(self) -> torch.Tensor:
        """
        Returns:
            output (torch.Tensor): An NCHW image parameterization output.
        """
        image = self.parameterization()
        x = [
            self._interpolate_tensor(
                shared_tensor(),
                image.size(0),
                image.size(1),
                image.size(2),
                image.size(3),
            )
            for shared_tensor in self.shared_init
        ]
        if self.offset is not None:
            x = self._apply_offset(x)
        output = image + torch.cat(x, 0).sum(0, keepdim=True)

        if self._supports_is_scripting:
            if torch.jit.is_scripting():
                return output
        return output.refine_names("B", "C", "H", "W")


class StackImage(AugmentedImageParameterization):
    """
    Stack multiple NCHW image parameterizations along their batch dimensions.
    """

<<<<<<< HEAD
    __constants__ = ["_supports_is_scripting", "dim", "output_device"]
=======
    __constants__ = ["_supports_is_scripting", "output_device", "dim"]
>>>>>>> 11c658a2

    def __init__(
        self,
        parameterizations: List[Union[ImageParameterization, torch.Tensor]],
        dim: int = 0,
        output_device: Optional[torch.device] = None,
    ) -> None:
        """
        Args:

            parameterizations (list of ImageParameterization and torch.Tensor): A list
                 of image parameterizations to stack across their batch dimensions.
<<<<<<< HEAD
            dim (int, optional): Optionally specify the dim to concatinate
                 parameterization outputs on. Default is set to the batch dimension.
                 Default: 0
            output_device (torch.device, optional): If the parameterizations are on
                different devices, then their outputs will be moved to the device
                specified by this variable. Default is set to None with the expectation
                that all parameterizations are on the same device.
=======
            output_device (torch.device): If the parameterizations are on different
                devices, then their outputs will be moved to the device specified by
                this variable. Default is set to None with the expectation that all
                parameterizations are on the same device.
>>>>>>> 11c658a2
                Default: None
        """
        super().__init__()
        assert len(parameterizations) > 0
        assert isinstance(parameterizations, (list, tuple))
        assert all(
            [
                isinstance(param, (ImageParameterization, torch.Tensor))
                for param in parameterizations
            ]
        )
        parameterizations = [
            SimpleTensorParameterization(p) if isinstance(p, torch.Tensor) else p
            for p in parameterizations
        ]
        self.parameterizations = torch.nn.ModuleList(parameterizations)
        self.dim = dim
        self.output_device = output_device

        # Check & store whether or not we can use torch.jit.is_scripting()
        self._supports_is_scripting = torch.__version__ >= "1.6.0"

    def forward(self) -> torch.Tensor:
        """
        Returns:
            image (torch.Tensor): A set of NCHW image parameterization outputs stacked
                along the batch dimension.
        """
        P = []
        for image_param in self.parameterizations:
            img = image_param()
            if self.output_device is not None:
                img = img.to(self.output_device, dtype=img.dtype)
            P.append(img)

        assert P[0].dim() == 4
        assert all([im.shape == P[0].shape for im in P])
        assert all([im.device == P[0].device for im in P])

        image = torch.cat(P, dim=self.dim)
        if self._supports_is_scripting:
            if torch.jit.is_scripting():
                return image
        return image.refine_names("B", "C", "H", "W")


class NaturalImage(ImageParameterization):
    r"""Outputs an optimizable input image.

    By convention, single images are CHW and float32s in [0,1].
    The underlying parameterization can be decorrelated via a ToRGB transform.
    When used with the (default) FFT parameterization, this results in a fully
    uncorrelated image parameterization. :-)

    If a model requires a normalization step, such as normalizing imagenet RGB values,
    or rescaling to [0,255], it can perform those steps with the provided transforms or
    inside its computation.
    """

    def __init__(
        self,
        size: Tuple[int, int] = (224, 224),
        channels: int = 3,
        batch: int = 1,
        init: Optional[torch.Tensor] = None,
        parameterization: Union[
            ImageParameterization, AugmentedImageParameterization
        ] = FFTImage,
        squash_func: Optional[Callable[[torch.Tensor], torch.Tensor]] = None,
        decorrelation_module: Optional[nn.Module] = ToRGB(transform="klt"),
        decorrelate_init: bool = True,
    ) -> None:
        """
        Args:

            size (Tuple[int, int], optional): The height and width to use for the
                nn.Parameter image tensor.
                Default: (224, 224)
            channels (int, optional): The number of channels to use when creating the
                nn.Parameter tensor.
                Default: 3
            batch (int, optional): The number of channels to use when creating the
                nn.Parameter tensor, or stacking init images.
                Default: 1
            parameterization (ImageParameterization, optional): An image
                parameterization class, or instance of an image parameterization class.
                Default: FFTImage
            squash_func (Callable[[torch.Tensor], torch.Tensor]], optional): The squash
                function to use after color recorrelation. A funtion or lambda function.
                Default: None
            decorrelation_module (nn.Module, optional): A ToRGB instance.
                Default: ToRGB
            decorrelate_init (bool, optional): Whether or not to apply color
                decorrelation to the init tensor input.
                Default: True
        """
        super().__init__()
        if not isinstance(parameterization, ImageParameterization):
            # Verify uninitialized class is correct type
            assert issubclass(parameterization, ImageParameterization)
        else:
            assert isinstance(parameterization, ImageParameterization)

        self.decorrelate = decorrelation_module
        if init is not None and not isinstance(parameterization, ImageParameterization):
            assert init.dim() == 3 or init.dim() == 4
            if decorrelate_init and self.decorrelate is not None:
                init = (
                    init.refine_names("B", "C", "H", "W")
                    if init.dim() == 4
                    else init.refine_names("C", "H", "W")
                )
                init = self.decorrelate(init, inverse=True).rename(None)

            if squash_func is None:
                squash_func = self._clamp_image

        self.squash_func = torch.sigmoid if squash_func is None else squash_func
        if not isinstance(parameterization, ImageParameterization):
            parameterization = parameterization(
                size=size, channels=channels, batch=batch, init=init
            )
        self.parameterization = parameterization

    @torch.jit.export
    def _clamp_image(self, x: torch.Tensor) -> torch.Tensor:
        """JIT supported squash function."""
        return x.clamp(0, 1)

    @torch.jit.ignore
    def _to_image_tensor(self, x: torch.Tensor) -> torch.Tensor:
        """
        Wrap ImageTensor in torch.jit.ignore for JIT support.

        Args:

            x (torch.tensor): An input tensor.

        Returns:
            x (ImageTensor): An instance of ImageTensor with the input tensor.
        """
        return ImageTensor(x)

    def forward(self) -> torch.Tensor:
        image = self.parameterization()
        if self.decorrelate is not None:
            image = self.decorrelate(image)
        image = image.rename(None)  # TODO: the world is not yet ready
        return self._to_image_tensor(self.squash_func(image))


__all__ = [
    "ImageTensor",
    "InputParameterization",
    "ImageParameterization",
    "AugmentedImageParameterization",
    "FFTImage",
    "PixelImage",
    "LaplacianImage",
    "SharedImage",
    "StackImage",
    "NaturalImage",
]<|MERGE_RESOLUTION|>--- conflicted
+++ resolved
@@ -758,11 +758,7 @@
     Stack multiple NCHW image parameterizations along their batch dimensions.
     """
 
-<<<<<<< HEAD
     __constants__ = ["_supports_is_scripting", "dim", "output_device"]
-=======
-    __constants__ = ["_supports_is_scripting", "output_device", "dim"]
->>>>>>> 11c658a2
 
     def __init__(
         self,
@@ -775,7 +771,6 @@
 
             parameterizations (list of ImageParameterization and torch.Tensor): A list
                  of image parameterizations to stack across their batch dimensions.
-<<<<<<< HEAD
             dim (int, optional): Optionally specify the dim to concatinate
                  parameterization outputs on. Default is set to the batch dimension.
                  Default: 0
@@ -783,12 +778,6 @@
                 different devices, then their outputs will be moved to the device
                 specified by this variable. Default is set to None with the expectation
                 that all parameterizations are on the same device.
-=======
-            output_device (torch.device): If the parameterizations are on different
-                devices, then their outputs will be moved to the device specified by
-                this variable. Default is set to None with the expectation that all
-                parameterizations are on the same device.
->>>>>>> 11c658a2
                 Default: None
         """
         super().__init__()
