#!/usr/bin/env python3

import warnings
from typing import Any, Callable, Iterator, List, Optional, Tuple, Union

import torch
from captum._utils.common import _format_inputs, _get_module_from_name
from captum._utils.progress import progress
from captum.influence._core.tracincp import (
    _influence_route_to_helpers,
    KMostInfluentialResults,
    TracInCPBase,
)
from captum.influence._utils.common import (
    _DatasetFromList,
    _format_inputs_dataset,
    _get_k_most_influential_helper,
    _jacobian_loss_wrt_inputs,
    _load_flexible_state_dict,
    _self_influence_by_batches_helper,
    _tensor_batch_dot,
)
from captum.influence._utils.nearest_neighbors import (
    AnnoyNearestNeighbors,
    NearestNeighbors,
)
from captum.log import log_usage
from torch import Tensor
from torch.nn import Module
from torch.utils.data import DataLoader, Dataset

layer_inputs = []


def _capture_inputs(layer: Module, input: Tensor, output: Tensor) -> None:
    r"""Save activations into layer.activations in forward pass"""

    layer_inputs.append(input[0].detach())


r"""
Implements abstract DataInfluence class and also provides implementation details for
influence computation based on the logic provided in TracIn paper
(https://arxiv.org/abs/2002.08484).

The TracIn paper proposes an idealized notion of influence which can be represented by
the total amount a training example reduces loss for a test example via a training
process such as stochastic gradient descent. As this idealized notion of influence is
impractical to compute, the TracIn paper proposes instead to compute an influence
score, which uses a first-order approximation for the change in loss for a test example
by a training example, which is accumulated across saved model checkpoints. This
influence score is accumulated via a summed dot-product of gradient vectors for the
scores/loss of a test and training example.
"""

"""
TODO: Support for checkpoint type. Currently only supports model parameters as saved
checkpoints. Can use enum or string.

Potential implementation from design doc:
checkpoint_type (Enum = [Parameters | Loss_Grad]): For performance,
                saved / loaded checkpoints can be either model parameters, or
                gradient of the loss function on an input w.r.t parameters.
"""


class TracInCPFast(TracInCPBase):
    r"""
    In Appendix F, Page 14 of the TracIn paper, they show that the calculation
    of the influence score of between a test example x' and a training example x,
    can be computed much more quickly than naive back-propagation in the special
    case when considering only gradients in the last fully-connected layer. This class
    computes influence scores for that special case. Note that the computed
    influence scores are exactly the same as when naive back-propagation is used -
    there is no loss in accuracy.
    """

    def __init__(
        self,
        model: Module,
        final_fc_layer: Union[Module, str],
        train_dataset: Union[Dataset, DataLoader],
        checkpoints: Union[str, List[str], Iterator],
        checkpoints_load_func: Callable = _load_flexible_state_dict,
        loss_fn: Optional[Union[Module, Callable]] = None,
        batch_size: Union[int, None] = 1,
        vectorize: bool = False,
    ) -> None:
        r"""
        Args:

            model (torch.nn.Module): An instance of pytorch model. This model should
                    define all of its layers as attributes of the model.
            final_fc_layer (torch.nn.Module or str): The last fully connected layer in
                    the network for which gradients will be approximated via fast random
                    projection method. Can be either the layer module itself, or the
                    fully qualified name of the layer if it is a defined attribute of
                    the passed `model`.
            train_dataset (torch.utils.data.Dataset or torch.utils.DataLoader):
                    In the `influence` method, we either compute the influence score of
                    training examples on examples in a test batch, or self influence
                    scores for those training examples, depending on which mode is used.
                    This argument represents the training dataset containing those
                    training examples. In order to compute those influence scores, we
                    will create a Pytorch DataLoader yielding batches of training
                    examples that is then used for processing. If this argument is
                    already a Pytorch Dataloader, that DataLoader can be directly
                    used for processing. If it is instead a Pytorch Dataset, we will
                    create a DataLoader using it, with batch size specified by
                    `batch_size`. For efficiency purposes, the batch size of the
                    DataLoader used for processing should be as large as possible, but
                    not too large, so that certain intermediate quantities created
                    from a batch still fit in memory. Therefore, if
                    `train_dataset` is a Dataset, `batch_size` should be large.
                    If `train_dataset` was already a DataLoader to begin with,
                    it should have been constructed to have a large batch size. It is
                    assumed that the Dataloader (regardless of whether it is created
                    from a Pytorch Dataset or not) yields tuples. For a `batch` that is
                    yielded, of length `L`, it is assumed that the forward function of
                    `model` accepts `L-1` arguments, and the last element of `batch` is
                    the label. In other words, `model(*batch[:-1])` gives the output of
                    `model`, and `batch[-1]` are the labels for the batch.
            checkpoints (str or list of str or Iterator): Either the directory of the
                    path to store and retrieve model checkpoints, a list of
                    filepaths with checkpoints from which to load, or an iterator which
                    returns objects from which to load checkpoints.
            checkpoints_load_func (Callable, optional): The function to load a saved
                    checkpoint into a model to update its parameters, and get the
                    learning rate if it is saved. By default uses a utility to load a
                    model saved as a state dict.
                    Default: _load_flexible_state_dict
            loss_fn (Callable, optional): The loss function applied to model. `loss_fn`
                    must be a "reduction" loss function that reduces the per-example
                    losses in a batch, and returns a single scalar Tensor. Furthermore,
                    the reduction must be the *sum* or the *mean* of the per-example
                    losses. For instance, `nn.BCELoss(reduction="sum")` is acceptable.
                    Also note that if `loss_fn` has no "reduction" attribute,
                    the implementation assumes that the reduction is the *sum* of the
                    per-example losses.  If this is not the case, i.e. the reduction
                    is the *mean*, please set the "reduction" attribute of `loss_fn`
                    to "mean", i.e. `loss_fn.reduction = "mean"`.
                    Default: None
            batch_size (int or None, optional): Batch size of the DataLoader created to
                    iterate through `train_dataset`, if it is a Dataset.
                    `batch_size` should be chosen as large as possible so that certain
                    intermediate quantities created from a batch still fit in memory.
                    Specific implementations of `TracInCPBase` will detail the size of
                    the intermediate quantities. `batch_size` must be an int if
                    `train_dataset` is a Dataset. If `train_dataset`
                    is a DataLoader, then `batch_size` is ignored as an argument.
                    Default: 1
            vectorize (bool, optional): Flag to use experimental vectorize functionality
                    for `torch.autograd.functional.jacobian`.
                    Default: False
        """
        TracInCPBase.__init__(
            self,
            model,
            train_dataset,
            checkpoints,
            checkpoints_load_func,
            loss_fn,
            batch_size,
        )

        self.vectorize = vectorize

        # TODO: restore prior state
        self.final_fc_layer = final_fc_layer
        if isinstance(self.final_fc_layer, str):
            self.final_fc_layer = _get_module_from_name(model, self.final_fc_layer)
        assert isinstance(self.final_fc_layer, Module)
        for param in self.final_fc_layer.parameters():
            param.requires_grad = True

        assert loss_fn is not None, "loss function must not be none"

        # If we are able to access the reduction used by `loss_fn`, we check whether
        # the reduction is either 'sum' or 'mean', as required
        if isinstance(loss_fn, Module) and hasattr(
            loss_fn, "reduction"
        ):  # TODO: allow loss_fn to be Callable
            assert loss_fn.reduction in [
                "sum",
                "mean",
            ], 'reduction for `loss_fn` must be "sum" or "mean"'
            self.reduction_type = str(loss_fn.reduction)
        else:
            # if we are unable to access the reduction used by `loss_fn`, we warn
            # the user about the assumptions we are making regarding the reduction
            # used by `loss_fn`
            warnings.warn(
                'Since `loss_fn` has no "reduction" attribute, the implementation '
                'assumes that `loss_fn` is a "reduction" loss function that '
                "reduces the per-example losses by taking their *sum*. If "
                "`loss_fn` instead reduces the per-example losses by taking their "
                'mean, please set the reduction attribute of `loss_fn` to "mean", '
                'i.e. `loss_fn.reduction = "mean"`.'
            )
            self.reduction_type = "sum"

    @log_usage()
    def influence(  # type: ignore[override]
        self,
        inputs: Any = None,
        targets: Optional[Tensor] = None,
        k: Optional[int] = None,
        proponents: bool = True,
        unpack_inputs: bool = True,
        show_progress: bool = False,
    ) -> Union[Tensor, KMostInfluentialResults]:
        r"""
        This is the key method of this class, and can be run in 3 different modes,
        where the mode that is run depends on the arguments passed to this method:

        - self influence mode: This mode is used if `inputs` is None. This mode
          computes the self influence scores for every example in
          the training dataset `train_dataset`.
        - influence score mode: This mode is used if `inputs` is not None, and `k` is
          None. This mode computes the influence score of every example in
          training dataset `train_dataset` on every example in the test
          batch represented by `inputs` and `targets`.
        - k-most influential mode: This mode is used if `inputs` is not None, and
          `k` is not None, and an int. This mode computes the proponents or
          opponents of every example in the test batch represented by `inputs`
          and `targets`. In particular, for each test example in the test batch,
          this mode computes its proponents (resp. opponents), which are the
          indices in the training dataset `train_dataset` of the training
          examples with the `k` highest (resp. lowest) influence scores on the
          test example. Proponents are computed if `proponents` is True.
          Otherwise, opponents are computed. For each test example, this method
          also returns the actual influence score of each proponent (resp.
          opponent) on the test example.

        Args:

            inputs (Any, optional): If not provided or `None`, the self influence mode
                    will be run. Otherwise, `inputs` is the test batch that will be
                    used when running in either influence score or k-most influential
                    mode. If the argument `unpack_inputs` is False, the
                    assumption is that `model(inputs)` produces the predictions
                    for a batch, and `inputs` can be of any type. Otherwise if the
                    argument `unpack_inputs` is True, the assumption is that
                    `model(*inputs)` produces the predictions for a batch, and
                    `inputs` will need to be a tuple. In other words, `inputs` will be
                    unpacked as an argument when passing to `model`.
                    Default: None
            targets (tensor, optional): The labels corresponding to the batch `inputs`.
                    This method is designed to be applied for a loss function, so
                    `targets` is required, unless running in "self influence" mode.
                    Default: None
            k (int, optional): If not provided or `None`, the influence score mode will
                    be run. Otherwise, the k-most influential mode will be run,
                    and `k` is the number of proponents / opponents to return per
                    example in the test batch.
                    Default: None
            proponents (bool, optional): Whether seeking proponents (`proponents=True`)
                    or opponents (`proponents=False`), if running in k-most influential
                    mode.
                    Default: True
            unpack_inputs (bool, optional): Whether to unpack the `inputs` argument to
                    when passing it to `model`, if `inputs` is a tuple (no unpacking
                    done otherwise).
                    Default: True
            show_progress (bool, optional): For all modes, computation of results
                    requires "training dataset computations": computations for each
                    batch in the training dataset `train_dataset`, which may
<<<<<<< HEAD
                    take a long time. If `show_progress` is true, the progress of
                    "training dataset computations" will be displayed. In particular,
                    the number of batches for which computations have been performed
                    will be displayed. It will try to use tqdm if available for
                    advanced features (e.g. time estimation). Otherwise, it will
                    fallback to a simple output of progress.
=======
                    take a long time. If `show_progress`is true, the progress of
                    "training dataset computations" will be displayed. It will try to
                    use tqdm if available for advanced features (e.g. time estimation).
                    Otherwise, it will fallback to a simple output of progress.
>>>>>>> a08883f1
                    Default: False

        Returns:
            The return value of this method depends on which mode is run.

            - self influence mode: if this mode is run (`inputs` is None), returns a 1D
              tensor of self influence scores over training dataset
              `train_dataset`. The length of this tensor is the number of
              examples in `train_dataset`, regardless of whether it is a
              Dataset or DataLoader.
            - influence score mode: if this mode is run (`inputs` is not None, `k` is
              None), returns a 2D tensor `influence_scores` of shape
              `(input_size, train_dataset_size)`, where `input_size` is
              the number of examples in the test batch, and
              `train_dataset_size` is the number of examples in
              training dataset `train_dataset`. In other words,
              `influence_scores[i][j]` is the influence score of the `j`-th
              example in `train_dataset` on the `i`-th example in the
              test batch.
            - k-most influential mode: if this mode is run (`inputs` is not None,
              `k` is an int), returns a namedtuple `(indices, influence_scores)`.
              `indices` is a 2D tensor of shape `(input_size, k)`, where
              `input_size` is the number of examples in the test batch. If
              computing proponents (resp. opponents), `indices[i][j]` is the
              index in training dataset `train_dataset` of the example
              with the `j`-th highest (resp. lowest) influence score (out of the
              examples in `train_dataset`) on the `i`-th example in the
              test batch. `influence_scores` contains the corresponding influence
              scores. In particular, `influence_scores[i][j]` is the influence
              score of example `indices[i][j]` in `train_dataset` on
              example `i` in the test batch represented by `inputs` and
              `targets`.
        """
        return _influence_route_to_helpers(
            self,
            inputs,
            targets,
            k,
            proponents,
            unpack_inputs,
            show_progress,
        )

    def _influence_batch_tracincp_fast(
        self,
        inputs: Tuple[Any, ...],
        targets: Tensor,
        batch: Tuple[Any, ...],
    ):
        """
        computes influence scores for a single training batch
        """

        def get_checkpoint_contribution(checkpoint):

            assert (
                checkpoint is not None
            ), "None returned from `checkpoints`, cannot load."

            learning_rate = self.checkpoints_load_func(self.model, checkpoint)

            input_jacobians, input_layer_inputs = _basic_computation_tracincp_fast(
                self,
                inputs,
                targets,
            )

            src_jacobian, src_layer_input = _basic_computation_tracincp_fast(
                self, batch[0:-1], batch[-1]
            )
            return (
                _tensor_batch_dot(input_jacobians, src_jacobian)
                * _tensor_batch_dot(input_layer_inputs, src_layer_input)
                * learning_rate
            )

        batch_tracin_scores = get_checkpoint_contribution(self.checkpoints[0])

        for checkpoint in self.checkpoints[1:]:
            batch_tracin_scores += get_checkpoint_contribution(checkpoint)

        return batch_tracin_scores

    def _influence(  # type: ignore[override]
        self,
        inputs: Tuple[Any, ...],
        targets: Tensor,
        show_progress: bool = False,
    ) -> Tensor:
        r"""
        Computes the influence of examples in training dataset `train_dataset`
        on the examples in the test batch represented by `inputs` and `targets`.
        This implementation does not require knowing the number of training examples
        in advance. Instead, the number of training examples is inferred from the
        output of `_basic_computation_tracincp_fast`.

        Args:

            inputs (tuple of Any): A batch of examples. Does not represent labels,
                    which are passed as `targets`. The assumption is that
                    `model(*inputs)` produces the predictions for the batch.
            targets (tensor): The labels corresponding to the batch `inputs`. This
                    method is designed to be applied for a loss function, so labels
                    are required.
            show_progress (bool, optional): To compute the influence of examples in
                    training dataset `train_dataset`, we compute the influence
                    of each batch. If `show_progress` is true, the progress of this
                    computation will be displayed. In particular, the number of batches
                    for which influence has been computed will be displayed. It will
                    try to use tqdm if available for advanced features (e.g. time
                    estimation). Otherwise, it will fallback to a simple output of
                    progress.
                    Default: False

        Returns:
            influence_scores (tensor): Influence scores from the TracInCPFast method.
            Its shape is `(input_size, train_dataset_size)`, where `input_size`
            is the number of examples in the test batch, and
            `train_dataset_size` is the number of examples in
            training dataset `train_dataset`. For example:
            `influence_scores[i][j]` is the influence score for the j-th training
            example to the i-th input example.
        """
        assert targets is not None

        train_dataloader = self.train_dataloader

        if show_progress:
            train_dataloader = progress(
                train_dataloader,
                desc=(
                    f"Using {self.get_name()} to compute "
                    "influence for training batches"
                ),
                total=self.train_dataloader_len,
            )

        return torch.cat(
            [
                self._influence_batch_tracincp_fast(inputs, targets, batch)
                for batch in train_dataloader
            ],
            dim=1,
        )

    def _get_k_most_influential(  # type: ignore[override]
        self,
        inputs: Tuple[Any, ...],
        targets: Tensor,
        k: int = 5,
        proponents: bool = True,
        show_progress: bool = False,
    ) -> KMostInfluentialResults:
        r"""
        Args:

            inputs (tuple of Any): A tuple that represents a batch of examples. It does
                    not represent labels, which are passed as `targets`.
            targets (tensor): The labels corresponding to the batch `inputs`. This
                    method is designed to be applied for a loss function, so labels
                    are required.
            k (int, optional): The number of proponents or opponents to return per test
                    example.
                    Default: 5
            proponents (bool, optional): Whether seeking proponents (`proponents=True`)
                    or opponents (`proponents=False`)
                    Default: True
            show_progress (bool, optional): To compute the proponents (or opponents)
                    for the batch of examples, we perform computation for each batch in
                    training dataset `train_dataset`, If `show_progress` is
                    true, the progress of this computation will be displayed. In
                    particular, the number of batches for which the computation has
                    been performed will be displayed. It will try to use tqdm if
                    available for advanced features (e.g. time estimation). Otherwise,
                    it will fallback to a simple output of progress.
                    Default: False

        Returns:
            (indices, influence_scores) (namedtuple): `indices` is a torch.long Tensor
                    that contains the indices of the proponents (or opponents) for each
                    test example. Its dimension is `(inputs_batch_size, k)`, where
                    `inputs_batch_size` is the number of examples in `inputs`. For
                    example, if `proponents==True`, `indices[i][j]` is the index of the
                    example in training dataset `train_dataset` with the
                    k-th highest influence score for the j-th example in `inputs`.
                    `indices` is a `torch.long` tensor so that it can directly be used
                    to index other tensors. Each row of `influence_scores` contains the
                    influence scores for a different test example, in sorted order. In
                    particular, `influence_scores[i][j]` is the influence score of
                    example `indices[i][j]` in training dataset `train_dataset`
                    on example `i` in the test batch represented by `inputs` and
                    `targets`.
        """
        desc = (
            None
            if not show_progress
            else (
                (
                    f"Using {self.get_name()} to perform computation for "
                    f'getting {"proponents" if proponents else "opponents"}. '
                    "Processing training batches"
                )
            )
        )
        return KMostInfluentialResults(
            *_get_k_most_influential_helper(
                self.train_dataloader,
                self._influence_batch_tracincp_fast,
                inputs,
                targets,
                k,
                proponents,
                show_progress,
                desc,
            )
        )

    def _self_influence_by_checkpoints(
        self,
        inputs_dataset: Union[Tuple[Any, ...], DataLoader],
        show_progress: bool = False,
    ) -> Tensor:
        """
        Computes self influence scores for the examples in `inputs_dataset`, which is
        either a single batch or a Pytorch `DataLoader` that yields batches. Therefore,
        the computed self influence scores are *not* for the examples in training
        dataset `train_dataset` (unlike when computing self influence scores using the
        `influence` method). Note that if `inputs_dataset` is a single batch, this
        will call `model` on that single batch, and if `inputs_dataset` yields
        batches, this will call `model` on each batch that is yielded. Therefore,
        please ensure that for both cases, the batch(es) that `model` is called
        with are not too large, so that there will not be an out-of-memory error. This
        implementation performs an outer iteration over checkpoints, and an inner
        iteration over all batches that `inputs_dataset` represents. The pros of this
        implementation are that the checkpoints do not need to be loaded too many
        times.

        Args:
            batches (Tuple, or DataLoader): Either a single tuple of any, or a
                    `DataLoader`, where each batch yielded is a tuple of any. In
                    either case, the tuple represents a single batch, where the last
                    element is assumed to be the labels for the batch. That is,
                    `model(*batch[0:-1])` produces the output for `model`,
                    and `batch[-1]` are the labels, if any. This is the same
                    assumption made for each batch yielded by training dataset
                    `train_dataset`. Please see documentation for the
                    `train_dataset` argument to `TracInCP.__init__` for
                    more details on the assumed structure of a batch.
            show_progress (bool, optional): Computation of self influence scores can
                    take a long time if `inputs_dataset` represents many examples. If
                    `show_progress` is true, the progress of this computation will be
                    displayed. In more detail, this computation will iterate over all
                    checkpoints (provided as the `checkpoints` initialization argument)
                    in an outer loop, and iterate over all batches that
                    `inputs_dataset` represents in an inner loop. Thus if
                    `show_progress` is True, the progress of both the outer
                    iteration and the inner iterations will be displayed. To show
                    progress, it will try to use tqdm if available for advanced
                    features (e.g. time estimation). Otherwise, it will fallback to a
                    simple output of progress.
                    Default: False

        Returns:
            self_influence_scores (tensor): This is a 1D tensor containing the self
                    influence scores of all examples in `inputs_dataset`, regardless of
                    whether it represents a single batch or a `DataLoader` that yields
                    batches.
        """
        # If `inputs_dataset` is not a `DataLoader`, turn it into one.
        inputs_dataset = _format_inputs_dataset(inputs_dataset)

        # If `show_progress` is true, create an outer progress bar that keeps track of
        # how many checkpoints have been processed
        if show_progress:
            checkpoints_progress = progress(
                desc=(
                    f"Using {self.get_name()} to compute self "
                    "influence. Processing checkpoint"
                ),
                total=len(self.checkpoints),
            )
            # Try to determine length of inner progress bar if possible, with a default
            # of `None`.
            inputs_dataset_len = None
            try:
                inputs_dataset_len = len(inputs_dataset)
            except TypeError:
                warnings.warn(
                    "Unable to determine the number of batches in `inputs_dataset`. "
                    "Therefore, if showing the progress of the computation of self "
                    "influence scores, only the number of batches processed can be "
                    "displayed, and not the percentage completion of the computation, "
                    "nor any time estimates."
                )

        def get_checkpoint_contribution(checkpoint):
            # This function returns a 1D tensor representing the contribution to the
            # self influence score for the given checkpoint, for all batches in
            # `inputs_dataset`. The length of the 1D tensor is the total number of
            # examples in `inputs_dataset`.
            assert (
                checkpoint is not None
            ), "None returned from `checkpoints`, cannot load."

            learning_rate = self.checkpoints_load_func(self.model, checkpoint)

            # This will store a list of the contribution of the self influence score
            # from each batch. Each element is a 1D tensor of length batch_size - the
            # batch size of each batch in `inputs_dataset` (they do not need to be all
            # the same)
            checkpoint_contribution = []

            _inputs_dataset = inputs_dataset
            # If `show_progress` is true, create an inner progress bar that keeps track
            # of how many batches have been processed for the current checkpoint
            if show_progress:
                _inputs_dataset = progress(
                    inputs_dataset,
                    desc=(
                        f"Using {self.get_name()} to compute self "
                        "influence. Processing batch"
                    ),
                    total=inputs_dataset_len,
                )

            for batch in _inputs_dataset:

                batch_jacobian, batch_layer_input = _basic_computation_tracincp_fast(
                    self, batch[0:-1], batch[-1]
                )

                checkpoint_contribution.append(
                    torch.sum(batch_jacobian**2, dim=1)
                    * torch.sum(batch_layer_input**2, dim=1)
                    * learning_rate
                )

            # We concatenate the contributions from each batch into a single 1D tensor,
            # which represents the contributions for all batches in `inputs_dataset`

            if show_progress:
                checkpoints_progress.update()

            return torch.cat(checkpoint_contribution, dim=0)

        batches_self_tracin_scores = get_checkpoint_contribution(self.checkpoints[0])

        # The self influence score for all examples is the sum of contributions from
        # each checkpoint
        for checkpoint in self.checkpoints[1:]:
            batches_self_tracin_scores += get_checkpoint_contribution(checkpoint)

        return batches_self_tracin_scores

    def self_influence(
        self,
        inputs_dataset: Union[Tuple[Any, ...], DataLoader],
        show_progress: bool = False,
        outer_loop_by_checkpoints: bool = False,
    ) -> Tensor:
        """
        Computes self influence scores for the examples in `inputs_dataset`, which is
        either a single batch or a Pytorch `DataLoader` that yields batches. Therefore,
        the computed self influence scores are *not* for the examples in training
        dataset `train_dataset` (unlike when computing self influence scores using the
        `influence` method). Note that if `inputs_dataset` is a single batch, this
        will call `model` on that single batch, and if `inputs_dataset` yields
        batches, this will call `model` on each batch that is yielded. Therefore,
        please ensure that for both cases, the batch(es) that `model` is called
        with are not too large, so that there will not be an out-of-memory error.
        Internally, this computation requires iterating both over the batches in
        `inputs_dataset`, as well as different model checkpoints. There are two ways
        this iteration can be done. If `outer_loop_by_checkpoints` is False, the outer
        iteration will be over batches, and the inner iteration will be over
        checkpoints. This has the pro that displaying the progress of the computation
        is more intuitive, involving displaying the number of batches for which self
        influence scores have been computed. If `outer_loop_by_checkpoints` is True,
        the outer iteration will be over checkpoints, and the inner iteration will be
        over batches. This has the pro that the checkpoints do not need to be loaded
        for each batch. For large models, loading checkpoints can be time-intensive.

        Args:
            batches (Tuple, or DataLoader): Either a single tuple of any, or a
                    `DataLoader`, where each batch yielded is a tuple of any. In
                    either case, the tuple represents a single batch, where the last
                    element is assumed to be the labels for the batch. That is,
                    `model(*batch[0:-1])` produces the output for `model`,
                    and `batch[-1]` are the labels, if any. This is the same
                    assumption made for each batch yielded by training dataset
                    `train_dataset`. Please see documentation for the
                    `train_dataset` argument to `TracInCP.__init__` for
                    more details on the assumed structure of a batch.
            show_progress (bool, optional): Computation of self influence scores can
                    take a long time if `inputs_dataset` represents many examples. If
                    `show_progress`is true, the progress of this computation will be
                    displayed. In more detail, if `outer_loop_by_checkpoints` is False,
                    this computation will iterate over all batches in an outer loop.
                    Thus if `show_progress` is True, the number of batches for which
                    self influence scores have been computed will be displayed. If
                    `outer_loop_by_checkpoints` is True, this computation will iterate
                    over all checkpoints (provided as the `checkpoints` initialization
                    argument) in an outer loop, and iterate over all batches that
                    `inputs_dataset` represents in an inner loop. Thus if
                    `show_progress` is True, the progress of both the outer
                    iteration and the inner iterations will be displayed. To show
                    progress, it will try to use tqdm if available for advanced
                    features (e.g. time estimation). Otherwise, it will fallback to a
                    simple output of progress.
                    Default: False
            outer_loop_by_checkpoints (bool, optional): If performing an outer
                    iteration over checkpoints; see method description for more
                    details.
                    Default: False
        """
        if outer_loop_by_checkpoints:
            return self._self_influence_by_checkpoints(inputs_dataset, show_progress)
        return _self_influence_by_batches_helper(
            self._self_influence_by_checkpoints,
            self.get_name(),
            inputs_dataset,
            show_progress,
        )


def _basic_computation_tracincp_fast(
    influence_instance: TracInCPFast,
    inputs: Tuple[Any, ...],
    targets: Tensor,
):
    """
    For instances of TracInCPFast and children classes, computation of influence scores
    or self influence scores repeatedly calls this function for different checkpoints
    and batches.

    Args:

        influence_instance (TracInCPFast): A instance of TracInCPFast or its children.
                We assume `influence_instance` has a `loss_fn` attribute, i.e. the loss
                function applied to the output of the last fully-connected layer, as
                well as a `reduction_type` attribute, which indicates whether `loss_fn`
                reduces the per-example losses by using their mean or sum. The
                `reduction_type` attribute must either be "mean" or "sum".
        inputs (tuple of Any): A batch of examples, which could be a training batch
                or test batch, depending which method is the caller. Does not
                represent labels, which are passed as `targets`. The assumption is
                that `model(*inputs)` produces the predictions for the batch.
        targets (tensor): If computing influence scores on a loss function,
                these are the labels corresponding to the batch `inputs`.
    """
    global layer_inputs
    layer_inputs = []
    assert isinstance(influence_instance.final_fc_layer, Module)
    handle = influence_instance.final_fc_layer.register_forward_hook(_capture_inputs)
    out = influence_instance.model(*inputs)

    assert influence_instance.loss_fn is not None, "loss function is required"
    assert influence_instance.reduction_type in [
        "sum",
        "mean",
    ], 'reduction_type must be either "mean" or "sum"'
    input_jacobians = _jacobian_loss_wrt_inputs(
        influence_instance.loss_fn,
        out,
        targets,
        influence_instance.vectorize,
        influence_instance.reduction_type,
    )
    handle.remove()
    _layer_inputs = layer_inputs[0]

    assert len(input_jacobians.shape) == 2

    return input_jacobians, _layer_inputs


class TracInCPFastRandProj(TracInCPFast):
    def __init__(
        self,
        model: Module,
        final_fc_layer: Union[Module, str],
        train_dataset: Union[Dataset, DataLoader],
        checkpoints: Union[str, List[str], Iterator],
        checkpoints_load_func: Callable = _load_flexible_state_dict,
        loss_fn: Optional[Union[Module, Callable]] = None,
        batch_size: Union[int, None] = 1,
        vectorize: bool = False,
        nearest_neighbors: Optional[NearestNeighbors] = None,
        projection_dim: int = None,
        seed: int = 0,
    ) -> None:
        r"""
        A version of TracInCPFast which is optimized for "interactive" calls to
        `influence` for the purpose of calculating proponents / opponents, or
        influence scores. "Interactive" means there will be multiple calls to
        `influence`, with each call for a different batch of test examples, and
        subsequent calls rely on the results of previous calls. The implementation in
        this class has been optimized so that each call to `influence` is fast, so that
        it can be used for interactive analysis. This class should only be used for
        interactive use cases. It should not be used if `influence` will only be
        called once, because to enable fast calls to `influence`, time and memory
        intensive preprocessing is required in `__init__`. Furthermore, it should not
        be used to calculate self influence scores - `TracInCPFast` should be used
        instead for that purpose. To enable interactive analysis, this implementation
        computes and saves "embedding" vectors for all training examples in
        `train_dataset`. Crucially, the influence score of a training
        example on a test example is simply the dot-product of their corresponding
        vectors, and proponents / opponents can be found by first storing vectors for
        training examples in a nearest-neighbor data structure, and then finding the
        nearest-neighbors for a test example in terms of dot-product (see appendix F
        of the TracIn paper). This class should only be used if calls to `influence`
        to obtain proponents / opponents or influence scores will be made in an
        "interactive" manner, and there is sufficient memory to store vectors for the
        entire `train_dataset`. This is because in order to enable interactive
        analysis, this implementation incures overhead in `__init__` to setup the
        nearest-neighbors data structure, which is both time and memory intensive, as
        vectors corresponding to all training examples needed to be stored. To reduce
        memory usage, this implementation enables random projections of those vectors.
        Note that the influence scores computed with random projections are less
        accurate, though correct in expectation.

        Args:

            model (torch.nn.Module): An instance of pytorch model. This model should
                    define all of its layers as attributes of the model.
            final_fc_layer (torch.nn.Module or str): The last fully connected layer in
                    the network for which gradients will be approximated via fast random
                    projection method. Can be either the layer module itself, or the
                    fully qualified name of the layer if it is a defined attribute of
                    the passed `model`.
            train_dataset (torch.utils.data.Dataset or torch.utils.DataLoader):
                    In the `influence` method, we either compute the influence score of
                    training examples on examples in a test batch, or self influence
                    scores for those training examples, depending on which mode is used.
                    This argument represents the training dataset containing those
                    training examples. In order to compute those influence scores, we
                    will create a Pytorch DataLoader yielding batches of training
                    examples that is then used for processing. If this argument is
                    already a Pytorch Dataloader, that DataLoader can be directly
                    used for processing. If it is instead a Pytorch Dataset, we will
                    create a DataLoader using it, with batch size specified by
                    `batch_size`. For efficiency purposes, the batch size of the
                    DataLoader used for processing should be as large as possible, but
                    not too large, so that certain intermediate quantities created
                    from a batch still fit in memory. Therefore, if
                    `train_dataset` is a Dataset, `batch_size` should be large.
                    If `train_dataset` was already a DataLoader to begin with,
                    it should have been constructed to have a large batch size. It is
                    assumed that the Dataloader (regardless of whether it is created
                    from a Pytorch Dataset or not) yields tuples. For a `batch` that is
                    yielded, of length `L`, it is assumed that the forward function of
                    `model` accepts `L-1` arguments, and the last element of `batch` is
                    the label. In other words, `model(*batch[:-1])` gives the output of
                    `model`, and `batch[-1]` are the labels for the batch.
            checkpoints (str or list of str or Iterator): Either the directory of the
                    path to store and retrieve model checkpoints, a list of
                    filepaths with checkpoints from which to load, or an iterator which
                    returns objects from which to load checkpoints.
            checkpoints_load_func (Callable, optional): The function to load a saved
                    checkpoint into a model to update its parameters, and get the
                    learning rate if it is saved. By default uses a utility to load a
                    model saved as a state dict.
                    Default: _load_flexible_state_dict
            loss_fn (Callable, optional): The loss function applied to model. `loss_fn`
                    must be a "reduction" loss function that reduces the per-example
                    losses in a batch, and returns a single scalar Tensor. Furthermore,
                    the reduction must be the *sum* of the per-example losses. For
                    instance, `nn.BCELoss(reduction="sum")` is acceptable, but
                    `nn.BCELoss(reduction="mean")` is *not* acceptable.
                    Default: None
            batch_size (int or None, optional): Batch size of the DataLoader created to
                    iterate through `train_dataset`, if it is a Dataset.
                    `batch_size` should be chosen as large as possible so that certain
                    intermediate quantities created from a batch still fit in memory.
                    Specific implementations of `TracInCPBase` will detail the size of
                    the intermediate quantities. `batch_size` must be an int if
                    `train_dataset` is a Dataset. If `train_dataset`
                    is a DataLoader, then `batch_size` is ignored as an argument.
                    Default: 1
            vectorize (bool): Flag to use experimental vectorize functionality
                    for `torch.autograd.functional.jacobian`.
                    Default: False
            nearest_neighbors (NearestNeighbors, optional): The NearestNeighbors
                    instance for finding nearest neighbors. If None, defaults to
                    `AnnoyNearestNeighbors(n_trees=10)`.
                    Default: None
            projection_dim (int, optional): Each example will be represented in
                    the nearest neighbors data structure with a vector. This vector
                    is the concatenation of several "checkpoint vectors", each of which
                    is computed using a different checkpoint in the `checkpoints`
                    argument. If `projection_dim` is an int, it represents the
                    dimension we will project each "checkpoint vector" to, so that the
                    vector for each example will be of dimension at most
                    `projection_dim` * C, where C is the number of checkpoints.
                    Regarding the dimension of each vector, D: Let I be the dimension
                    of the output of the last fully-connected layer times the dimension
                    of the input of the last fully-connected layer. If `projection_dim`
                    is not `None`, then D = min(I * C, `projection_dim` * C).
                    Otherwise, D = I * C. In summary, if `projection_dim` is None, the
                    dimension of this vector will be determined by the size of the
                    input and output of the last fully-connected layer of `model`, and
                    the number of checkpoints. Otherwise, `projection_dim` must be an
                    int, and random projection will be performed to ensure that the
                    vector is of dimension no more than `projection_dim` * C.
                    `projection_dim` corresponds to the variable d in the top of page
                    15 of the TracIn paper: https://arxiv.org/abs/2002.08484.
                    Default: None
            seed (int, optional): Because this implementation chooses a random
                    projection, its output is random. Setting this seed specifies the
                    random seed when choosing the random projection.
                    Default: 0
        """

        TracInCPFast.__init__(
            self,
            model,
            final_fc_layer,
            train_dataset,
            checkpoints,
            checkpoints_load_func,
            loss_fn,
            batch_size,
            vectorize,
        )

        warnings.warn(
            (
                "WARNING: Using this implementation stores quantities related to the "
                "entire `train_dataset` in memory, and may results in running "
                "out of memory. If this happens, consider using %s instead, for which "
                "each call to `influence` to compute influence scores or proponents "
                "will be slower, but may avoid running out of memory."
            )
            % "`TracInCPFast`"
        )

        self.nearest_neighbors = (
            AnnoyNearestNeighbors() if nearest_neighbors is None else nearest_neighbors
        )

        self.projection_dim = projection_dim

        torch.manual_seed(seed)  # for reproducibility
        self.projection_quantities = self._set_projections_tracincp_fast_rand_proj(
            self.train_dataloader,
        )

        self.src_intermediate_quantities = (
            self._get_intermediate_quantities_tracincp_fast_rand_proj(
                self.train_dataloader,
                self.projection_quantities,
            )
        )

        self._process_src_intermediate_quantities_tracincp_fast_rand_proj(
            self.src_intermediate_quantities,
        )

    def _influence(  # type: ignore[override]
        self,
        inputs: Tuple[Any, ...],
        targets: Tensor,
    ) -> Tensor:
        r"""
        Args:

            inputs (tuple of Any): A batch of examples. Does not represent labels,
                    which are passed as `targets`. The assumption is that
                    `model(*inputs)` produces the predictions for the batch.
            targets (tensor): The labels corresponding to the batch `inputs`. This
                    method is designed to be applied for a loss function, so labels
                    are required.

        Returns:
            influence_scores (tensor): Influence scores from the
            TracInCPFastRandProj method. Its shape is
            `(input_size, train_dataset_size)`, where `input_size` is the
            number of examples in the test batch, and `train_dataset_size` is
            the number of examples in training dataset `train_dataset`. For
            example, `influence_scores[i][j]` is the influence score for the j-th
            training example to the i-th input example.
        """
        inputs_batch = (*inputs, targets)
        input_projections = self._get_intermediate_quantities_tracincp_fast_rand_proj(
            DataLoader(
                _DatasetFromList([inputs_batch]), shuffle=False, batch_size=None
            ),
            self.projection_quantities,
        )

        src_projections = self.src_intermediate_quantities

        return torch.matmul(input_projections, src_projections.T)

    def _get_k_most_influential(  # type: ignore[override]
        self,
        inputs: Tuple[Any, ...],
        targets: Tensor,
        k: int = 5,
        proponents: bool = True,
    ) -> KMostInfluentialResults:
        r"""
        Args:

            inputs (tuple of Any): A tuple that represents a batch of examples. It does
                    not represent labels, which are passed as `targets`.
            targets (tensor): The labels corresponding to the batch `inputs`. This
                    method is designed to be applied for a loss function, so labels
                    are required.
            k (int, optional): The number of proponents or opponents to return per test
                    example.
                    Default: 5
            proponents (bool, optional): Whether seeking proponents (`proponents=True`)
                    or opponents (`proponents=False`)
                    Default: True

        Returns:
            (indices, influence_scores) (namedtuple): `indices` is a torch.long Tensor
                    that contains the indices of the proponents (or opponents) for each
                    test example. Its dimension is `(inputs_batch_size, k)`, where
                    `inputs_batch_size` is the number of examples in `inputs`. For
                    example, if `proponents==True`, `indices[i][j]` is the index of the
                    example in training dataset `train_dataset` with the
                    k-th highest influence score for the j-th example in `inputs`.
                    `indices` is a `torch.long` tensor so that it can directly be used
                    to index other tensors. Each row of `influence_scores` contains the
                    influence scores for a different test example, in sorted order. In
                    particular, `influence_scores[i][j]` is the influence score of
                    example `indices[i][j]` in training dataset `train_dataset`
                    on example `i` in the test batch represented by `inputs` and
                    `targets`.
        """
        inputs_batch = (*inputs, targets)
        input_projections = self._get_intermediate_quantities_tracincp_fast_rand_proj(
            DataLoader(
                _DatasetFromList([inputs_batch]), shuffle=False, batch_size=None
            ),
            self.projection_quantities,
        )
        multiplier = 1 if proponents else -1

        input_projections *= multiplier

        indices, distances = self.nearest_neighbors.get_nearest_neighbors(
            input_projections, k
        )

        distances *= multiplier

        return KMostInfluentialResults(indices, distances)

    def self_influence(
        self,
        inputs_dataset: Union[Tuple[Any, ...], DataLoader],
        show_progress: bool = False,
        outer_loop_by_checkpoints: bool = False,
    ) -> Tensor:
        """
        NOT IMPLEMENTED - no need to implement `TracInCPFastRandProj.self_influence`,
        as `TracInCPFast.self_influence` is sufficient - the latter does not benefit
        from random projections, since no quantities associated with a training
        example are stored (other than its self influence score)

        Computes self influence scores for a single batch or a Pytorch `DataLoader`
        that yields batches. Note that if `inputs_dataset` is a single batch, this
        will call `model` on that single batch, and if `inputs_dataset` yields
        batches, this will call `model` on each batch that is yielded. Therefore,
        please ensure that for both cases, the batch(es) that `model` is called
        with are not too large, so that there will not be an out-of-memory error.

        Args:
            batches (Tuple, or DataLoader): Either a single tuple of any, or a
                    `DataLoader`, where each batch yielded is a tuple of any. In
                    either case, the tuple represents a single batch, where the last
                    element is assumed to be the labels for the batch. That is,
                    `model(*batch[0:-1])` produces the output for `model`,
                    and `batch[-1]` are the labels, if any. This is the same
                    assumption made for each batch yielded by training dataset
                    `train_dataset`. Please see documentation for the
                    `train_dataset` argument to `TracInCP.__init__` for
                    more details on the assumed structure of a batch.
            show_progress (bool, optional): Computation of self influence scores can
                    take a long time if `inputs_dataset` represents many examples. If
                    `show_progress` is true, the progress of this computation will be
                    displayed. In more detail, this computation will iterate over all
                    checkpoints (provided as the `checkpoints` initialization argument)
                    and all batches that `inputs_dataset` represents. Therefore, the
                    total number of (checkpoint, batch) combinations that need to be
                    iterated over is
                    (# of checkpoints x # of batches that `inputs_dataset` represents).
                    If `show_progress` is True, the total number of such combinations
                    that have been iterated over is displayed. It will try to use tqdm
                    if available for advanced features (e.g. time estimation).
                    Otherwise, it will fallback to a simple output of progress.
                    Default: False
            outer_loop_by_checkpoints (bool, optional): If performing an outer
                    iteration over checkpoints; see method description for more
                    details.
                    Default: False

        Returns:
            self_influence_scores (tensor): This is a 1D tensor containing the self
                    influence scores of all examples in `inputs_dataset`, regardless of
                    whether it represents a single batch or a `DataLoader` that yields
                    batches.
        """
        warnings.warn(
            (
                "WARNING: If calculating self influence scores, when only considering "
                "gradients with respect to the last fully-connected layer, "
                "`TracInCPFastRandProj` should not be used. Instead, please use "
                "`TracInCPFast`. This is because when calculating self influence "
                "scores, no quantities associated with a training example are stored "
                "so that memory-saving benefit of the random projections used by "
                "`TracInCPFastRandProj`needed. Further considering the fact that "
                "random projections results only in approximate self influence "
                "scores, there is no reason to use `TracInCPFastRandProj` when "
                "calculating self influence scores."
            )
        )
        raise NotImplementedError

    @log_usage()
    def influence(  # type: ignore[override]
        self,
        inputs: Any,
        targets: Tensor,
        k: int = 5,
        proponents: bool = True,
        unpack_inputs: bool = True,
    ) -> Union[Tensor, KMostInfluentialResults]:
        r"""
        This is the key method of this class, and can be run in 2 different modes,
        where the mode that is run depends on the arguments passed to this method

        - influence score mode: This mode is used if `inputs` is not None, and `k` is
          None. This mode computes the influence score of every example in
          training dataset `train_dataset` on every example in the test
          batch represented by `inputs` and `targets`.

        - k-most influential mode: This mode is used if `inputs` is not None, and
          `k` is not None, and an int. This mode computes the proponents or
          opponents of every example in the test batch represented by `inputs`
          and `targets`. In particular, for each test example in the test batch,
          this mode computes its proponents (resp. opponents), which are the
          indices in the training dataset `train_dataset` of the training
          examples with the `k` highest (resp. lowest) influence scores on the
          test example. Proponents are computed if `proponents` is True.
          Otherwise, opponents are computed. For each test example, this method
          also returns the actual influence score of each proponent (resp.
          opponent) on the test example.

        Note that unlike `TracInCPFast`, this class should *not* be run in self
        influence mode.  To compute self influence scores when only considering
        gradients in the last fully-connected layer, please use `TracInCPFast` instead.

        Args:

            inputs (Any, optional): If not provided or `None`, the self influence mode
                    will be run. Otherwise, `inputs` is the test batch that will be
                    used when running in either influence score or k-most influential
                    mode. If the argument `unpack_inputs` is False, the
                    assumption is that `model(inputs)` produces the predictions
                    for a batch, and `inputs` can be of any type. Otherwise if the
                    argument `unpack_inputs` is True, the assumption is that
                    `model(*inputs)` produces the predictions for a batch, and
                    `inputs` will need to be a tuple. In other words, `inputs` will be
                    unpacked as an argument when passing to `model`.
                    Default: None
            targets (tensor): The labels corresponding to the batch `inputs`. This
                    method is designed to be applied for a loss function, so `targets`
                    is required.
            k (int, optional): If not provided or `None`, the influence score mode will
                    be run. Otherwise, the k-most influential mode will be run,
                    and `k` is the number of proponents / opponents to return per
                    example in the test batch.
                    Default: None
            proponents (bool, optional): Whether seeking proponents (`proponents=True`)
                    or opponents (`proponents=False`), if running in k-most influential
                    mode.
                    Default: True
            unpack_inputs (bool, optional): Whether to unpack the `inputs` argument to
                    when passing it to `model`, if `inputs` is a tuple (no unpacking
                    done otherwise).
                    Default: True

        Returns:

            The return value of this method depends on which mode is run.

            - influence score mode: if this mode is run (`inputs` is not None, `k` is
              None), returns a 2D tensor `influence_scores` of shape
              `(input_size, train_dataset_size)`, where `input_size` is
              the number of examples in the test batch, and
              `train_dataset_size` is the number of examples in
              training dataset `train_dataset`. In other words,
              `influence_scores[i][j]` is the influence score of the `j`-th
              example in `train_dataset` on the `i`-th example in the
              test batch.
            - k-most influential mode: if this mode is run (`inputs` is not None,
              `k` is an int), returns a namedtuple `(indices, influence_scores)`.
              `indices` is a 2D tensor of shape `(input_size, k)`, where
              `input_size` is the number of examples in the test batch. If
              computing proponents (resp. opponents), `indices[i][j]` is the
              index in training dataset `train_dataset` of the example
              with the `j`-th highest (resp. lowest) influence score (out of the
              examples in `train_dataset`) on the `i`-th example in the
              test batch. `influence_scores` contains the corresponding influence
              scores. In particular, `influence_scores[i][j]` is the influence
              score of example `indices[i][j]` in `train_dataset` on
              example `i` in the test batch represented by `inputs` and
              `targets`.
        """
        msg = (
            "Since `inputs` is None, this suggests `TracInCPFastRandProj` is being "
            "used in self influence mode. However, `TracInCPFastRandProj` should not "
            "be used to compute self influence scores.  If desiring self influence "
            "scores which only consider gradients in the last fully-connected layer, "
            "please use `TracInCPFast` instead."
        )
        assert inputs is not None, msg

        _inputs = _format_inputs(inputs, unpack_inputs)

        if inputs is None:
            return self.self_influence(self.train_dataloader)
        elif k is None:
            return self._influence(_inputs, targets)
        else:
            return self._get_k_most_influential(_inputs, targets, k, proponents)

    def _set_projections_tracincp_fast_rand_proj(
        self,
        dataloader: DataLoader,
    ) -> Optional[Tuple[torch.Tensor, torch.Tensor]]:
        """
        returns the variables `jacobian_projection` and `layer_input_projection`
        if needed, based on `self.projection_dim`. The two variables are
        used by `self._get_intermediate_quantities_fast_rand_proj`. They are both None
        if projection is not needed, due to the intermediate quantities (see the
        `_get_intermediate_quantities_fast_rand_proj` method for details) being no
        greater than `self.projection_dim` * C even without projection, where C is the
        number of checkpoints in the `checkpoints` argument to
        `TracInCPFastRandProj.__init__`.

        Args:

            dataloader (DataLoader): determining the projection requires knowing the
                    dimensionality of the last layer's parameters (`jacobian_dim`
                    below) and its input (`layer_input_dim` below). These are
                    determined by passing a batch to `model`. `dataloader`
                    provides that batch.

        Returns:
            jacobian_projection (tensor or None): Projection matrix to apply to
                    Jacobian of last layer to reduce its dimension, if needed.
                    None otherwise.
            input_projection (tensor or None): Projection matrix to apply to input of
                    last layer to reduce its dimension, if needed. None otherwise.
        """
        # figure out projection dimensions, if needed

        projection_dim = self.projection_dim

        projection_quantities = None

        if not (projection_dim is None):

            # figure out original dimensions by looking at data, passing through network
            self.checkpoints_load_func(self.model, next(iter(self.checkpoints)))

            batch = next(iter(dataloader))
            batch_jacobians, batch_layer_inputs = _basic_computation_tracincp_fast(
                self,
                batch[0:-1],
                batch[-1],
            )

            jacobian_dim = batch_jacobians.shape[
                1
            ]  # this is the dimension of the output of the last fully-connected layer
            layer_input_dim = batch_layer_inputs.shape[
                1
            ]  # this is the dimension of the input of the last fully-connected layer

            # choose projection if needed
            # without projection, the dimension of the intermediate quantities returned
            # by `_get_intermediate_quantities_fast_rand_proj` will be
            # `jacobian_dim` * `layer_input_dim` * number of checkpoints
            # this is because for each checkpoint, we compute a "partial" intermediate
            # quantity, and the intermediate quantity is the concatenation of the
            # "partial" intermediate quantities, and the dimension of each "partial"
            # intermediate quantity, without projection, is `jacobian_dim` *
            # `layer_input_dim`. However, `projection_dim` refers to the maximum
            # allowable dimension of the "partial" intermediate quantity. Therefore,
            # we only project if `jacobian_dim` * `layer_input_dim` > `projection_dim`.
            # `projection_dim` corresponds to the variable d in the top of page 15 of
            # the TracIn paper: https://arxiv.org/abs/2002.08484.
            if jacobian_dim * layer_input_dim > projection_dim:
                jacobian_projection_dim = min(int(projection_dim**0.5), jacobian_dim)
                layer_input_projection_dim = min(
                    int(projection_dim**0.5), layer_input_dim
                )
                jacobian_projection = torch.normal(
                    torch.zeros(jacobian_dim, jacobian_projection_dim),
                    1.0 / jacobian_projection_dim**0.5,
                )
                layer_input_projection = torch.normal(
                    torch.zeros(layer_input_dim, layer_input_projection_dim),
                    1.0 / layer_input_projection_dim**0.5,
                )

                projection_quantities = jacobian_projection, layer_input_projection

        return projection_quantities

    def _process_src_intermediate_quantities_tracincp_fast_rand_proj(
        self,
        src_intermediate_quantities: torch.Tensor,
    ):
        """
        Assumes `self._get_intermediate_quantities_tracin_fast_rand_proj` returns
        vector representations for each example, and that influence between a
        training and test example is obtained by taking the dot product of their
        vector representations. In this case, given a test example, its proponents
        can be found by storing the vector representations for training examples
        into a data structure enablng fast largest-dot-product computation. This
        method creates that data structure. This method has side effects.

        Args:

            src_intermediate_quantities (tensor): the output of the
                    `_get_intermediate_quantities_tracin_fast_rand_proj` function when
                    applied to training dataset `train_dataset`. This
                    output is the vector representation of all training examples.
                    The dot product between the representation of a training example
                    and the representation of a test example gives the influence score
                    of the training example on the test example.
        """
        self.nearest_neighbors.setup(src_intermediate_quantities)

    def _get_intermediate_quantities_tracincp_fast_rand_proj(
        self,
        dataloader: DataLoader,
        projection_quantities: Optional[Tuple[torch.Tensor, torch.Tensor]],
    ) -> torch.Tensor:
        r"""
        This method computes vectors that can be used to compute influence. (see
        Appendix F, page 15). Crucially, the influence score between a test example
        and a training example is simply the dot product of their respective
        vectors. This means that the training example with the largest influence score
        on a given test example can be found using a nearest-neighbor (more
        specifically, largest dot-product) data structure.

        Args:

            dataloader (DataLoader): DataLoader for which the intermediate quantities
                    are computed.
            projection_quantities (tuple or None): Is either the two tensors defining
                    the randomized projections to apply, or None, which means no
                    projection is to be applied.

        Returns:
            checkpoint_projections (tensor): A tensor of dimension
                    (N, D * C), where N is total number of examples in `dataloader`, C
                    is the number of checkpoints passed as the `checkpoints` argument
                    of `TracInCPFastRandProj.__init__`, and each row represents the
                    vector for an example. Regarding D: Let I be the dimension of the
                    output of the last fully-connected layer times the dimension of the
                    input of the last fully-connected layer. If `self.projection_dim`
                    is specified in initialization,
                    D = min(I * C, `self.projection_dim` * C). Otherwise, D = I * C.
                    In summary, if `self.projection_dim` is None, the dimension of each
                    vector will be determined by the size of the input and output of
                    the last fully-connected layer of `model`. Otherwise,
                    `self.projection_dim` must be an int, and random projection will be
                    performed to ensure that the vector is of dimension no more than
                    `self.projection_dim` * C. `self.projection_dim` corresponds to
                    the variable d in the top of page 15 of the TracIn paper:
                    https://arxiv.org/abs/2002.08484.
        """
        # for each checkpoint, this stores a list of projections for a batch
        # each element in this list will be of shape (batch_size, projection_dim)
        checkpoint_projections: List[Any] = [[] for _ in self.checkpoints]

        if projection_quantities is None:
            project = False
        else:
            project = True
            jacobian_projection, layer_input_projection = projection_quantities

        for (j, checkpoint) in enumerate(self.checkpoints):
            assert (
                checkpoint is not None
            ), "None returned from `checkpoints`, cannot load."

            learning_rate = self.checkpoints_load_func(self.model, checkpoint)
            learning_rate_root = learning_rate**0.5

            for batch in dataloader:

                batch_jacobians, batch_layer_inputs = _basic_computation_tracincp_fast(
                    self,
                    batch[0:-1],
                    batch[-1],
                )

                if project:

                    batch_jacobians = torch.matmul(batch_jacobians, jacobian_projection)

                    batch_layer_inputs = torch.matmul(
                        batch_layer_inputs, layer_input_projection
                    )

                checkpoint_projections[j].append(
                    torch.matmul(
                        torch.unsqueeze(batch_jacobians, 2),
                        torch.unsqueeze(batch_layer_inputs, 1),
                    ).flatten(start_dim=1)
                    * learning_rate_root
                )

            checkpoint_projections[j] = torch.cat(checkpoint_projections[j], dim=0)

        return torch.cat(checkpoint_projections, dim=1)<|MERGE_RESOLUTION|>--- conflicted
+++ resolved
@@ -265,19 +265,10 @@
             show_progress (bool, optional): For all modes, computation of results
                     requires "training dataset computations": computations for each
                     batch in the training dataset `train_dataset`, which may
-<<<<<<< HEAD
                     take a long time. If `show_progress` is true, the progress of
-                    "training dataset computations" will be displayed. In particular,
-                    the number of batches for which computations have been performed
-                    will be displayed. It will try to use tqdm if available for
-                    advanced features (e.g. time estimation). Otherwise, it will
-                    fallback to a simple output of progress.
-=======
-                    take a long time. If `show_progress`is true, the progress of
                     "training dataset computations" will be displayed. It will try to
                     use tqdm if available for advanced features (e.g. time estimation).
                     Otherwise, it will fallback to a simple output of progress.
->>>>>>> a08883f1
                     Default: False
 
         Returns:
