--- conflicted
+++ resolved
@@ -122,12 +122,6 @@
                     DataLoader used for processing should be as large as possible, but
                     not too large, so that certain intermediate quantities created
                     from a batch still fit in memory. Therefore, if
-<<<<<<< HEAD
-                    `influence_src_dataset` is a Dataset, `batch_size` should be large.
-                    If `influence_src_dataset` was already a DataLoader to begin with,
-                    it should have been constructed to have a large batch size.
-            checkpoints (str or list of str or Iterator): Either the directory of the
-=======
                     `train_dataset` is a Dataset, `batch_size` should be large.
                     If `train_dataset` was already a DataLoader to begin with,
                     it should have been constructed to have a large batch size. It is
@@ -137,8 +131,7 @@
                     `model` accepts `L-1` arguments, and the last element of `batch` is
                     the label. In other words, `model(*batch[:-1])` gives the output of
                     `model`, and `batch[-1]` are the labels for the batch.
-            checkpoints (str or List of str or Iterator): Either the directory of the
->>>>>>> 1a10252f
+            checkpoints (str or list of str or Iterator): Either the directory of the
                     path to store and retrieve model checkpoints, a list of
                     filepaths with checkpoints from which to load, or an iterator which
                     returns objects from which to load checkpoints.
@@ -211,21 +204,6 @@
         show_progress: bool = False,
     ) -> Tensor:
         """
-<<<<<<< HEAD
-        Returns:
-            self influence scores (tensor): 1D tensor containing self influence
-                    scores for all examples in training dataset
-                    `influence_src_dataset`.
-            show_progress (bool, optional): To compute the self influence scores for
-                    all examples in training dataset `influence_src_dataset`, we
-                    compute the self influence scores for each batch. If
-                    `show_progress` is true, the progress of this computation will be
-                    displayed. In particular, the number of batches for which self
-                    influence scores have been computed will be displayed. It will
-                    try to use tqdm if available for advanced features (e.g. time
-                    estimation). Otherwise, it will fallback to a simple output of
-                    progress.
-=======
         Computes self influence scores for the examples in `inputs_dataset`, which is
         either a single batch or a Pytorch `DataLoader` that yields batches. Therefore,
         the computed self influence scores are *not* for the examples in training
@@ -237,7 +215,7 @@
         with are not too large, so that there will not be an out-of-memory error.
 
         Args:
-            batches (Tuple, or DataLoader): Either a single tuple of any, or a
+            batches (tuple, or DataLoader): Either a single tuple of any, or a
                     `DataLoader`, where each batch yielded is a tuple of any. In
                     either case, the tuple represents a single batch, where the last
                     element is assumed to be the labels for the batch. That is,
@@ -262,11 +240,10 @@
                     displayed. It will try to use tqdm if available for advanced
                     features (e.g. time estimation). Otherwise, it will fallback to a
                     simple output of progress.
->>>>>>> 1a10252f
                     Default: False
 
         Returns:
-            self_influence_scores (Tensor): This is a 1D tensor containing the self
+            self_influence_scores (tensor): This is a 1D tensor containing the self
                     influence scores of all examples in `inputs_dataset`, regardless of
                     whether it represents a single batch or a `DataLoader` that yields
                     batches.
@@ -298,11 +275,7 @@
                     Default: True
             show_progress (bool, optional): To compute the proponents (or opponents)
                     for the batch of examples, we perform computation for each batch in
-<<<<<<< HEAD
-                    training dataset `influence_src_dataset`, If `show_progress` is
-=======
-                    training dataset `train_dataset`, If `show_progress`is
->>>>>>> 1a10252f
+                    training dataset `train_dataset`, If `show_progress` is
                     true, the progress of this computation will be displayed. In
                     particular, the number of batches for which the computation has
                     been performed will be displayed. It will try to use tqdm if
@@ -353,13 +326,8 @@
                     influence_scores[i][j] = the influence score for the j-th training
                     example to the i-th input example.
             show_progress (bool, optional): To compute the influence of examples in
-<<<<<<< HEAD
-                    training dataset `influence_src_dataset`, we compute the influence
+                    training dataset `train_dataset`, we compute the influence
                     of each batch. If `show_progress` is true, the progress of this
-=======
-                    training dataset `train_dataset`, we compute the influence
-                    of each batch. If `show_progress`is true, the progress of this
->>>>>>> 1a10252f
                     computation will be displayed. In particular, the number of batches
                     for which influence has been computed will be displayed. It will
                     try to use tqdm if available for advanced features (e.g. time
@@ -433,13 +401,8 @@
                     Default: True
             show_progress (bool, optional): For all modes, computation of results
                     requires "training dataset computations": computations for each
-<<<<<<< HEAD
-                    batch in the training dataset `influence_src_dataset`, which may
+                    batch in the training dataset `train_dataset`, which may
                     take a long time. If `show_progress` is true, the progress of
-=======
-                    batch in the training dataset `train_dataset`, which may
-                    take a long time. If `show_progress`is true, the progress of
->>>>>>> 1a10252f
                     "training dataset computations" will be displayed. In particular,
                     the number of batches for which computations have been performed
                     will be displayed. It will try to use tqdm if available for
@@ -558,12 +521,6 @@
                     DataLoader used for processing should be as large as possible, but
                     not too large, so that certain intermediate quantities created
                     from a batch still fit in memory. Therefore, if
-<<<<<<< HEAD
-                    `influence_src_dataset` is a Dataset, `batch_size` should be large.
-                    If `influence_src_dataset` was already a DataLoader to begin with,
-                    it should have been constructed to have a large batch size.
-            checkpoints (str or list of str or Iterator): Either the directory of the
-=======
                     `train_dataset` is a Dataset, `batch_size` should be large.
                     If `train_dataset` was already a DataLoader to begin with,
                     it should have been constructed to have a large batch size. It is
@@ -573,8 +530,7 @@
                     `model` accepts `L-1` arguments, and the last element of `batch` is
                     the label. In other words, `model(*batch[:-1])` gives the output of
                     `model`, and `batch[-1]` are the labels for the batch.
-            checkpoints (str or List of str or Iterator): Either the directory of the
->>>>>>> 1a10252f
+            checkpoints (str or list of str or Iterator): Either the directory of the
                     path to store and retrieve model checkpoints, a list of
                     filepaths with checkpoints from which to load, or an iterator which
                     returns objects from which to load checkpoints.
@@ -775,13 +731,8 @@
                     Default: True
             show_progress (bool, optional): For all modes, computation of results
                     requires "training dataset computations": computations for each
-<<<<<<< HEAD
-                    batch in the training dataset `influence_src_dataset`, which may
+                    batch in the training dataset `train_dataset`, which may
                     take a long time. If `show_progress` is true, the progress of
-=======
-                    batch in the training dataset `train_dataset`, which may
-                    take a long time. If `show_progress`is true, the progress of
->>>>>>> 1a10252f
                     "training dataset computations" will be displayed. In particular,
                     the number of batches for which computations have been performed
                     will be displayed. It will try to use tqdm if available for
@@ -890,13 +841,8 @@
                     function, these are the labels corresponding to the batch `inputs`.
                     Default: None
             show_progress (bool, optional): To compute the influence of examples in
-<<<<<<< HEAD
-                    training dataset `influence_src_dataset`, we compute the influence
+                    training dataset `train_dataset`, we compute the influence
                     of each batch. If `show_progress` is true, the progress of this
-=======
-                    training dataset `train_dataset`, we compute the influence
-                    of each batch. If `show_progress`is true, the progress of this
->>>>>>> 1a10252f
                     computation will be displayed. In particular, the number of batches
                     for which influence has been computed will be displayed. It will
                     try to use tqdm if available for advanced features (e.g. time
@@ -957,11 +903,7 @@
                     Default: True
             show_progress (bool, optional): To compute the proponents (or opponents)
                     for the batch of examples, we perform computation for each batch in
-<<<<<<< HEAD
-                    training dataset `influence_src_dataset`, If `show_progress` is
-=======
-                    training dataset `train_dataset`, If `show_progress`is
->>>>>>> 1a10252f
+                    training dataset `train_dataset`, If `show_progress` is
                     true, the progress of this computation will be displayed. In
                     particular, the number of batches for which the computation has
                     been performed will be displayed. It will try to use tqdm if
@@ -1154,28 +1096,7 @@
 
             return torch.cat(checkpoint_contribution, dim=0)
 
-<<<<<<< HEAD
-    def _self_influence(self, show_progress: bool = False):
-        """
-        Returns:
-            self influence scores (tensor): 1D tensor containing self influence
-                    scores for all examples in training dataset
-                    `influence_src_dataset`.
-            show_progress (bool, optional): To compute the self influence scores for
-                    all examples in training dataset `influence_src_dataset`, we
-                    compute the self influence scores for each batch. If
-                    `show_progress` is true, the progress of this computation will be
-                    displayed. In particular, the number of batches for which self
-                    influence scores have been computed will be displayed. It will
-                    try to use tqdm if available for advanced features (e.g. time
-                    estimation). Otherwise, it will fallback to a simple output of
-                    progress.
-                    Default: False
-        """
-        influence_src_dataloader = self.influence_src_dataloader
-=======
         batches_self_tracin_scores = get_checkpoint_contribution(self.checkpoints[0])
->>>>>>> 1a10252f
 
         # The self influence score for all examples is the sum of contributions from
         # each checkpoint
