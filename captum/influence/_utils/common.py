--- conflicted
+++ resolved
@@ -152,16 +152,9 @@
     state_dict and other information.
 
     Args:
-<<<<<<< HEAD
-        model: The model for which to load a checkpoint.
-        path (str): The filepath to the checkpoint.
-        device_ids (str, optional): The device to use. Default: "cpu"
-        keyname (str, optional): The key under which the model state_dict is stored,
-            if any.
-=======
-        model: The model for which to load a checkpoint
-        path: The filepath to the checkpoint
->>>>>>> a93a5cd5
+
+        model (torch.nn.Module): The model for which to load a checkpoint
+        path (str): The filepath to the checkpoint
 
     The module state_dict is modified in-place, and the learning rate is returned.
     """
