#!/usr/bin/env python3
import unittest
from typing import List

import numpy as np
import torch
import torch.nn.functional as F

import captum.optim._param.image.transforms as transforms
from tests.helpers.basic import (
    BaseTest,
    assertArraysAlmostEqual,
    assertTensorAlmostEqual,
)
from tests.optim.helpers import numpy_transforms


class TestRandomScale(BaseTest):
    def test_random_scale_init(self) -> None:
        scale_module = transforms.RandomScale(scale=[1, 0.975, 1.025, 0.95, 1.05])
        self.assertEqual(scale_module.scale, [1.0, 0.975, 1.025, 0.95, 1.05])
        self.assertFalse(scale_module._is_distribution)
        self.assertEqual(scale_module.mode, "bilinear")
        self.assertFalse(scale_module.align_corners)
        self.assertFalse(scale_module.recompute_scale_factor)
<<<<<<< HEAD
        self.assertFalse(scale_module.antialias)
=======
>>>>>>> cd672a0f

    def test_random_scale_tensor_scale(self) -> None:
        scale = torch.tensor([1, 0.975, 1.025, 0.95, 1.05])
        scale_module = transforms.RandomScale(scale=scale)
        self.assertEqual(scale_module.scale, scale.tolist())

    def test_random_scale_int_scale(self) -> None:
        scale = [1, 2, 3, 4, 5]
        scale_module = transforms.RandomScale(scale=scale)
        for s in scale_module.scale:
            self.assertIsInstance(s, float)
        self.assertEqual(scale_module.scale, [1.0, 2.0, 3.0, 4.0, 5.0])

    def test_random_scale_scale_distributions(self) -> None:
        scale = torch.distributions.Uniform(0.95, 1.05)
        scale_module = transforms.RandomScale(scale=scale)
        self.assertIsInstance(
            scale_module.scale_distribution,
            torch.distributions.distribution.Distribution,
        )
        self.assertTrue(scale_module._is_distribution)

    def test_random_scale_torch_version_check(self) -> None:
        scale_module = transforms.RandomScale([1.0])

        has_align_corners = torch.__version__ >= "1.3.0"
        self.assertEqual(scale_module._has_align_corners, has_align_corners)

        has_recompute_scale_factor = torch.__version__ >= "1.6.0"
        self.assertEqual(
            scale_module._has_recompute_scale_factor, has_recompute_scale_factor
        )

<<<<<<< HEAD
        has_antialias = torch.__version__ >= "1.11.0"
        self.assertEqual(scale_module._has_antialias, has_antialias)

=======
>>>>>>> cd672a0f
    def test_random_scale_downscaling(self) -> None:
        scale_module = transforms.RandomScale(scale=[0.5])
        test_tensor = torch.arange(0, 1 * 1 * 10 * 10).view(1, 1, 10, 10).float()

        scaled_tensor = scale_module._scale_tensor(test_tensor, 0.5)

        expected_tensor = torch.tensor(
            [
                [
                    [
                        [5.5000, 7.5000, 9.5000, 11.5000, 13.5000],
                        [25.5000, 27.5000, 29.5000, 31.5000, 33.5000],
                        [45.5000, 47.5000, 49.5000, 51.5000, 53.5000],
                        [65.5000, 67.5000, 69.5000, 71.5000, 73.5000],
                        [85.5000, 87.5000, 89.5000, 91.5000, 93.5000],
                    ]
                ]
            ]
        )

        assertTensorAlmostEqual(
            self,
            scaled_tensor,
            expected_tensor,
            0,
        )

    def test_random_scale_upscaling(self) -> None:
        scale_module = transforms.RandomScale(scale=[0.5])
        test_tensor = torch.arange(0, 1 * 1 * 2 * 2).view(1, 1, 2, 2).float()

        scaled_tensor = scale_module._scale_tensor(test_tensor, 1.5)

        expected_tensor = torch.tensor(
            [
                [
                    [
                        [0.0000, 0.5000, 1.0000],
                        [1.0000, 1.5000, 2.0000],
                        [2.0000, 2.5000, 3.0000],
                    ]
                ]
            ]
        )

        assertTensorAlmostEqual(
            self,
            scaled_tensor,
            expected_tensor,
            0,
        )

<<<<<<< HEAD
    def test_random_scale_antialias(self) -> None:
        if torch.__version__ < "1.11.0":
            raise unittest.SkipTest(
                "Skipping RandomScale antialias test"
                + " due to insufficient Torch version."
            )
        scale_module = transforms.RandomScale(scale=[0.5], antialias=True)
        test_tensor = torch.arange(0, 1 * 1 * 10 * 10).view(1, 1, 10, 10).float()

        scaled_tensor = scale_module._scale_tensor(test_tensor, 0.5)

        expected_tensor = torch.tensor(
            [
                [
                    [
                        [7.8571, 9.6429, 11.6429, 13.6429, 15.4286],
                        [25.7143, 27.5000, 29.5000, 31.5000, 33.2857],
                        [45.7143, 47.5000, 49.5000, 51.5000, 53.2857],
                        [65.7143, 67.5000, 69.5000, 71.5000, 73.2857],
                        [83.5714, 85.3571, 87.3571, 89.3571, 91.1429],
                    ]
                ]
            ]
        )

        assertTensorAlmostEqual(
            self,
            scaled_tensor,
            expected_tensor,
            0.0005,
        )

=======
>>>>>>> cd672a0f
    def test_random_forward_exact(self) -> None:
        scale_module = transforms.RandomScale(scale=[0.5])
        test_tensor = torch.arange(0, 1 * 1 * 10 * 10).view(1, 1, 10, 10).float()

        scaled_tensor = scale_module(test_tensor)

        expected_tensor = torch.tensor(
            [
                [
                    [
                        [5.5000, 7.5000, 9.5000, 11.5000, 13.5000],
                        [25.5000, 27.5000, 29.5000, 31.5000, 33.5000],
                        [45.5000, 47.5000, 49.5000, 51.5000, 53.5000],
                        [65.5000, 67.5000, 69.5000, 71.5000, 73.5000],
                        [85.5000, 87.5000, 89.5000, 91.5000, 93.5000],
                    ]
                ]
            ]
        )

        assertTensorAlmostEqual(
            self,
            scaled_tensor,
            expected_tensor,
            0,
        )

    def test_random_scale_forward_exact_nearest(self) -> None:
        scale_module = transforms.RandomScale(scale=[0.5], mode="nearest")
        self.assertIsNone(scale_module.align_corners)
        self.assertEqual(scale_module.mode, "nearest")

        test_tensor = torch.arange(0, 1 * 1 * 10 * 10).view(1, 1, 10, 10).float()

        scaled_tensor = scale_module(test_tensor)

        expected_tensor = torch.tensor(
            [
                [
                    [
                        [0.0, 2.0, 4.0, 6.0, 8.0],
                        [20.0, 22.0, 24.0, 26.0, 28.0],
                        [40.0, 42.0, 44.0, 46.0, 48.0],
                        [60.0, 62.0, 64.0, 66.0, 68.0],
                        [80.0, 82.0, 84.0, 86.0, 88.0],
                    ]
                ]
            ]
        )

        assertTensorAlmostEqual(
            self,
            scaled_tensor,
            expected_tensor,
            0,
        )

    def test_random_scale_forward_exact_align_corners(self) -> None:
        if torch.__version__ <= "1.2.0":
            raise unittest.SkipTest(
                "Skipping RandomScale exact align corners forward due to"
                + " insufficient Torch version."
            )
        scale_module = transforms.RandomScale(scale=[0.5], align_corners=True)
        self.assertTrue(scale_module.align_corners)

        test_tensor = torch.arange(0, 1 * 1 * 10 * 10).view(1, 1, 10, 10).float()

        scaled_tensor = scale_module(test_tensor)

        expected_tensor = torch.tensor(
            [
                [
                    [
                        [0.0000, 2.2500, 4.5000, 6.7500, 9.0000],
                        [22.5000, 24.7500, 27.0000, 29.2500, 31.5000],
                        [45.0000, 47.2500, 49.5000, 51.7500, 54.0000],
                        [67.5000, 69.7500, 72.0000, 74.2500, 76.5000],
                        [90.0000, 92.2500, 94.5000, 96.7500, 99.0000],
                    ]
                ]
            ]
        )
        assertTensorAlmostEqual(
            self,
            scaled_tensor,
            expected_tensor,
            0,
        )

    def test_random_scale_forward(self) -> None:
        scale_module = transforms.RandomScale(scale=[0.5])
        test_tensor = torch.ones(1, 3, 10, 10)
        output_tensor = scale_module(test_tensor)
        self.assertEqual(list(output_tensor.shape), [1, 3, 5, 5])

    def test_random_scale_forward_distributions(self) -> None:
        scale = torch.distributions.Uniform(0.95, 1.05)
        scale_module = transforms.RandomScale(scale=scale)
        test_tensor = torch.ones(1, 3, 10, 10)
        output_tensor = scale_module(test_tensor)
        self.assertTrue(torch.is_tensor(output_tensor))

    def test_random_scale_jit_module(self) -> None:
        if torch.__version__ <= "1.8.0":
            raise unittest.SkipTest(
                "Skipping RandomScale JIT module test due to insufficient"
                + " Torch version."
            )
        scale_module = transforms.RandomScale(scale=[1.5])
        jit_scale_module = torch.jit.script(scale_module)

        test_tensor = torch.arange(0, 1 * 1 * 2 * 2).view(1, 1, 2, 2).float()
        scaled_tensor = jit_scale_module(test_tensor)

        expected_tensor = torch.tensor(
            [
                [
                    [
                        [0.0000, 0.5000, 1.0000],
                        [1.0000, 1.5000, 2.0000],
                        [2.0000, 2.5000, 3.0000],
                    ]
                ]
            ]
        )

        assertTensorAlmostEqual(
            self,
            scaled_tensor,
            expected_tensor,
            0,
        )


class TestRandomScaleAffine(BaseTest):
    def test_random_scale_affine_init(self) -> None:
        scale_module = transforms.RandomScaleAffine(scale=[1, 0.975, 1.025, 0.95, 1.05])
        self.assertEqual(scale_module.scale, [1.0, 0.975, 1.025, 0.95, 1.05])
        self.assertFalse(scale_module._is_distribution)
        self.assertEqual(scale_module.mode, "bilinear")
        self.assertEqual(scale_module.padding_mode, "zeros")
        self.assertFalse(scale_module.align_corners)

    def test_random_scale_affine_tensor_scale(self) -> None:
        scale = torch.tensor([1, 0.975, 1.025, 0.95, 1.05])
        scale_module = transforms.RandomScaleAffine(scale=scale)
        self.assertEqual(scale_module.scale, scale.tolist())

    def test_random_scale_affine_int_scale(self) -> None:
        scale = [1, 2, 3, 4, 5]
        scale_module = transforms.RandomScaleAffine(scale=scale)
        for s in scale_module.scale:
            self.assertIsInstance(s, float)
        self.assertEqual(scale_module.scale, [1.0, 2.0, 3.0, 4.0, 5.0])

    def test_random_scale_affine_scale_distributions(self) -> None:
        scale = torch.distributions.Uniform(0.95, 1.05)
        scale_module = transforms.RandomScaleAffine(scale=scale)
        self.assertIsInstance(
            scale_module.scale_distribution,
            torch.distributions.distribution.Distribution,
        )
        self.assertTrue(scale_module._is_distribution)

    def test_random_scale_affine_torch_version_check(self) -> None:
        scale_module = transforms.RandomScaleAffine([1.0])
        _has_align_corners = torch.__version__ >= "1.3.0"
        self.assertEqual(scale_module._has_align_corners, _has_align_corners)

    def test_random_scale_affine_matrix(self) -> None:
        scale_module = transforms.RandomScaleAffine(scale=[0.5])
        test_tensor = torch.ones(1, 3, 3, 3)
        # Test scale matrices

        assertTensorAlmostEqual(
            self,
            scale_module._get_scale_mat(0.5, test_tensor.device, test_tensor.dtype),
            torch.tensor([[0.5000, 0.0000, 0.0000], [0.0000, 0.5000, 0.0000]]),
            0,
        )

        assertTensorAlmostEqual(
            self,
            scale_module._get_scale_mat(1.24, test_tensor.device, test_tensor.dtype),
            torch.tensor([[1.2400, 0.0000, 0.0000], [0.0000, 1.2400, 0.0000]]),
            0,
        )

    def test_random_scale_affine_downscaling(self) -> None:
        scale_module = transforms.RandomScaleAffine(scale=[0.5])
        test_tensor = torch.ones(1, 3, 3, 3)

        assertTensorAlmostEqual(
            self,
            scale_module._scale_tensor(test_tensor, 0.5),
            torch.ones(3, 1).repeat(3, 1, 3).unsqueeze(0),
            0,
        )

    def test_random_scale_affine_upscaling(self) -> None:
        scale_module = transforms.RandomScaleAffine(scale=[1.5])
        test_tensor = torch.ones(1, 3, 3, 3)

        assertTensorAlmostEqual(
            self,
            scale_module._scale_tensor(test_tensor, 1.5),
            torch.tensor(
                [
                    [0.2500, 0.5000, 0.2500],
                    [0.5000, 1.0000, 0.5000],
                    [0.2500, 0.5000, 0.2500],
                ]
            )
            .repeat(3, 1, 1)
            .unsqueeze(0),
            0,
        )

    def test_random_scale_affine_forward_exact(self) -> None:
        scale_module = transforms.RandomScaleAffine(scale=[1.5])
        test_tensor = torch.arange(0, 1 * 1 * 4 * 4).view(1, 1, 4, 4).float()
<<<<<<< HEAD

        scaled_tensor = scale_module(test_tensor)

=======

        scaled_tensor = scale_module(test_tensor)

>>>>>>> cd672a0f
        expected_tensor = torch.tensor(
            [
                [
                    [
                        [0.0000, 0.1875, 0.5625, 0.1875],
                        [0.7500, 3.7500, 5.2500, 1.5000],
                        [2.2500, 9.7500, 11.2500, 3.0000],
                        [0.7500, 3.1875, 3.5625, 0.9375],
                    ]
                ]
            ]
        )
        assertTensorAlmostEqual(
            self,
            scaled_tensor,
            expected_tensor,
            0,
        )

    def test_random_scale_affine_forward_exact_mode_nearest(self) -> None:
        scale_module = transforms.RandomScaleAffine(scale=[1.5], mode="nearest")
        self.assertEqual(scale_module.mode, "nearest")
        test_tensor = torch.arange(0, 1 * 1 * 4 * 4).view(1, 1, 4, 4).float()

        scaled_tensor = scale_module(test_tensor)
        expected_tensor = torch.tensor(
            [
                [
                    [
                        [0.0, 0.0, 0.0, 0.0],
                        [0.0, 5.0, 6.0, 0.0],
                        [0.0, 9.0, 10.0, 0.0],
                        [0.0, 0.0, 0.0, 0.0],
                    ]
                ]
            ]
        )

        assertTensorAlmostEqual(
            self,
            scaled_tensor,
            expected_tensor,
            0,
        )

    def test_random_scale_affine_forward(self) -> None:
        scale_module = transforms.RandomScaleAffine(scale=[0.5])
        test_tensor = torch.ones(1, 3, 10, 10)
        output_tensor = scale_module(test_tensor)
        self.assertEqual(list(output_tensor.shape), list(test_tensor.shape))

    def test_random_scale_affine_forward_distributions(self) -> None:
        scale = torch.distributions.Uniform(0.95, 1.05)
        scale_module = transforms.RandomScaleAffine(scale=scale)
        test_tensor = torch.ones(1, 3, 10, 10)
        output_tensor = scale_module(test_tensor)
        self.assertEqual(list(output_tensor.shape), list(test_tensor.shape))

    def test_random_scale_affine_jit_module(self) -> None:
        if torch.__version__ <= "1.8.0":
            raise unittest.SkipTest(
                "Skipping RandomScaleAffine JIT module test due to insufficient"
                + " Torch version."
            )
        scale_module = transforms.RandomScaleAffine(scale=[1.5])
        jit_scale_module = torch.jit.script(scale_module)
        test_tensor = torch.ones(1, 3, 3, 3)

        assertTensorAlmostEqual(
            self,
            jit_scale_module(test_tensor),
            torch.tensor(
                [
                    [0.2500, 0.5000, 0.2500],
                    [0.5000, 1.0000, 0.5000],
                    [0.2500, 0.5000, 0.2500],
                ]
            )
            .repeat(3, 1, 1)
            .unsqueeze(0),
            0,
        )


class TestRandomRotation(BaseTest):
    def test_random_rotation_init(self) -> None:
        test_degrees = [0.0, 1.0, 2.0, 3.0, 4.0]
        rotation_module = transforms.RandomRotation(test_degrees)
        degrees = rotation_module.degrees
        self.assertTrue(hasattr(degrees, "__iter__"))
        self.assertEqual(degrees, test_degrees)
        self.assertFalse(rotation_module._is_distribution)
        self.assertEqual(rotation_module.mode, "bilinear")
        self.assertEqual(rotation_module.padding_mode, "zeros")
        self.assertFalse(rotation_module.align_corners)

    def test_random_rotation_tensor_degrees(self) -> None:
        degrees = torch.tensor([0.0, 1.0, 2.0, 3.0, 4.0])
        rotation_module = transforms.RandomRotation(degrees=degrees)
        self.assertEqual(rotation_module.degrees, degrees.tolist())

    def test_random_rotation_int_degrees(self) -> None:
        degrees = [1, 2, 3, 4, 5]
        rotation_module = transforms.RandomRotation(degrees=degrees)
        for r in rotation_module.degrees:
            self.assertIsInstance(r, float)
        self.assertEqual(rotation_module.degrees, [1.0, 2.0, 3.0, 4.0, 5.0])

    def test_random_rotation_degrees_distributions(self) -> None:
        degrees = torch.distributions.Uniform(0.95, 1.05)
        rotation_module = transforms.RandomRotation(degrees=degrees)
        self.assertIsInstance(
            rotation_module.degrees_distribution,
            torch.distributions.distribution.Distribution,
        )
        self.assertTrue(rotation_module._is_distribution)

    def test_random_rotation_torch_version_check(self) -> None:
        rotation_module = transforms.RandomRotation([1.0])
        _has_align_corners = torch.__version__ >= "1.3.0"
        self.assertEqual(rotation_module._has_align_corners, _has_align_corners)

    def test_random_rotation_matrix(self) -> None:
        theta = 25.1
        rotation_module = transforms.RandomRotation([theta])
        rot_matrix = rotation_module._get_rot_mat(
            theta, device=torch.device("cpu"), dtype=torch.float32
        )
        expected_matrix = torch.tensor(
            [[0.9056, -0.4242, 0.0000], [0.4242, 0.9056, 0.0000]]
        )

        assertTensorAlmostEqual(self, rot_matrix, expected_matrix)

    def test_random_rotation_rotate_tensor(self) -> None:
        rotation_module = transforms.RandomRotation([25.0])

        test_input = torch.eye(4, 4).repeat(3, 1, 1).unsqueeze(0)
        test_output = rotation_module._rotate_tensor(test_input, 25.0)

        expected_output = (
            torch.tensor(
                [
                    [0.1143, 0.0000, 0.0000, 0.0000],
                    [0.5258, 0.6198, 0.2157, 0.0000],
                    [0.0000, 0.2157, 0.6198, 0.5258],
                    [0.0000, 0.0000, 0.0000, 0.1143],
                ]
            )
            .repeat(3, 1, 1)
            .unsqueeze(0)
        )
        assertTensorAlmostEqual(self, test_output, expected_output, 0.005)

    def test_random_rotation_forward_exact(self) -> None:
        rotation_module = transforms.RandomRotation([25.0])

        test_input = torch.eye(4, 4).repeat(3, 1, 1).unsqueeze(0)
        test_output = rotation_module(test_input)

        expected_output = (
            torch.tensor(
                [
                    [0.1143, 0.0000, 0.0000, 0.0000],
                    [0.5258, 0.6198, 0.2157, 0.0000],
                    [0.0000, 0.2157, 0.6198, 0.5258],
                    [0.0000, 0.0000, 0.0000, 0.1143],
                ]
            )
            .repeat(3, 1, 1)
            .unsqueeze(0)
        )
        assertTensorAlmostEqual(self, test_output, expected_output, 0.005)

    def test_random_rotation_forward_exact_nearest_reflection(self) -> None:
        if torch.__version__ <= "1.2.0":
            raise unittest.SkipTest(
                "Skipping RandomRotation forward due exact nearest relfection"
                + " to insufficient Torch version."
            )
        rotation_module = transforms.RandomRotation(
            [45.0], mode="nearest", padding_mode="reflection"
        )
        self.assertEqual(rotation_module.mode, "nearest")
        self.assertEqual(rotation_module.padding_mode, "reflection")

        test_input = torch.arange(0, 1 * 1 * 4 * 4).view(1, 1, 4, 4).float()
        test_output = rotation_module(test_input)

        expected_output = torch.tensor(
            [
                [
                    [
                        [2.0, 2.0, 7.0, 11.0],
                        [1.0, 6.0, 10.0, 11.0],
                        [4.0, 9.0, 10.0, 14.0],
                        [8.0, 8.0, 13.0, 14.0],
                    ]
                ]
            ]
        )
        assertTensorAlmostEqual(self, test_output, expected_output, 0.0)

    def test_random_rotation_forward_exact_nearest(self) -> None:
        rotation_module = transforms.RandomRotation([45.0], mode="nearest")
        self.assertEqual(rotation_module.mode, "nearest")
        self.assertEqual(rotation_module.padding_mode, "zeros")

        test_input = torch.arange(0, 1 * 1 * 4 * 4).view(1, 1, 4, 4).float()
        test_output = rotation_module(test_input)
        expected_output = torch.tensor(
            [
                [
                    [
                        [0.0, 2.0, 7.0, 0.0],
                        [1.0, 6.0, 10.0, 11.0],
                        [4.0, 9.0, 10.0, 14.0],
                        [0.0, 8.0, 13.0, 0.0],
                    ]
                ]
            ]
        )
        assertTensorAlmostEqual(self, test_output, expected_output, 0.0)

    def test_random_rotation_forward(self) -> None:
        degrees = list(range(-25, 25))
        rotation_module = transforms.RandomRotation(degrees=degrees)
        test_tensor = torch.ones(1, 3, 10, 10)
        output_tensor = rotation_module(test_tensor)
        self.assertEqual(list(output_tensor.shape), list(test_tensor.shape))

    def test_random_rotation_forward_distributions(self) -> None:
        degrees = torch.distributions.Uniform(-25, 25)
        rotation_module = transforms.RandomRotation(degrees=degrees)
        test_tensor = torch.ones(1, 3, 10, 10)
        output_tensor = rotation_module(test_tensor)
        self.assertEqual(list(output_tensor.shape), list(test_tensor.shape))

    def test_random_rotation_forward_cuda(self) -> None:
        if not torch.cuda.is_available():
            raise unittest.SkipTest(
                "Skipping RandomRotation forward CUDA test due to not supporting"
                + " CUDA."
            )
        rotate_transform = transforms.RandomRotation(list(range(-25, 25)))
        x = torch.ones(1, 3, 224, 224).cuda()
        output = rotate_transform(x)

        self.assertTrue(output.is_cuda)
        self.assertEqual(output.shape, x.shape)

    def test_random_rotation_matrix_torch_math_module(self) -> None:
        theta = 25.1
        rotation_module = transforms.RandomRotation([theta])
        rot_matrix = rotation_module._get_rot_mat(
            theta, device=torch.device("cpu"), dtype=torch.float32
        )

        theta_expected = torch.tensor(theta) * 3.141592653589793 / 180.0
        expected_matrix = torch.tensor(
            [
                [torch.cos(theta_expected), -torch.sin(theta_expected), 0.0],
                [torch.sin(theta_expected), torch.cos(theta_expected), 0.0],
            ],
        )

        assertTensorAlmostEqual(self, rot_matrix, expected_matrix, 0.0)

    def test_random_rotation_jit_module(self) -> None:
        if torch.__version__ <= "1.8.0":
            raise unittest.SkipTest(
                "Skipping RandomRotation JIT test due to insufficient Torch version."
            )
        rotation_module = transforms.RandomRotation([25.0])
        jit_rotation_module = torch.jit.script(rotation_module)
        test_input = torch.eye(4, 4).repeat(3, 1, 1).unsqueeze(0)

        test_output = jit_rotation_module(test_input)
        expected_output = (
            torch.tensor(
                [
                    [0.1143, 0.0000, 0.0000, 0.0000],
                    [0.5258, 0.6198, 0.2157, 0.0000],
                    [0.0000, 0.2157, 0.6198, 0.5258],
                    [0.0000, 0.0000, 0.0000, 0.1143],
                ]
            )
            .repeat(3, 1, 1)
            .unsqueeze(0)
        )
        assertTensorAlmostEqual(self, test_output, expected_output, 0.005)


class TestRandomSpatialJitter(BaseTest):
    def test_random_spatial_jitter_init(self) -> None:
        translate = 3
        spatialjitter = transforms.RandomSpatialJitter(translate)

        self.assertEqual(spatialjitter.pad_range, translate * 2)
        self.assertIsInstance(spatialjitter.pad, torch.nn.ReflectionPad2d)

    def test_random_spatial_jitter_hw(self) -> None:
        translate_vals = [4, 4]
        t_val = 3

        spatialjitter = transforms.RandomSpatialJitter(t_val)
        test_input = torch.eye(4, 4).repeat(3, 1, 1).unsqueeze(0)
        jittered_tensor = spatialjitter.translate_tensor(
            test_input, torch.tensor(translate_vals)
        ).squeeze(0)

        spatial_mod_np = numpy_transforms.RandomSpatialJitter(t_val)
        jittered_array = spatial_mod_np.translate_array(np.eye(4, 4), translate_vals)

        assertArraysAlmostEqual(jittered_tensor[0].numpy(), jittered_array, 0)
        assertArraysAlmostEqual(jittered_tensor[1].numpy(), jittered_array, 0)
        assertArraysAlmostEqual(jittered_tensor[2].numpy(), jittered_array, 0)

    def test_random_spatial_jitter_w(self) -> None:
        translate_vals = [0, 3]
        t_val = 3

        spatialjitter = transforms.RandomSpatialJitter(t_val)
        test_input = torch.eye(4, 4).repeat(3, 1, 1).unsqueeze(0)
        jittered_tensor = spatialjitter.translate_tensor(
            test_input, torch.tensor(translate_vals)
        ).squeeze(0)

        spatial_mod_np = numpy_transforms.RandomSpatialJitter(t_val)
        jittered_array = spatial_mod_np.translate_array(np.eye(4, 4), translate_vals)

        assertArraysAlmostEqual(jittered_tensor[0].numpy(), jittered_array, 0)
        assertArraysAlmostEqual(jittered_tensor[1].numpy(), jittered_array, 0)
        assertArraysAlmostEqual(jittered_tensor[2].numpy(), jittered_array, 0)

    def test_random_spatial_jitter_h(self) -> None:
        translate_vals = [3, 0]
        t_val = 3

        spatialjitter = transforms.RandomSpatialJitter(t_val)
        test_input = torch.eye(4, 4).repeat(3, 1, 1).unsqueeze(0)
        jittered_tensor = spatialjitter.translate_tensor(
            test_input, torch.tensor(translate_vals)
        ).squeeze(0)

        spatial_mod_np = numpy_transforms.RandomSpatialJitter(t_val)
        jittered_array = spatial_mod_np.translate_array(np.eye(4, 4), translate_vals)

        assertArraysAlmostEqual(jittered_tensor[0].numpy(), jittered_array, 0)
        assertArraysAlmostEqual(jittered_tensor[1].numpy(), jittered_array, 0)
        assertArraysAlmostEqual(jittered_tensor[2].numpy(), jittered_array, 0)

    def test_random_spatial_jitter_forward(self) -> None:
        t_val = 3

        spatialjitter = transforms.RandomSpatialJitter(t_val)
        test_input = torch.eye(4, 4).repeat(3, 1, 1).unsqueeze(0)
        jittered_tensor = spatialjitter(test_input)
        self.assertEqual(list(jittered_tensor.shape), list(test_input.shape))

    def test_random_spatial_jitter_forward_jit_module(self) -> None:
        if torch.__version__ <= "1.8.0":
            raise unittest.SkipTest(
                "Skipping RandomSpatialJitter JIT module test due to insufficient"
                + " Torch version."
            )
        t_val = 3

        spatialjitter = transforms.RandomSpatialJitter(t_val)
        jit_spatialjitter = torch.jit.script(spatialjitter)
        test_input = torch.eye(4, 4).repeat(3, 1, 1).unsqueeze(0)
        jittered_tensor = jit_spatialjitter(test_input)
        self.assertEqual(list(jittered_tensor.shape), list(test_input.shape))


class TestCenterCrop(BaseTest):
    def test_center_crop_init(self) -> None:
        crop_module = transforms.CenterCrop(3)
        self.assertEqual(crop_module.size, [3, 3])
        self.assertFalse(crop_module.pixels_from_edges)
        self.assertFalse(crop_module.offset_left)
        self.assertEqual(crop_module.padding_mode, "constant")
        self.assertEqual(crop_module.padding_value, 0.0)

    def test_center_crop_forward_one_number(self) -> None:
        pad = (1, 1, 1, 1)
        test_tensor = (
            F.pad(F.pad(torch.ones(2, 2), pad=pad), pad=pad, value=1)
            .repeat(3, 1, 1)
            .unsqueeze(0)
        )
        crop_vals = 3

        crop_tensor = transforms.CenterCrop(crop_vals, True)
        cropped_tensor = crop_tensor(test_tensor)

        crop_mod_np = numpy_transforms.CenterCrop(crop_vals, True)
        cropped_array = crop_mod_np.forward(test_tensor.numpy())

        assertArraysAlmostEqual(cropped_tensor.numpy(), cropped_array, 0)
        expected_tensor = torch.stack(
            [torch.tensor([[1.0, 1.0, 0.0], [1.0, 1.0, 0.0], [0.0, 0.0, 0.0]])] * 3
        ).unsqueeze(0)
        assertTensorAlmostEqual(self, cropped_tensor, expected_tensor, 0)

    def test_center_crop_forward_one_number_dim_3(self) -> None:
        pad = (1, 1, 1, 1)
        test_tensor = F.pad(F.pad(torch.ones(2, 2), pad=pad), pad=pad, value=1).repeat(
            3, 1, 1
        )
        crop_vals = 3

        crop_tensor = transforms.CenterCrop(crop_vals, True)
        cropped_tensor = crop_tensor(test_tensor)

        crop_mod_np = numpy_transforms.CenterCrop(crop_vals, True)
        cropped_array = crop_mod_np.forward(test_tensor.numpy())

        assertArraysAlmostEqual(cropped_tensor.numpy(), cropped_array, 0)
        expected_tensor = torch.stack(
            [torch.tensor([[1.0, 1.0, 0.0], [1.0, 1.0, 0.0], [0.0, 0.0, 0.0]])] * 3
        )
        self.assertEqual(cropped_tensor.shape, expected_tensor.shape)
        assertTensorAlmostEqual(self, cropped_tensor, expected_tensor, 0)

    def test_center_crop_forward_one_number_list(self) -> None:
        pad = (1, 1, 1, 1)
        test_tensor = (
            F.pad(F.pad(torch.ones(2, 2), pad=pad), pad=pad, value=1)
            .repeat(3, 1, 1)
            .unsqueeze(0)
        )
        crop_vals = [3]

        crop_tensor = transforms.CenterCrop(crop_vals, True)
        cropped_tensor = crop_tensor(test_tensor)

        crop_mod_np = numpy_transforms.CenterCrop(crop_vals, True)
        cropped_array = crop_mod_np.forward(test_tensor.numpy())

        assertArraysAlmostEqual(cropped_tensor.numpy(), cropped_array, 0)
        expected_tensor = torch.stack(
            [torch.tensor([[1.0, 1.0, 0.0], [1.0, 1.0, 0.0], [0.0, 0.0, 0.0]])] * 3
        ).unsqueeze(0)
        assertTensorAlmostEqual(self, cropped_tensor, expected_tensor, 0)

    def test_center_crop_list_len_3_value_error(self) -> None:
        crop_vals = [3, 3, 3]

        with self.assertRaises(ValueError):
            transforms.CenterCrop(crop_vals, True)

    def test_center_crop_str_value_error(self) -> None:
        crop_vals = "error"

        with self.assertRaises(ValueError):
            transforms.CenterCrop(crop_vals, True)

    def test_center_crop_forward_two_numbers(self) -> None:
        pad = (1, 1, 1, 1)
        test_tensor = (
            F.pad(F.pad(torch.ones(2, 2), pad=pad), pad=pad, value=1)
            .repeat(3, 1, 1)
            .unsqueeze(0)
        )
        crop_vals = (4, 0)

        crop_tensor = transforms.CenterCrop(crop_vals, True)
        cropped_tensor = crop_tensor(test_tensor)

        crop_mod_np = numpy_transforms.CenterCrop(crop_vals, True)
        cropped_array = crop_mod_np.forward(test_tensor.numpy())

        assertArraysAlmostEqual(cropped_tensor.numpy(), cropped_array, 0)
        expected_tensor = torch.stack(
            [torch.stack([torch.tensor([1.0, 0.0, 1.0, 1.0, 0.0, 1.0])] * 2)] * 3
        ).unsqueeze(0)
        assertTensorAlmostEqual(self, cropped_tensor, expected_tensor, 0)

    def test_center_crop_forward_one_number_exact(self) -> None:
        pad = (1, 1, 1, 1)
        test_tensor = (
            F.pad(F.pad(torch.ones(2, 2), pad=pad), pad=pad, value=1)
            .repeat(3, 1, 1)
            .unsqueeze(0)
        )

        crop_vals = 5

        crop_tensor = transforms.CenterCrop(crop_vals, False)
        cropped_tensor = crop_tensor(test_tensor)

        crop_mod_np = numpy_transforms.CenterCrop(crop_vals, False)
        cropped_array = crop_mod_np.forward(test_tensor.numpy())

        assertArraysAlmostEqual(cropped_tensor.numpy(), cropped_array, 0)
        expected_tensor = torch.stack(
            [
                torch.tensor(
                    [
                        [1.0, 1.0, 1.0, 1.0, 1.0],
                        [1.0, 0.0, 0.0, 0.0, 0.0],
                        [1.0, 0.0, 1.0, 1.0, 0.0],
                        [1.0, 0.0, 1.0, 1.0, 0.0],
                        [1.0, 0.0, 0.0, 0.0, 0.0],
                    ]
                )
            ]
            * 3
        ).unsqueeze(0)
        assertTensorAlmostEqual(self, cropped_tensor, expected_tensor, 0)

    def test_center_crop_forward_two_numbers_exact(self) -> None:
        pad = (1, 1, 1, 1)
        test_tensor = (
            F.pad(F.pad(torch.ones(2, 2), pad=pad), pad=pad, value=1)
            .repeat(3, 1, 1)
            .unsqueeze(0)
        )

        crop_vals = (4, 2)

        crop_tensor = transforms.CenterCrop(crop_vals, False)
        cropped_tensor = crop_tensor(test_tensor)

        crop_mod_np = numpy_transforms.CenterCrop(crop_vals, False)
        cropped_array = crop_mod_np.forward(test_tensor.numpy())

        assertArraysAlmostEqual(cropped_tensor.numpy(), cropped_array, 0)

        expected_tensor = torch.stack(
            [torch.tensor([[0.0, 0.0], [1.0, 1.0], [1.0, 1.0], [0.0, 0.0]])] * 3
        ).unsqueeze(0)
        assertTensorAlmostEqual(self, cropped_tensor, expected_tensor, 0)

    def test_center_crop_forward_offset_left_uneven_sides(self) -> None:
        crop_mod = transforms.CenterCrop(
            [5, 5], pixels_from_edges=False, offset_left=True
        )
        x = torch.ones(1, 3, 5, 5)
        px = F.pad(x, (5, 4, 5, 4), value=float("-inf"))
        cropped_tensor = crop_mod(px)
        assertTensorAlmostEqual(self, x, cropped_tensor)

    def test_center_crop_forward_offset_left_even_sides(self) -> None:
        crop_mod = transforms.CenterCrop(
            [5, 5], pixels_from_edges=False, offset_left=True
        )
        x = torch.ones(1, 3, 5, 5)
        px = F.pad(x, (5, 5, 5, 5), value=float("-inf"))
        cropped_tensor = crop_mod(px)
        assertTensorAlmostEqual(self, x, cropped_tensor)

    def test_center_crop_forward_padding(self) -> None:
        test_tensor = torch.arange(0, 1 * 1 * 4 * 4).view(1, 1, 4, 4).float()
        crop_vals = [6, 6]

        center_crop_module = transforms.CenterCrop(crop_vals, offset_left=False)
        cropped_tensor = center_crop_module(test_tensor)

        expected_tensor = torch.tensor(
            [
                [0.0, 0.0, 0.0, 0.0, 0.0, 0.0],
                [0.0, 0.0, 1.0, 2.0, 3.0, 0.0],
                [0.0, 4.0, 5.0, 6.0, 7.0, 0.0],
                [0.0, 8.0, 9.0, 10.0, 11.0, 0.0],
                [0.0, 12.0, 13.0, 14.0, 15.0, 0.0],
                [0.0, 0.0, 0.0, 0.0, 0.0, 0.0],
            ]
        )
        assertTensorAlmostEqual(self, cropped_tensor, expected_tensor, 0)

    def test_center_crop_forward_padding_prime_num_pad(self) -> None:
        test_tensor = torch.arange(0, 1 * 1 * 3 * 3).view(1, 1, 3, 3).float()
        crop_vals = [6, 6]

        center_crop_module = transforms.CenterCrop(crop_vals, offset_left=False)

        cropped_tensor = center_crop_module(test_tensor)

        expected_tensor = torch.nn.functional.pad(test_tensor, [2, 1, 2, 1])
        assertTensorAlmostEqual(self, cropped_tensor, expected_tensor)

    def test_center_crop_forward_padding_prime_num_pad_offset_left(self) -> None:
        test_tensor = torch.arange(0, 1 * 1 * 3 * 3).view(1, 1, 3, 3).float()
        crop_vals = [6, 6]

        center_crop_module = transforms.CenterCrop(crop_vals, offset_left=True)

        cropped_tensor = center_crop_module(test_tensor)

        expected_tensor = torch.nn.functional.pad(test_tensor, [1, 2, 1, 2])
        assertTensorAlmostEqual(self, cropped_tensor, expected_tensor)

    def test_center_crop_forward_one_number_exact_jit_module(self) -> None:
        if torch.__version__ <= "1.8.0":
            raise unittest.SkipTest(
                "Skipping CenterCrop JIT module test due to insufficient"
                + " Torch version."
            )
        pad = (1, 1, 1, 1)
        test_tensor = (
            F.pad(F.pad(torch.ones(2, 2), pad=pad), pad=pad, value=1)
            .repeat(3, 1, 1)
            .unsqueeze(0)
        )

        crop_vals = 5

        crop_tensor = transforms.CenterCrop(crop_vals, False)
        jit_crop_tensor = torch.jit.script(crop_tensor)
        cropped_tensor = jit_crop_tensor(test_tensor)
        expected_tensor = torch.stack(
            [
                torch.tensor(
                    [
                        [1.0, 1.0, 1.0, 1.0, 1.0],
                        [1.0, 0.0, 0.0, 0.0, 0.0],
                        [1.0, 0.0, 1.0, 1.0, 0.0],
                        [1.0, 0.0, 1.0, 1.0, 0.0],
                        [1.0, 0.0, 0.0, 0.0, 0.0],
                    ]
                )
            ]
            * 3
        ).unsqueeze(0)
        assertTensorAlmostEqual(self, cropped_tensor, expected_tensor, 0)

    def test_center_crop_forward_padding_jit_module(self) -> None:
        if torch.__version__ <= "1.8.0":
            raise unittest.SkipTest(
                "Skipping CenterCrop padding JIT module test due to insufficient"
                + " Torch version."
            )
        test_tensor = torch.arange(0, 1 * 1 * 4 * 4).view(1, 1, 4, 4).float()
        crop_vals = [6, 6]

        center_crop_module = transforms.CenterCrop(crop_vals, offset_left=False)
        jit_center_crop = torch.jit.script(center_crop_module)
        cropped_tensor = jit_center_crop(test_tensor)

        expected_tensor = torch.tensor(
            [
                [0.0, 0.0, 0.0, 0.0, 0.0, 0.0],
                [0.0, 0.0, 1.0, 2.0, 3.0, 0.0],
                [0.0, 4.0, 5.0, 6.0, 7.0, 0.0],
                [0.0, 8.0, 9.0, 10.0, 11.0, 0.0],
                [0.0, 12.0, 13.0, 14.0, 15.0, 0.0],
                [0.0, 0.0, 0.0, 0.0, 0.0, 0.0],
            ]
        )
        assertTensorAlmostEqual(self, cropped_tensor, expected_tensor, 0)


class TestCenterCropFunction(BaseTest):
    def test_center_crop_one_number(self) -> None:
        pad = (1, 1, 1, 1)
        test_tensor = (
            F.pad(F.pad(torch.ones(2, 2), pad=pad), pad=pad, value=1)
            .repeat(3, 1, 1)
            .unsqueeze(0)
        )
        crop_vals = 3

        cropped_tensor = transforms.center_crop(test_tensor, crop_vals, True)
        cropped_array = numpy_transforms.center_crop(
            test_tensor.numpy(), crop_vals, True
        )

        assertArraysAlmostEqual(cropped_tensor.numpy(), cropped_array, 0)
        expected_tensor = torch.stack(
            [torch.tensor([[1.0, 1.0, 0.0], [1.0, 1.0, 0.0], [0.0, 0.0, 0.0]])] * 3
        ).unsqueeze(0)
        assertTensorAlmostEqual(self, cropped_tensor, expected_tensor)

    def test_center_crop_one_number_dim_3(self) -> None:
        pad = (1, 1, 1, 1)
        test_tensor = F.pad(F.pad(torch.ones(2, 2), pad=pad), pad=pad, value=1).repeat(
            3, 1, 1
        )
        crop_vals = 3

        cropped_tensor = transforms.center_crop(test_tensor, crop_vals, True)
        cropped_array = numpy_transforms.center_crop(
            test_tensor.numpy(), crop_vals, True
        )

        assertArraysAlmostEqual(cropped_tensor.numpy(), cropped_array, 0)
        expected_tensor = torch.stack(
            [torch.tensor([[1.0, 1.0, 0.0], [1.0, 1.0, 0.0], [0.0, 0.0, 0.0]])] * 3
        )
        self.assertEqual(cropped_tensor.shape, expected_tensor.shape)
        assertTensorAlmostEqual(self, cropped_tensor, expected_tensor)

    def test_center_crop_one_number_list(self) -> None:
        pad = (1, 1, 1, 1)
        test_tensor = (
            F.pad(F.pad(torch.ones(2, 2), pad=pad), pad=pad, value=1)
            .repeat(3, 1, 1)
            .unsqueeze(0)
        )
        crop_vals = [3]

        cropped_tensor = transforms.center_crop(test_tensor, crop_vals, True)
        cropped_array = numpy_transforms.center_crop(
            test_tensor.numpy(), crop_vals, True
        )

        assertArraysAlmostEqual(cropped_tensor.numpy(), cropped_array, 0)
        expected_tensor = torch.stack(
            [torch.tensor([[1.0, 1.0, 0.0], [1.0, 1.0, 0.0], [0.0, 0.0, 0.0]])] * 3
        ).unsqueeze(0)
        assertTensorAlmostEqual(self, cropped_tensor, expected_tensor)

    def test_center_crop_list_len_3_value_error(self) -> None:
        pad = (1, 1, 1, 1)
        test_tensor = (
            F.pad(F.pad(torch.ones(2, 2), pad=pad), pad=pad, value=1)
            .repeat(3, 1, 1)
            .unsqueeze(0)
        )
        crop_vals = [3, 3, 3]

        with self.assertRaises(ValueError):
            transforms.center_crop(test_tensor, crop_vals, True)

    def test_center_crop_str_value_error(self) -> None:
        pad = (1, 1, 1, 1)
        test_tensor = (
            F.pad(F.pad(torch.ones(2, 2), pad=pad), pad=pad, value=1)
            .repeat(3, 1, 1)
            .unsqueeze(0)
        )
        crop_vals = "error"

        with self.assertRaises(ValueError):
            transforms.center_crop(test_tensor, crop_vals, True)

    def test_center_crop_two_numbers(self) -> None:
        pad = (1, 1, 1, 1)
        test_tensor = (
            F.pad(F.pad(torch.ones(2, 2), pad=pad), pad=pad, value=1)
            .repeat(3, 1, 1)
            .unsqueeze(0)
        )
        crop_vals = (4, 2)

        cropped_tensor = transforms.center_crop(test_tensor, crop_vals, True)
        cropped_array = numpy_transforms.center_crop(
            test_tensor.numpy(), crop_vals, True
        )

        assertArraysAlmostEqual(cropped_tensor.numpy(), cropped_array, 0)
        expected_tensor = torch.stack(
            [torch.stack([torch.tensor([0.0, 1.0, 1.0, 0.0])] * 2)] * 3
        ).unsqueeze(0)
        assertTensorAlmostEqual(self, cropped_tensor, expected_tensor)

    def test_center_crop_one_number_exact(self) -> None:
        pad = (1, 1, 1, 1)
        test_tensor = (
            F.pad(F.pad(torch.ones(2, 2), pad=pad), pad=pad, value=1)
            .repeat(3, 1, 1)
            .unsqueeze(0)
        )

        crop_vals = 5

        cropped_tensor = transforms.center_crop(test_tensor, crop_vals, False)
        cropped_array = numpy_transforms.center_crop(
            test_tensor.numpy(), crop_vals, False
        )

        assertArraysAlmostEqual(cropped_tensor.numpy(), cropped_array, 0)
        expected_tensor = torch.stack(
            [
                torch.tensor(
                    [
                        [1.0, 1.0, 1.0, 1.0, 1.0],
                        [1.0, 0.0, 0.0, 0.0, 0.0],
                        [1.0, 0.0, 1.0, 1.0, 0.0],
                        [1.0, 0.0, 1.0, 1.0, 0.0],
                        [1.0, 0.0, 0.0, 0.0, 0.0],
                    ]
                )
            ]
            * 3
        ).unsqueeze(0)
        assertTensorAlmostEqual(self, cropped_tensor, expected_tensor)

    def test_center_crop_two_numbers_exact(self) -> None:
        pad = (1, 1, 1, 1)
        test_tensor = (
            F.pad(F.pad(torch.ones(2, 2), pad=pad), pad=pad, value=1)
            .repeat(3, 1, 1)
            .unsqueeze(0)
        )

        crop_vals = (4, 2)

        cropped_tensor = transforms.center_crop(test_tensor, crop_vals, False)
        cropped_array = numpy_transforms.center_crop(
            test_tensor.numpy(), crop_vals, False
        )

        assertArraysAlmostEqual(cropped_tensor.numpy(), cropped_array, 0)
        expected_tensor = torch.stack(
            [torch.tensor([[0.0, 0.0], [1.0, 1.0], [1.0, 1.0], [0.0, 0.0]])] * 3
        ).unsqueeze(0)
        assertTensorAlmostEqual(self, cropped_tensor, expected_tensor)

    def test_center_crop_offset_left_uneven_sides(self) -> None:
        x = torch.ones(1, 3, 5, 5)
        px = F.pad(x, (5, 4, 5, 4), value=float("-inf"))
        cropped_tensor = transforms.center_crop(
            px, size=[5, 5], pixels_from_edges=False, offset_left=True
        )
        assertTensorAlmostEqual(self, x, cropped_tensor)

    def test_center_crop_offset_left_even_sides(self) -> None:
        x = torch.ones(1, 3, 5, 5)
        px = F.pad(x, (5, 5, 5, 5), value=float("-inf"))
        cropped_tensor = transforms.center_crop(
            px, size=[5, 5], pixels_from_edges=False, offset_left=True
        )
        assertTensorAlmostEqual(self, x, cropped_tensor)

    def test_center_crop_padding(self) -> None:
        test_tensor = torch.arange(0, 1 * 1 * 4 * 4).view(1, 1, 4, 4).float()
        crop_vals = [6, 6]

        cropped_tensor = transforms.center_crop(test_tensor, crop_vals)

        expected_tensor = torch.tensor(
            [
                [0.0, 0.0, 0.0, 0.0, 0.0, 0.0],
                [0.0, 0.0, 1.0, 2.0, 3.0, 0.0],
                [0.0, 4.0, 5.0, 6.0, 7.0, 0.0],
                [0.0, 8.0, 9.0, 10.0, 11.0, 0.0],
                [0.0, 12.0, 13.0, 14.0, 15.0, 0.0],
                [0.0, 0.0, 0.0, 0.0, 0.0, 0.0],
            ]
        )
        assertTensorAlmostEqual(self, cropped_tensor, expected_tensor, 0)

    def test_center_crop_padding_prime_num_pad(self) -> None:
        test_tensor = torch.arange(0, 1 * 1 * 3 * 3).view(1, 1, 3, 3).float()
        crop_vals = [6, 6]

        cropped_tensor = transforms.center_crop(test_tensor, crop_vals)

        expected_tensor = torch.nn.functional.pad(test_tensor, [2, 1, 2, 1])
        assertTensorAlmostEqual(self, cropped_tensor, expected_tensor)

    def test_center_crop_padding_prime_num_pad_offset_left(self) -> None:
        test_tensor = torch.arange(0, 1 * 1 * 3 * 3).view(1, 1, 3, 3).float()
        crop_vals = [6, 6]

        cropped_tensor = transforms.center_crop(
            test_tensor, crop_vals, offset_left=True
        )

        expected_tensor = torch.nn.functional.pad(test_tensor, [1, 2, 1, 2])
        assertTensorAlmostEqual(self, cropped_tensor, expected_tensor)

    def test_center_crop_one_number_exact_jit_module(self) -> None:
        if torch.__version__ <= "1.8.0":
            raise unittest.SkipTest(
                "Skipping center_crop JIT module test due to insufficient"
                + " Torch version."
            )
        pad = (1, 1, 1, 1)
        test_tensor = (
            F.pad(F.pad(torch.ones(2, 2), pad=pad), pad=pad, value=1)
            .repeat(3, 1, 1)
            .unsqueeze(0)
        )

        crop_vals = 5

        jit_center_crop = transforms.center_crop
        cropped_tensor = jit_center_crop(test_tensor, crop_vals, False)
        expected_tensor = torch.stack(
            [
                torch.tensor(
                    [
                        [1.0, 1.0, 1.0, 1.0, 1.0],
                        [1.0, 0.0, 0.0, 0.0, 0.0],
                        [1.0, 0.0, 1.0, 1.0, 0.0],
                        [1.0, 0.0, 1.0, 1.0, 0.0],
                        [1.0, 0.0, 0.0, 0.0, 0.0],
                    ]
                )
            ]
            * 3
        ).unsqueeze(0)
        assertTensorAlmostEqual(self, cropped_tensor, expected_tensor)

    def test_center_crop_padding_jit_module(self) -> None:
        if torch.__version__ <= "1.8.0":
            raise unittest.SkipTest(
                "Skipping center_crop padding JIT module test due to insufficient"
                + " Torch version."
            )
        test_tensor = torch.arange(0, 1 * 1 * 4 * 4).view(1, 1, 4, 4).float()
        crop_vals = [6, 6]

        jit_center_crop = torch.jit.script(transforms.center_crop)
        cropped_tensor = jit_center_crop(test_tensor, crop_vals)

        expected_tensor = torch.tensor(
            [
                [0.0, 0.0, 0.0, 0.0, 0.0, 0.0],
                [0.0, 0.0, 1.0, 2.0, 3.0, 0.0],
                [0.0, 4.0, 5.0, 6.0, 7.0, 0.0],
                [0.0, 8.0, 9.0, 10.0, 11.0, 0.0],
                [0.0, 12.0, 13.0, 14.0, 15.0, 0.0],
                [0.0, 0.0, 0.0, 0.0, 0.0, 0.0],
            ]
        )
        assertTensorAlmostEqual(self, cropped_tensor, expected_tensor, 0)


class TestBlendAlpha(BaseTest):
    def test_blend_alpha_init(self) -> None:
        blend_alpha = transforms.BlendAlpha(background=None)
        self.assertIsNone(blend_alpha.background)

    def test_blend_alpha(self) -> None:
        rgb_tensor = torch.ones(3, 3, 3)
        alpha_tensor = ((torch.eye(3, 3) + torch.eye(3, 3).flip(1)) / 2).repeat(1, 1, 1)
        test_tensor = torch.cat([rgb_tensor, alpha_tensor]).unsqueeze(0)

        background_tensor = torch.ones_like(rgb_tensor) * 5
        blend_alpha = transforms.BlendAlpha(background=background_tensor)
        blended_tensor = blend_alpha(test_tensor)

        rgb_array = np.ones((3, 3, 3))
        alpha_array = (np.add(np.eye(3, 3), np.flip(np.eye(3, 3), 1)) / 2)[None, :]
        test_array = np.concatenate([rgb_array, alpha_array])[None, :]

        background_array = np.ones(rgb_array.shape) * 5
        blend_alpha_np = numpy_transforms.BlendAlpha(background=background_array)
        blended_array = blend_alpha_np.blend_alpha(test_array)

        assertArraysAlmostEqual(blended_tensor.numpy(), blended_array, 0)

    def test_blend_alpha_jit_module(self) -> None:
        if torch.__version__ <= "1.8.0":
            raise unittest.SkipTest(
                "Skipping BlendAlpha JIT module test due to insufficient"
                + " Torch version."
            )
        rgb_tensor = torch.ones(3, 3, 3)
        alpha_tensor = ((torch.eye(3, 3) + torch.eye(3, 3).flip(1)) / 2).repeat(1, 1, 1)
        test_tensor = torch.cat([rgb_tensor, alpha_tensor]).unsqueeze(0)

        background_tensor = torch.ones_like(rgb_tensor) * 5
        blend_alpha = transforms.BlendAlpha(background=background_tensor)
        jit_blend_alpha = torch.jit.script(blend_alpha)
        blended_tensor = jit_blend_alpha(test_tensor)

        rgb_array = np.ones((3, 3, 3))
        alpha_array = (np.add(np.eye(3, 3), np.flip(np.eye(3, 3), 1)) / 2)[None, :]
        test_array = np.concatenate([rgb_array, alpha_array])[None, :]

        background_array = np.ones(rgb_array.shape) * 5
        blend_alpha_np = numpy_transforms.BlendAlpha(background=background_array)
        blended_array = blend_alpha_np.blend_alpha(test_array)

        assertArraysAlmostEqual(blended_tensor.numpy(), blended_array, 0)


class TestIgnoreAlpha(BaseTest):
    def test_ignore_alpha(self) -> None:
        ignore_alpha = transforms.IgnoreAlpha()
        test_input = torch.ones(1, 4, 3, 3)
        rgb_tensor = ignore_alpha(test_input)
        assert rgb_tensor.size(1) == 3

    def test_ignore_alpha_jit_module(self) -> None:
        if torch.__version__ <= "1.8.0":
            raise unittest.SkipTest(
                "Skipping IgnoreAlpha JIT module test due to insufficient"
                + " Torch version."
            )
        ignore_alpha = transforms.IgnoreAlpha()
        jit_ignore_alpha = torch.jit.script(ignore_alpha)
        test_input = torch.ones(1, 4, 3, 3)
        rgb_tensor = jit_ignore_alpha(test_input)
        assert rgb_tensor.size(1) == 3


class TestToRGB(BaseTest):
    def test_to_rgb_init(self) -> None:
        to_rgb = transforms.ToRGB()
        self.assertEqual(list(to_rgb.transform.shape), [3, 3])
        transform = torch.tensor(
            [
                [0.5628, 0.1948, 0.0433],
                [0.5845, 0.0000, -0.1082],
                [0.5845, -0.1948, 0.0649],
            ]
        )
        assertTensorAlmostEqual(self, to_rgb.transform, transform, 0.001)

    def test_to_rgb_i1i2i3(self) -> None:
        to_rgb = transforms.ToRGB(transform="i1i2i3")
        to_rgb_np = numpy_transforms.ToRGB(transform="i1i2i3")
        assertArraysAlmostEqual(to_rgb.transform.numpy(), to_rgb_np.transform)
        transform = torch.tensor(
            [
                [0.3333, 0.3333, 0.3333],
                [0.5000, 0.0000, -0.5000],
                [-0.2500, 0.5000, -0.2500],
            ]
        )
        assertTensorAlmostEqual(self, to_rgb.transform, transform, 0.001)

    def test_to_rgb_klt(self) -> None:
        to_rgb = transforms.ToRGB(transform="klt")
        to_rgb_np = numpy_transforms.ToRGB(transform="klt")
        assertArraysAlmostEqual(to_rgb.transform.numpy(), to_rgb_np.transform)
        transform = torch.tensor(
            [
                [0.5628, 0.1948, 0.0433],
                [0.5845, 0.0000, -0.1082],
                [0.5845, -0.1948, 0.0649],
            ]
        )
        assertTensorAlmostEqual(self, to_rgb.transform, transform, 0.001)

    def test_to_rgb_custom(self) -> None:
        matrix = torch.eye(3, 3)
        to_rgb = transforms.ToRGB(transform=matrix)
        to_rgb_np = numpy_transforms.ToRGB(transform=matrix.numpy())
        assertArraysAlmostEqual(to_rgb.transform.numpy(), to_rgb_np.transform)
        assertTensorAlmostEqual(self, to_rgb.transform, matrix, 0.0)

    def test_to_rgb_init_value_error(self) -> None:
        with self.assertRaises(ValueError):
            transforms.ToRGB(transform="error")

    def test_to_rgb_klt_forward(self) -> None:
        if torch.__version__ <= "1.2.0":
            raise unittest.SkipTest(
                "Skipping ToRGB forward due to insufficient Torch version."
            )
        to_rgb = transforms.ToRGB(transform="klt")
        test_tensor = torch.ones(1, 3, 4, 4).refine_names("B", "C", "H", "W")
        rgb_tensor = to_rgb(test_tensor)

        r = torch.ones(4, 4) * 0.8009
        g = torch.ones(4, 4) * 0.4762
        b = torch.ones(4, 4) * 0.4546
        expected_rgb_tensor = torch.stack([r, g, b]).unsqueeze(0)

        assertTensorAlmostEqual(self, rgb_tensor, expected_rgb_tensor, 0.002)
        self.assertEqual(list(rgb_tensor.names), ["B", "C", "H", "W"])

        inverse_tensor = to_rgb(rgb_tensor.clone(), inverse=True)
        assertTensorAlmostEqual(
            self, inverse_tensor, torch.ones_like(inverse_tensor.rename(None))
        )

    def test_to_rgb_alpha_klt_forward(self) -> None:
        if torch.__version__ <= "1.2.0":
            raise unittest.SkipTest(
                "Skipping ToRGB with Alpha forward due to insufficient Torch version."
            )
        to_rgb = transforms.ToRGB(transform="klt")
        test_tensor = torch.ones(1, 4, 4, 4).refine_names("B", "C", "H", "W")
        rgb_tensor = to_rgb(test_tensor)

        r = torch.ones(4, 4) * 0.8009
        g = torch.ones(4, 4) * 0.4762
        b = torch.ones(4, 4) * 0.4546
        a = torch.ones(4, 4)
        expected_rgb_tensor = torch.stack([r, g, b, a]).unsqueeze(0)

        assertTensorAlmostEqual(self, rgb_tensor, expected_rgb_tensor, 0.002)
        self.assertEqual(list(rgb_tensor.names), ["B", "C", "H", "W"])

        inverse_tensor = to_rgb(rgb_tensor.clone(), inverse=True)
        assertTensorAlmostEqual(
            self, inverse_tensor, torch.ones_like(inverse_tensor.rename(None))
        )

    def test_to_rgb_alpha_klt_forward_dim_3(self) -> None:
        if torch.__version__ <= "1.2.0":
            raise unittest.SkipTest(
                "Skipping ToRGB with Alpha forward dim 3 due to"
                + " insufficient Torch version."
            )
        to_rgb = transforms.ToRGB(transform="klt")
        test_tensor = torch.ones(4, 4, 4).refine_names("C", "H", "W")
        rgb_tensor = to_rgb(test_tensor)

        r = torch.ones(4, 4) * 0.8009
        g = torch.ones(4, 4) * 0.4762
        b = torch.ones(4, 4) * 0.4546
        a = torch.ones(4, 4)
        expected_rgb_tensor = torch.stack([r, g, b, a])

        assertTensorAlmostEqual(self, rgb_tensor, expected_rgb_tensor, 0.002)
        self.assertEqual(list(rgb_tensor.names), ["C", "H", "W"])

        inverse_tensor = to_rgb(rgb_tensor.clone(), inverse=True)
        assertTensorAlmostEqual(
            self, inverse_tensor, torch.ones_like(inverse_tensor.rename(None))
        )

    def test_to_rgb_klt_forward_no_named_dims(self) -> None:
        if torch.__version__ <= "1.2.0":
            raise unittest.SkipTest(
                "Skipping ToRGB forward due to insufficient Torch version."
            )
        to_rgb = transforms.ToRGB(transform="klt")
        test_tensor = torch.ones(1, 3, 4, 4)
        rgb_tensor = to_rgb(test_tensor)

        r = torch.ones(4, 4) * 0.8009
        g = torch.ones(4, 4) * 0.4762
        b = torch.ones(4, 4) * 0.4546
        expected_rgb_tensor = torch.stack([r, g, b]).unsqueeze(0)

        assertTensorAlmostEqual(self, rgb_tensor, expected_rgb_tensor, 0.002)
        self.assertEqual(list(rgb_tensor.names), [None] * 4)

        inverse_tensor = to_rgb(rgb_tensor.clone(), inverse=True)
        assertTensorAlmostEqual(
            self, inverse_tensor, torch.ones_like(inverse_tensor.rename(None))
        )

    def test_to_rgb_alpha_klt_forward_no_named_dims(self) -> None:
        if torch.__version__ <= "1.2.0":
            raise unittest.SkipTest(
                "Skipping ToRGB with Alpha forward due to insufficient Torch version."
            )
        to_rgb = transforms.ToRGB(transform="klt")
        test_tensor = torch.ones(1, 4, 4, 4)
        rgb_tensor = to_rgb(test_tensor)

        r = torch.ones(4, 4) * 0.8009
        g = torch.ones(4, 4) * 0.4762
        b = torch.ones(4, 4) * 0.4546
        a = torch.ones(4, 4)
        expected_rgb_tensor = torch.stack([r, g, b, a]).unsqueeze(0)

        assertTensorAlmostEqual(self, rgb_tensor, expected_rgb_tensor, 0.002)
        self.assertEqual(list(rgb_tensor.names), [None] * 4)

        inverse_tensor = to_rgb(rgb_tensor.clone(), inverse=True)
        assertTensorAlmostEqual(
            self, inverse_tensor, torch.ones_like(inverse_tensor.rename(None))
        )

    def test_to_rgb_i1i2i3_forward(self) -> None:
        if torch.__version__ <= "1.2.0":
            raise unittest.SkipTest(
                "Skipping ToRGB forward due to insufficient Torch version."
            )
        to_rgb = transforms.ToRGB(transform="i1i2i3")
        test_tensor = torch.ones(1, 3, 4, 4).refine_names("B", "C", "H", "W")
        rgb_tensor = to_rgb(test_tensor)

        r = torch.ones(4, 4)
        g = torch.zeros(4, 4)
        b = torch.zeros(4, 4)
        expected_rgb_tensor = torch.stack([r, g, b]).unsqueeze(0)

        assertTensorAlmostEqual(self, rgb_tensor, expected_rgb_tensor)

        inverse_tensor = to_rgb(rgb_tensor.clone(), inverse=True)
        assertTensorAlmostEqual(
            self, inverse_tensor, torch.ones_like(inverse_tensor.rename(None))
        )

    def test_to_rgb_alpha_i1i2i3_forward(self) -> None:
        if torch.__version__ <= "1.2.0":
            raise unittest.SkipTest(
                "Skipping ToRGB with Alpha forward due to insufficient Torch version."
            )
        to_rgb = transforms.ToRGB(transform="i1i2i3")
        test_tensor = torch.ones(1, 4, 4, 4).refine_names("B", "C", "H", "W")
        rgb_tensor = to_rgb(test_tensor)

        r = torch.ones(4, 4)
        g = torch.zeros(4, 4)
        b = torch.zeros(4, 4)
        a = torch.ones(4, 4)
        expected_rgb_tensor = torch.stack([r, g, b, a]).unsqueeze(0)

        assertTensorAlmostEqual(self, rgb_tensor, expected_rgb_tensor)

        inverse_tensor = to_rgb(rgb_tensor.clone(), inverse=True)
        assertTensorAlmostEqual(
            self, inverse_tensor, torch.ones_like(inverse_tensor.rename(None))
        )

    def test_to_rgb_custom_forward(self) -> None:
        if torch.__version__ <= "1.2.0":
            raise unittest.SkipTest(
                "Skipping ToRGB forward due to insufficient Torch version."
            )
        matrix = torch.eye(3, 3)
        to_rgb = transforms.ToRGB(transform=matrix)
        test_tensor = torch.ones(1, 3, 4, 4).refine_names("B", "C", "H", "W")
        rgb_tensor = to_rgb(test_tensor)

        to_rgb_np = numpy_transforms.ToRGB(transform=matrix.numpy())
        test_array = np.ones((1, 3, 4, 4))
        rgb_array = to_rgb_np.to_rgb(test_array)

        assertArraysAlmostEqual(rgb_tensor.numpy(), rgb_array)

        inverse_tensor = to_rgb(rgb_tensor.clone(), inverse=True)
        assertTensorAlmostEqual(
            self, inverse_tensor, torch.ones_like(inverse_tensor.rename(None))
        )

    def test_to_rgb_klt_forward_jit_module(self) -> None:
        if torch.__version__ <= "1.8.0":
            raise unittest.SkipTest(
                "Skipping ToRGB forward JIT module test due to insufficient"
                + " Torch version."
            )
        to_rgb = transforms.ToRGB(transform="klt")
        jit_to_rgb = torch.jit.script(to_rgb)
        test_tensor = torch.ones(1, 3, 4, 4)
        rgb_tensor = jit_to_rgb(test_tensor)

        r = torch.ones(4, 4) * 0.8009
        g = torch.ones(4, 4) * 0.4762
        b = torch.ones(4, 4) * 0.4546
        expected_rgb_tensor = torch.stack([r, g, b]).unsqueeze(0)

        assertTensorAlmostEqual(self, rgb_tensor, expected_rgb_tensor, 0.002)

        inverse_tensor = jit_to_rgb(rgb_tensor.clone(), inverse=True)
        assertTensorAlmostEqual(
            self, inverse_tensor, torch.ones_like(inverse_tensor.rename(None))
        )


class TestGaussianSmoothing(BaseTest):
    def test_gaussian_smoothing_init_1d(self) -> None:
        channels = 6
        kernel_size = 3
        sigma = 2.0
        dim = 1
        smoothening_module = transforms.GaussianSmoothing(
            channels, kernel_size, sigma, dim
        )
        self.assertEqual(smoothening_module.groups, channels)
        weight = torch.tensor([[0.3192, 0.3617, 0.3192]]).repeat(6, 1, 1)
        assertTensorAlmostEqual(self, smoothening_module.weight, weight, 0.001)

    def test_gaussian_smoothing_init_2d(self) -> None:
        channels = 3
        kernel_size = 3
        sigma = 2.0
        dim = 2
        smoothening_module = transforms.GaussianSmoothing(
            channels, kernel_size, sigma, dim
        )
        self.assertEqual(smoothening_module.groups, channels)
        weight = torch.tensor(
            [
                [
                    [0.1019, 0.1154, 0.1019],
                    [0.1154, 0.1308, 0.1154],
                    [0.1019, 0.1154, 0.1019],
                ]
            ]
        ).repeat(3, 1, 1, 1)
        assertTensorAlmostEqual(self, smoothening_module.weight, weight, 0.001)

    def test_gaussian_smoothing_init_3d(self) -> None:
        channels = 4
        kernel_size = 3
        sigma = 1.021
        dim = 3
        smoothening_module = transforms.GaussianSmoothing(
            channels, kernel_size, sigma, dim
        )
        self.assertEqual(smoothening_module.groups, channels)
        weight = torch.tensor(
            [
                [
                    [
                        [0.0212, 0.0342, 0.0212],
                        [0.0342, 0.0552, 0.0342],
                        [0.0212, 0.0342, 0.0212],
                    ],
                    [
                        [0.0342, 0.0552, 0.0342],
                        [0.0552, 0.0892, 0.0552],
                        [0.0342, 0.0552, 0.0342],
                    ],
                    [
                        [0.0212, 0.0342, 0.0212],
                        [0.0342, 0.0552, 0.0342],
                        [0.0212, 0.0342, 0.0212],
                    ],
                ]
            ]
        ).repeat(4, 1, 1, 1, 1)
        assertTensorAlmostEqual(self, smoothening_module.weight, weight, 0.01)

    def test_gaussian_smoothing_init_dim_4_runtime_error(self) -> None:
        channels = 3
        kernel_size = 3
        sigma = 2.0
        dim = 4
        with self.assertRaises(RuntimeError):
            transforms.GaussianSmoothing(channels, kernel_size, sigma, dim)

    def test_gaussian_smoothing_1d(self) -> None:
        channels = 6
        kernel_size = 3
        sigma = 2.0
        dim = 1
        smoothening_module = transforms.GaussianSmoothing(
            channels, kernel_size, sigma, dim
        )

        test_tensor = torch.tensor([1.0, 5.0]).repeat(6, 2).unsqueeze(0)

        diff_tensor = smoothening_module(test_tensor) - torch.tensor(
            [2.4467, 3.5533]
        ).repeat(6, 1).unsqueeze(0)
        self.assertLessEqual(diff_tensor.max().item(), 4.268e-05)
        self.assertGreaterEqual(diff_tensor.min().item(), -4.197e-05)

    def test_gaussian_smoothing_2d(self) -> None:
        channels = 3
        kernel_size = 3
        sigma = 2.0
        dim = 2
        smoothening_module = transforms.GaussianSmoothing(
            channels, kernel_size, sigma, dim
        )

        test_tensor = torch.tensor([1.0, 5.0]).repeat(3, 6, 3).unsqueeze(0)

        diff_tensor = smoothening_module(test_tensor) - torch.tensor(
            [2.4467, 3.5533]
        ).repeat(3, 4, 2).unsqueeze(0)
        self.assertLessEqual(diff_tensor.max().item(), 4.5539e-05)
        self.assertGreaterEqual(diff_tensor.min().item(), -4.5539e-05)

    def test_gaussian_smoothing_3d(self) -> None:
        channels = 4
        kernel_size = 3
        sigma = 1.021
        dim = 3
        smoothening_module = transforms.GaussianSmoothing(
            channels, kernel_size, sigma, dim
        )

        test_tensor = torch.tensor([1.0, 5.0, 1.0]).repeat(4, 6, 6, 2).unsqueeze(0)

        diff_tensor = smoothening_module(test_tensor) - torch.tensor(
            [2.7873, 2.1063, 2.1063, 2.7873]
        ).repeat(4, 4, 4, 1).unsqueeze(0)
        t_max = diff_tensor.max().item()
        t_min = diff_tensor.min().item()
        self.assertLessEqual(t_max, 4.8162e-05)
        self.assertGreaterEqual(t_min, 3.3377e-06)

    def test_gaussian_smoothing_2d_jit_module(self) -> None:
        if torch.__version__ <= "1.8.0":
            raise unittest.SkipTest(
                "Skipping GaussianSmoothing 2D JIT module test due to insufficient"
                + " Torch version."
            )
        channels = 3
        kernel_size = 3
        sigma = 2.0
        dim = 2
        smoothening_module = transforms.GaussianSmoothing(
            channels, kernel_size, sigma, dim
        )
        jit_smoothening_module = torch.jit.script(smoothening_module)

        test_tensor = torch.tensor([1.0, 5.0]).repeat(3, 6, 3).unsqueeze(0)

        diff_tensor = jit_smoothening_module(test_tensor) - torch.tensor(
            [2.4467, 3.5533]
        ).repeat(3, 4, 2).unsqueeze(0)
        self.assertLessEqual(diff_tensor.max().item(), 4.5539e-05)
        self.assertGreaterEqual(diff_tensor.min().item(), -4.5539e-05)


class TestScaleInputRange(BaseTest):
    def test_scale_input_range_init(self) -> None:
        scale_input = transforms.ScaleInputRange(255)
        self.assertEqual(scale_input.multiplier, 255)

    def test_scale_input_range(self) -> None:
        x = torch.ones(1, 3, 4, 4)
        scale_input = transforms.ScaleInputRange(255)
        output_tensor = scale_input(x)
        self.assertEqual(output_tensor.mean(), 255.0)

    def test_scale_input_range_jit_module(self) -> None:
        if torch.__version__ <= "1.8.0":
            raise unittest.SkipTest(
                "Skipping ScaleInputRange JIT module test due to insufficient"
                + " Torch version."
            )
        x = torch.ones(1, 3, 4, 4)
        scale_input = transforms.ScaleInputRange(255)
        jit_scale_input = torch.jit.script(scale_input)
        output_tensor = jit_scale_input(x)
        self.assertEqual(output_tensor.mean(), 255.0)


class TestRGBToBGR(BaseTest):
    def test_rgb_to_bgr(self) -> None:
        x = torch.randn(1, 3, 224, 224)
        rgb_to_bgr = transforms.RGBToBGR()
        output_tensor = rgb_to_bgr(x)
        expected_x = x[:, [2, 1, 0]]
        assertTensorAlmostEqual(self, output_tensor, expected_x)

    def test_rgb_to_bgr_jit_module(self) -> None:
        if torch.__version__ <= "1.8.0":
            raise unittest.SkipTest(
                "Skipping RGBToBGR JIT module test due to insufficient"
                + " Torch version."
            )
        x = torch.randn(1, 3, 224, 224)
        rgb_to_bgr = transforms.RGBToBGR()
        jit_rgb_to_bgr = torch.jit.script(rgb_to_bgr)
        output_tensor = jit_rgb_to_bgr(x)
        expected_x = x[:, [2, 1, 0]]
        assertTensorAlmostEqual(self, output_tensor, expected_x)


class TestSymmetricPadding(BaseTest):
    def test_symmetric_padding(self) -> None:
        b = 2
        c = 3
        x = torch.arange(0, b * c * 4 * 4).view(b, c, 4, 4).float()
        offset_pad = [[3, 3], [4, 4], [2, 2], [5, 5]]

        x_pt = torch.nn.Parameter(x)
        x_out = transforms.SymmetricPadding.apply(x_pt, offset_pad)
        x_out_np = torch.as_tensor(
            np.pad(x.detach().numpy(), pad_width=offset_pad, mode="symmetric")
        )
        assertTensorAlmostEqual(self, x_out, x_out_np)

    def test_symmetric_padding_backward(self) -> None:
        b = 2
        c = 3
        x = torch.arange(0, b * c * 4 * 4).view(b, c, 4, 4).float()
        offset_pad = [[3, 3], [4, 4], [2, 2], [5, 5]]

        x_pt = torch.nn.Parameter(x) * 1

        t_grad_input, t_grad_output = [], []

        def check_grad(self, grad_input, grad_output):
            t_grad_input.append(grad_input[0].clone().detach())
            t_grad_output.append(grad_output[0].clone().detach())

        class SymmetricPaddingLayer(torch.nn.Module):
            def forward(
                self, x: torch.Tensor, padding: List[List[int]]
            ) -> torch.Tensor:
                return transforms.SymmetricPadding.apply(x_pt, padding)

        sym_pad = SymmetricPaddingLayer()
        sym_pad.register_backward_hook(check_grad)
        x_out = sym_pad(x_pt, offset_pad)
        (x_out.sum() * 1).backward()

        self.assertEqual(x.shape, t_grad_input[0].shape)

        x_out_np = torch.as_tensor(
            np.pad(x.detach().numpy(), pad_width=offset_pad, mode="symmetric")
        )
        self.assertEqual(x_out_np.shape, t_grad_output[0].shape)


class TestNChannelsToRGB(BaseTest):
    def test_nchannels_to_rgb_init(self) -> None:
        nchannels_to_rgb = transforms.NChannelsToRGB()
        self.assertFalse(nchannels_to_rgb.warp)

    def test_nchannels_to_rgb_collapse(self) -> None:
        test_input = torch.randn(1, 6, 224, 224)
        nchannels_to_rgb = transforms.NChannelsToRGB()
        test_output = nchannels_to_rgb(test_input)
        self.assertEqual(list(test_output.size()), [1, 3, 224, 224])

    def test_nchannels_to_rgb_increase(self) -> None:
        test_input = torch.randn(1, 2, 224, 224)
        nchannels_to_rgb = transforms.NChannelsToRGB()
        test_output = nchannels_to_rgb(test_input)
        self.assertEqual(list(test_output.size()), [1, 3, 224, 224])

    def test_nchannels_to_rgb_collapse_jit_module(self) -> None:
        if torch.__version__ <= "1.8.0":
            raise unittest.SkipTest(
                "Skipping NChannelsToRGB collapse JIT module test due to insufficient"
                + " Torch version."
            )
        test_input = torch.randn(1, 6, 224, 224)
        nchannels_to_rgb = transforms.NChannelsToRGB()
        jit_nchannels_to_rgb = torch.jit.script(nchannels_to_rgb)
        test_output = jit_nchannels_to_rgb(test_input)
        self.assertEqual(list(test_output.size()), [1, 3, 224, 224])


class TestRandomCrop(BaseTest):
    def test_random_crop_center_crop(self) -> None:
        crop_size = [160, 160]
        crop_transform = transforms.RandomCrop(crop_size=crop_size)
        x = torch.ones(1, 4, 224, 224)

        x_out = crop_transform._center_crop(x)

        self.assertEqual(list(x_out.shape), [1, 4, 160, 160])

    def test_random_crop(self) -> None:
        crop_size = [160, 160]
        crop_transform = transforms.RandomCrop(crop_size=crop_size)
        x = torch.ones(1, 4, 224, 224)

        x_out = crop_transform(x)

        self.assertEqual(list(x_out.shape), [1, 4, 160, 160])

    def test_random_crop_jit_module(self) -> None:
        if torch.__version__ <= "1.8.0":
            raise unittest.SkipTest(
                "Skipping RandomCrop JIT module test due to insufficient"
                + " Torch version."
            )
        crop_size = [160, 160]
        crop_transform = transforms.RandomCrop(crop_size=crop_size)
        jit_crop_transform = torch.jit.script(crop_transform)
        x = torch.ones(1, 4, 224, 224)

        x_out = jit_crop_transform(x)

        self.assertEqual(list(x_out.shape), [1, 4, 160, 160])


class TestTransformationRobustness(BaseTest):
    def test_transform_robustness_init(self) -> None:
        transform_robustness = transforms.TransformationRobustness()
        self.assertIsInstance(
            transform_robustness.padding_transform, torch.nn.ConstantPad2d
        )
        self.assertIsInstance(
            transform_robustness.jitter_transforms, torch.nn.Sequential
        )
        for module in transform_robustness.jitter_transforms:
            self.assertIsInstance(module, transforms.RandomSpatialJitter)
        self.assertIsInstance(transform_robustness.random_scale, transforms.RandomScale)
        self.assertIsInstance(
            transform_robustness.random_rotation, transforms.RandomRotation
        )
        self.assertIsInstance(
            transform_robustness.final_jitter, transforms.RandomSpatialJitter
        )
        self.assertFalse(transform_robustness.crop_or_pad_output)

    def test_transform_robustness_init_transform_values(self) -> None:
        transform_robustness = transforms.TransformationRobustness()
        self.assertEqual(transform_robustness.padding_transform.padding, (2, 2, 2, 2))
        self.assertEqual(transform_robustness.padding_transform.value, 0.5)

        self.assertEqual(len(transform_robustness.jitter_transforms), 10)
        for module in transform_robustness.jitter_transforms:
            self.assertEqual(module.pad_range, 2 * 4)

        expected_scale = [0.995 ** n for n in range(-5, 80)] + [
            0.998 ** n for n in 2 * list(range(20, 40))
        ]
        self.assertEqual(transform_robustness.random_scale.scale, expected_scale)
        expected_degrees = (
            list(range(-20, 20)) + list(range(-10, 10)) + list(range(-5, 5)) + 5 * [0]
        )
        expected_degrees = [float(d) for d in expected_degrees]
        self.assertEqual(transform_robustness.random_rotation.degrees, expected_degrees)

        self.assertEqual(transform_robustness.final_jitter.pad_range, 2 * 2)

    def test_transform_robustness_init_single_translate(self) -> None:
        transform_robustness = transforms.TransformationRobustness(translate=4)
        self.assertIsInstance(
            transform_robustness.jitter_transforms, transforms.RandomSpatialJitter
        )

    def test_transform_robustness_forward(self) -> None:
        transform_robustness = transforms.TransformationRobustness()
        test_input = torch.ones(1, 3, 224, 224)
        test_output = transform_robustness(test_input)
        self.assertTrue(torch.is_tensor(test_output))

    def test_transform_robustness_forward_padding(self) -> None:
        pad_module = torch.nn.ConstantPad2d(2, value=0.5)
        transform_robustness = transforms.TransformationRobustness(
            padding_transform=pad_module
        )
        test_input = torch.ones(1, 3, 224, 224)
        test_output = transform_robustness(test_input)
        self.assertTrue(torch.is_tensor(test_output))

    def test_transform_robustness_forward_no_padding(self) -> None:
        transform_robustness = transforms.TransformationRobustness(
            padding_transform=None
        )
        test_input = torch.ones(1, 3, 224, 224)
        test_output = transform_robustness(test_input)
        self.assertTrue(torch.is_tensor(test_output))

    def test_transform_robustness_forward_crop_output(self) -> None:
        transform_robustness = transforms.TransformationRobustness(
            padding_transform=None, crop_or_pad_output=True
        )
        test_input = torch.ones(1, 3, 224, 224)
        test_output = transform_robustness(test_input)
        self.assertEqual(test_output.shape, test_input.shape)

    def test_transform_robustness_forward_padding_crop_output(self) -> None:
        pad_module = torch.nn.ConstantPad2d(2, value=0.5)
        transform_robustness = transforms.TransformationRobustness(
            padding_transform=pad_module, crop_or_pad_output=True
        )
        test_input = torch.ones(1, 3, 224, 224)
        test_output = transform_robustness(test_input)
        self.assertEqual(test_output.shape, test_input.shape)

    def test_transform_robustness_forward_all_disabled(self) -> None:
        transform_robustness = transforms.TransformationRobustness(
            padding_transform=None,
            translate=None,
            scale=None,
            degrees=None,
            final_translate=None,
            crop_or_pad_output=False,
        )
        test_input = torch.randn(1, 3, 224, 224)
        test_output = transform_robustness(test_input)
        assertTensorAlmostEqual(self, test_output, test_input, 0)

    def test_transform_robustness_forward_jit_module(self) -> None:
        if torch.__version__ <= "1.8.0":
            raise unittest.SkipTest(
                "Skipping TransformationRobustness JIT module test due"
                + " to insufficient Torch version."
            )
        transform_robustness = transforms.TransformationRobustness()
        jit_transform_robustness = torch.jit.script(transform_robustness)
        test_input = torch.ones(1, 3, 224, 224)
        test_output = jit_transform_robustness(test_input)
        self.assertTrue(torch.is_tensor(test_output))

    def test_transform_robustness_forward_padding_crop_output_jit_module(self) -> None:
        if torch.__version__ <= "1.8.0":
            raise unittest.SkipTest(
                "Skipping TransformationRobustness with crop or pad output"
                + " JIT module test due to insufficient Torch version."
            )
        pad_module = torch.nn.ConstantPad2d(2, value=0.5)
        transform_robustness = transforms.TransformationRobustness(
            padding_transform=pad_module, crop_or_pad_output=True
        )
        test_input = torch.ones(1, 3, 224, 224)
        test_output = transform_robustness(test_input)
        self.assertEqual(test_output.shape, test_input.shape)
<|MERGE_RESOLUTION|>--- conflicted
+++ resolved
@@ -1,2064 +1,2049 @@
-#!/usr/bin/env python3
-import unittest
-from typing import List
-
-import numpy as np
-import torch
-import torch.nn.functional as F
-
-import captum.optim._param.image.transforms as transforms
-from tests.helpers.basic import (
-    BaseTest,
-    assertArraysAlmostEqual,
-    assertTensorAlmostEqual,
-)
-from tests.optim.helpers import numpy_transforms
-
-
-class TestRandomScale(BaseTest):
-    def test_random_scale_init(self) -> None:
-        scale_module = transforms.RandomScale(scale=[1, 0.975, 1.025, 0.95, 1.05])
-        self.assertEqual(scale_module.scale, [1.0, 0.975, 1.025, 0.95, 1.05])
-        self.assertFalse(scale_module._is_distribution)
-        self.assertEqual(scale_module.mode, "bilinear")
-        self.assertFalse(scale_module.align_corners)
-        self.assertFalse(scale_module.recompute_scale_factor)
-<<<<<<< HEAD
-        self.assertFalse(scale_module.antialias)
-=======
->>>>>>> cd672a0f
-
-    def test_random_scale_tensor_scale(self) -> None:
-        scale = torch.tensor([1, 0.975, 1.025, 0.95, 1.05])
-        scale_module = transforms.RandomScale(scale=scale)
-        self.assertEqual(scale_module.scale, scale.tolist())
-
-    def test_random_scale_int_scale(self) -> None:
-        scale = [1, 2, 3, 4, 5]
-        scale_module = transforms.RandomScale(scale=scale)
-        for s in scale_module.scale:
-            self.assertIsInstance(s, float)
-        self.assertEqual(scale_module.scale, [1.0, 2.0, 3.0, 4.0, 5.0])
-
-    def test_random_scale_scale_distributions(self) -> None:
-        scale = torch.distributions.Uniform(0.95, 1.05)
-        scale_module = transforms.RandomScale(scale=scale)
-        self.assertIsInstance(
-            scale_module.scale_distribution,
-            torch.distributions.distribution.Distribution,
-        )
-        self.assertTrue(scale_module._is_distribution)
-
-    def test_random_scale_torch_version_check(self) -> None:
-        scale_module = transforms.RandomScale([1.0])
-
-        has_align_corners = torch.__version__ >= "1.3.0"
-        self.assertEqual(scale_module._has_align_corners, has_align_corners)
-
-        has_recompute_scale_factor = torch.__version__ >= "1.6.0"
-        self.assertEqual(
-            scale_module._has_recompute_scale_factor, has_recompute_scale_factor
-        )
-
-<<<<<<< HEAD
-        has_antialias = torch.__version__ >= "1.11.0"
-        self.assertEqual(scale_module._has_antialias, has_antialias)
-
-=======
->>>>>>> cd672a0f
-    def test_random_scale_downscaling(self) -> None:
-        scale_module = transforms.RandomScale(scale=[0.5])
-        test_tensor = torch.arange(0, 1 * 1 * 10 * 10).view(1, 1, 10, 10).float()
-
-        scaled_tensor = scale_module._scale_tensor(test_tensor, 0.5)
-
-        expected_tensor = torch.tensor(
-            [
-                [
-                    [
-                        [5.5000, 7.5000, 9.5000, 11.5000, 13.5000],
-                        [25.5000, 27.5000, 29.5000, 31.5000, 33.5000],
-                        [45.5000, 47.5000, 49.5000, 51.5000, 53.5000],
-                        [65.5000, 67.5000, 69.5000, 71.5000, 73.5000],
-                        [85.5000, 87.5000, 89.5000, 91.5000, 93.5000],
-                    ]
-                ]
-            ]
-        )
-
-        assertTensorAlmostEqual(
-            self,
-            scaled_tensor,
-            expected_tensor,
-            0,
-        )
-
-    def test_random_scale_upscaling(self) -> None:
-        scale_module = transforms.RandomScale(scale=[0.5])
-        test_tensor = torch.arange(0, 1 * 1 * 2 * 2).view(1, 1, 2, 2).float()
-
-        scaled_tensor = scale_module._scale_tensor(test_tensor, 1.5)
-
-        expected_tensor = torch.tensor(
-            [
-                [
-                    [
-                        [0.0000, 0.5000, 1.0000],
-                        [1.0000, 1.5000, 2.0000],
-                        [2.0000, 2.5000, 3.0000],
-                    ]
-                ]
-            ]
-        )
-
-        assertTensorAlmostEqual(
-            self,
-            scaled_tensor,
-            expected_tensor,
-            0,
-        )
-
-<<<<<<< HEAD
-    def test_random_scale_antialias(self) -> None:
-        if torch.__version__ < "1.11.0":
-            raise unittest.SkipTest(
-                "Skipping RandomScale antialias test"
-                + " due to insufficient Torch version."
-            )
-        scale_module = transforms.RandomScale(scale=[0.5], antialias=True)
-        test_tensor = torch.arange(0, 1 * 1 * 10 * 10).view(1, 1, 10, 10).float()
-
-        scaled_tensor = scale_module._scale_tensor(test_tensor, 0.5)
-
-        expected_tensor = torch.tensor(
-            [
-                [
-                    [
-                        [7.8571, 9.6429, 11.6429, 13.6429, 15.4286],
-                        [25.7143, 27.5000, 29.5000, 31.5000, 33.2857],
-                        [45.7143, 47.5000, 49.5000, 51.5000, 53.2857],
-                        [65.7143, 67.5000, 69.5000, 71.5000, 73.2857],
-                        [83.5714, 85.3571, 87.3571, 89.3571, 91.1429],
-                    ]
-                ]
-            ]
-        )
-
-        assertTensorAlmostEqual(
-            self,
-            scaled_tensor,
-            expected_tensor,
-            0.0005,
-        )
-
-=======
->>>>>>> cd672a0f
-    def test_random_forward_exact(self) -> None:
-        scale_module = transforms.RandomScale(scale=[0.5])
-        test_tensor = torch.arange(0, 1 * 1 * 10 * 10).view(1, 1, 10, 10).float()
-
-        scaled_tensor = scale_module(test_tensor)
-
-        expected_tensor = torch.tensor(
-            [
-                [
-                    [
-                        [5.5000, 7.5000, 9.5000, 11.5000, 13.5000],
-                        [25.5000, 27.5000, 29.5000, 31.5000, 33.5000],
-                        [45.5000, 47.5000, 49.5000, 51.5000, 53.5000],
-                        [65.5000, 67.5000, 69.5000, 71.5000, 73.5000],
-                        [85.5000, 87.5000, 89.5000, 91.5000, 93.5000],
-                    ]
-                ]
-            ]
-        )
-
-        assertTensorAlmostEqual(
-            self,
-            scaled_tensor,
-            expected_tensor,
-            0,
-        )
-
-    def test_random_scale_forward_exact_nearest(self) -> None:
-        scale_module = transforms.RandomScale(scale=[0.5], mode="nearest")
-        self.assertIsNone(scale_module.align_corners)
-        self.assertEqual(scale_module.mode, "nearest")
-
-        test_tensor = torch.arange(0, 1 * 1 * 10 * 10).view(1, 1, 10, 10).float()
-
-        scaled_tensor = scale_module(test_tensor)
-
-        expected_tensor = torch.tensor(
-            [
-                [
-                    [
-                        [0.0, 2.0, 4.0, 6.0, 8.0],
-                        [20.0, 22.0, 24.0, 26.0, 28.0],
-                        [40.0, 42.0, 44.0, 46.0, 48.0],
-                        [60.0, 62.0, 64.0, 66.0, 68.0],
-                        [80.0, 82.0, 84.0, 86.0, 88.0],
-                    ]
-                ]
-            ]
-        )
-
-        assertTensorAlmostEqual(
-            self,
-            scaled_tensor,
-            expected_tensor,
-            0,
-        )
-
-    def test_random_scale_forward_exact_align_corners(self) -> None:
-        if torch.__version__ <= "1.2.0":
-            raise unittest.SkipTest(
-                "Skipping RandomScale exact align corners forward due to"
-                + " insufficient Torch version."
-            )
-        scale_module = transforms.RandomScale(scale=[0.5], align_corners=True)
-        self.assertTrue(scale_module.align_corners)
-
-        test_tensor = torch.arange(0, 1 * 1 * 10 * 10).view(1, 1, 10, 10).float()
-
-        scaled_tensor = scale_module(test_tensor)
-
-        expected_tensor = torch.tensor(
-            [
-                [
-                    [
-                        [0.0000, 2.2500, 4.5000, 6.7500, 9.0000],
-                        [22.5000, 24.7500, 27.0000, 29.2500, 31.5000],
-                        [45.0000, 47.2500, 49.5000, 51.7500, 54.0000],
-                        [67.5000, 69.7500, 72.0000, 74.2500, 76.5000],
-                        [90.0000, 92.2500, 94.5000, 96.7500, 99.0000],
-                    ]
-                ]
-            ]
-        )
-        assertTensorAlmostEqual(
-            self,
-            scaled_tensor,
-            expected_tensor,
-            0,
-        )
-
-    def test_random_scale_forward(self) -> None:
-        scale_module = transforms.RandomScale(scale=[0.5])
-        test_tensor = torch.ones(1, 3, 10, 10)
-        output_tensor = scale_module(test_tensor)
-        self.assertEqual(list(output_tensor.shape), [1, 3, 5, 5])
-
-    def test_random_scale_forward_distributions(self) -> None:
-        scale = torch.distributions.Uniform(0.95, 1.05)
-        scale_module = transforms.RandomScale(scale=scale)
-        test_tensor = torch.ones(1, 3, 10, 10)
-        output_tensor = scale_module(test_tensor)
-        self.assertTrue(torch.is_tensor(output_tensor))
-
-    def test_random_scale_jit_module(self) -> None:
-        if torch.__version__ <= "1.8.0":
-            raise unittest.SkipTest(
-                "Skipping RandomScale JIT module test due to insufficient"
-                + " Torch version."
-            )
-        scale_module = transforms.RandomScale(scale=[1.5])
-        jit_scale_module = torch.jit.script(scale_module)
-
-        test_tensor = torch.arange(0, 1 * 1 * 2 * 2).view(1, 1, 2, 2).float()
-        scaled_tensor = jit_scale_module(test_tensor)
-
-        expected_tensor = torch.tensor(
-            [
-                [
-                    [
-                        [0.0000, 0.5000, 1.0000],
-                        [1.0000, 1.5000, 2.0000],
-                        [2.0000, 2.5000, 3.0000],
-                    ]
-                ]
-            ]
-        )
-
-        assertTensorAlmostEqual(
-            self,
-            scaled_tensor,
-            expected_tensor,
-            0,
-        )
-
-
-class TestRandomScaleAffine(BaseTest):
-    def test_random_scale_affine_init(self) -> None:
-        scale_module = transforms.RandomScaleAffine(scale=[1, 0.975, 1.025, 0.95, 1.05])
-        self.assertEqual(scale_module.scale, [1.0, 0.975, 1.025, 0.95, 1.05])
-        self.assertFalse(scale_module._is_distribution)
-        self.assertEqual(scale_module.mode, "bilinear")
-        self.assertEqual(scale_module.padding_mode, "zeros")
-        self.assertFalse(scale_module.align_corners)
-
-    def test_random_scale_affine_tensor_scale(self) -> None:
-        scale = torch.tensor([1, 0.975, 1.025, 0.95, 1.05])
-        scale_module = transforms.RandomScaleAffine(scale=scale)
-        self.assertEqual(scale_module.scale, scale.tolist())
-
-    def test_random_scale_affine_int_scale(self) -> None:
-        scale = [1, 2, 3, 4, 5]
-        scale_module = transforms.RandomScaleAffine(scale=scale)
-        for s in scale_module.scale:
-            self.assertIsInstance(s, float)
-        self.assertEqual(scale_module.scale, [1.0, 2.0, 3.0, 4.0, 5.0])
-
-    def test_random_scale_affine_scale_distributions(self) -> None:
-        scale = torch.distributions.Uniform(0.95, 1.05)
-        scale_module = transforms.RandomScaleAffine(scale=scale)
-        self.assertIsInstance(
-            scale_module.scale_distribution,
-            torch.distributions.distribution.Distribution,
-        )
-        self.assertTrue(scale_module._is_distribution)
-
-    def test_random_scale_affine_torch_version_check(self) -> None:
-        scale_module = transforms.RandomScaleAffine([1.0])
-        _has_align_corners = torch.__version__ >= "1.3.0"
-        self.assertEqual(scale_module._has_align_corners, _has_align_corners)
-
-    def test_random_scale_affine_matrix(self) -> None:
-        scale_module = transforms.RandomScaleAffine(scale=[0.5])
-        test_tensor = torch.ones(1, 3, 3, 3)
-        # Test scale matrices
-
-        assertTensorAlmostEqual(
-            self,
-            scale_module._get_scale_mat(0.5, test_tensor.device, test_tensor.dtype),
-            torch.tensor([[0.5000, 0.0000, 0.0000], [0.0000, 0.5000, 0.0000]]),
-            0,
-        )
-
-        assertTensorAlmostEqual(
-            self,
-            scale_module._get_scale_mat(1.24, test_tensor.device, test_tensor.dtype),
-            torch.tensor([[1.2400, 0.0000, 0.0000], [0.0000, 1.2400, 0.0000]]),
-            0,
-        )
-
-    def test_random_scale_affine_downscaling(self) -> None:
-        scale_module = transforms.RandomScaleAffine(scale=[0.5])
-        test_tensor = torch.ones(1, 3, 3, 3)
-
-        assertTensorAlmostEqual(
-            self,
-            scale_module._scale_tensor(test_tensor, 0.5),
-            torch.ones(3, 1).repeat(3, 1, 3).unsqueeze(0),
-            0,
-        )
-
-    def test_random_scale_affine_upscaling(self) -> None:
-        scale_module = transforms.RandomScaleAffine(scale=[1.5])
-        test_tensor = torch.ones(1, 3, 3, 3)
-
-        assertTensorAlmostEqual(
-            self,
-            scale_module._scale_tensor(test_tensor, 1.5),
-            torch.tensor(
-                [
-                    [0.2500, 0.5000, 0.2500],
-                    [0.5000, 1.0000, 0.5000],
-                    [0.2500, 0.5000, 0.2500],
-                ]
-            )
-            .repeat(3, 1, 1)
-            .unsqueeze(0),
-            0,
-        )
-
-    def test_random_scale_affine_forward_exact(self) -> None:
-        scale_module = transforms.RandomScaleAffine(scale=[1.5])
-        test_tensor = torch.arange(0, 1 * 1 * 4 * 4).view(1, 1, 4, 4).float()
-<<<<<<< HEAD
-
-        scaled_tensor = scale_module(test_tensor)
-
-=======
-
-        scaled_tensor = scale_module(test_tensor)
-
->>>>>>> cd672a0f
-        expected_tensor = torch.tensor(
-            [
-                [
-                    [
-                        [0.0000, 0.1875, 0.5625, 0.1875],
-                        [0.7500, 3.7500, 5.2500, 1.5000],
-                        [2.2500, 9.7500, 11.2500, 3.0000],
-                        [0.7500, 3.1875, 3.5625, 0.9375],
-                    ]
-                ]
-            ]
-        )
-        assertTensorAlmostEqual(
-            self,
-            scaled_tensor,
-            expected_tensor,
-            0,
-        )
-
-    def test_random_scale_affine_forward_exact_mode_nearest(self) -> None:
-        scale_module = transforms.RandomScaleAffine(scale=[1.5], mode="nearest")
-        self.assertEqual(scale_module.mode, "nearest")
-        test_tensor = torch.arange(0, 1 * 1 * 4 * 4).view(1, 1, 4, 4).float()
-
-        scaled_tensor = scale_module(test_tensor)
-        expected_tensor = torch.tensor(
-            [
-                [
-                    [
-                        [0.0, 0.0, 0.0, 0.0],
-                        [0.0, 5.0, 6.0, 0.0],
-                        [0.0, 9.0, 10.0, 0.0],
-                        [0.0, 0.0, 0.0, 0.0],
-                    ]
-                ]
-            ]
-        )
-
-        assertTensorAlmostEqual(
-            self,
-            scaled_tensor,
-            expected_tensor,
-            0,
-        )
-
-    def test_random_scale_affine_forward(self) -> None:
-        scale_module = transforms.RandomScaleAffine(scale=[0.5])
-        test_tensor = torch.ones(1, 3, 10, 10)
-        output_tensor = scale_module(test_tensor)
-        self.assertEqual(list(output_tensor.shape), list(test_tensor.shape))
-
-    def test_random_scale_affine_forward_distributions(self) -> None:
-        scale = torch.distributions.Uniform(0.95, 1.05)
-        scale_module = transforms.RandomScaleAffine(scale=scale)
-        test_tensor = torch.ones(1, 3, 10, 10)
-        output_tensor = scale_module(test_tensor)
-        self.assertEqual(list(output_tensor.shape), list(test_tensor.shape))
-
-    def test_random_scale_affine_jit_module(self) -> None:
-        if torch.__version__ <= "1.8.0":
-            raise unittest.SkipTest(
-                "Skipping RandomScaleAffine JIT module test due to insufficient"
-                + " Torch version."
-            )
-        scale_module = transforms.RandomScaleAffine(scale=[1.5])
-        jit_scale_module = torch.jit.script(scale_module)
-        test_tensor = torch.ones(1, 3, 3, 3)
-
-        assertTensorAlmostEqual(
-            self,
-            jit_scale_module(test_tensor),
-            torch.tensor(
-                [
-                    [0.2500, 0.5000, 0.2500],
-                    [0.5000, 1.0000, 0.5000],
-                    [0.2500, 0.5000, 0.2500],
-                ]
-            )
-            .repeat(3, 1, 1)
-            .unsqueeze(0),
-            0,
-        )
-
-
-class TestRandomRotation(BaseTest):
-    def test_random_rotation_init(self) -> None:
-        test_degrees = [0.0, 1.0, 2.0, 3.0, 4.0]
-        rotation_module = transforms.RandomRotation(test_degrees)
-        degrees = rotation_module.degrees
-        self.assertTrue(hasattr(degrees, "__iter__"))
-        self.assertEqual(degrees, test_degrees)
-        self.assertFalse(rotation_module._is_distribution)
-        self.assertEqual(rotation_module.mode, "bilinear")
-        self.assertEqual(rotation_module.padding_mode, "zeros")
-        self.assertFalse(rotation_module.align_corners)
-
-    def test_random_rotation_tensor_degrees(self) -> None:
-        degrees = torch.tensor([0.0, 1.0, 2.0, 3.0, 4.0])
-        rotation_module = transforms.RandomRotation(degrees=degrees)
-        self.assertEqual(rotation_module.degrees, degrees.tolist())
-
-    def test_random_rotation_int_degrees(self) -> None:
-        degrees = [1, 2, 3, 4, 5]
-        rotation_module = transforms.RandomRotation(degrees=degrees)
-        for r in rotation_module.degrees:
-            self.assertIsInstance(r, float)
-        self.assertEqual(rotation_module.degrees, [1.0, 2.0, 3.0, 4.0, 5.0])
-
-    def test_random_rotation_degrees_distributions(self) -> None:
-        degrees = torch.distributions.Uniform(0.95, 1.05)
-        rotation_module = transforms.RandomRotation(degrees=degrees)
-        self.assertIsInstance(
-            rotation_module.degrees_distribution,
-            torch.distributions.distribution.Distribution,
-        )
-        self.assertTrue(rotation_module._is_distribution)
-
-    def test_random_rotation_torch_version_check(self) -> None:
-        rotation_module = transforms.RandomRotation([1.0])
-        _has_align_corners = torch.__version__ >= "1.3.0"
-        self.assertEqual(rotation_module._has_align_corners, _has_align_corners)
-
-    def test_random_rotation_matrix(self) -> None:
-        theta = 25.1
-        rotation_module = transforms.RandomRotation([theta])
-        rot_matrix = rotation_module._get_rot_mat(
-            theta, device=torch.device("cpu"), dtype=torch.float32
-        )
-        expected_matrix = torch.tensor(
-            [[0.9056, -0.4242, 0.0000], [0.4242, 0.9056, 0.0000]]
-        )
-
-        assertTensorAlmostEqual(self, rot_matrix, expected_matrix)
-
-    def test_random_rotation_rotate_tensor(self) -> None:
-        rotation_module = transforms.RandomRotation([25.0])
-
-        test_input = torch.eye(4, 4).repeat(3, 1, 1).unsqueeze(0)
-        test_output = rotation_module._rotate_tensor(test_input, 25.0)
-
-        expected_output = (
-            torch.tensor(
-                [
-                    [0.1143, 0.0000, 0.0000, 0.0000],
-                    [0.5258, 0.6198, 0.2157, 0.0000],
-                    [0.0000, 0.2157, 0.6198, 0.5258],
-                    [0.0000, 0.0000, 0.0000, 0.1143],
-                ]
-            )
-            .repeat(3, 1, 1)
-            .unsqueeze(0)
-        )
-        assertTensorAlmostEqual(self, test_output, expected_output, 0.005)
-
-    def test_random_rotation_forward_exact(self) -> None:
-        rotation_module = transforms.RandomRotation([25.0])
-
-        test_input = torch.eye(4, 4).repeat(3, 1, 1).unsqueeze(0)
-        test_output = rotation_module(test_input)
-
-        expected_output = (
-            torch.tensor(
-                [
-                    [0.1143, 0.0000, 0.0000, 0.0000],
-                    [0.5258, 0.6198, 0.2157, 0.0000],
-                    [0.0000, 0.2157, 0.6198, 0.5258],
-                    [0.0000, 0.0000, 0.0000, 0.1143],
-                ]
-            )
-            .repeat(3, 1, 1)
-            .unsqueeze(0)
-        )
-        assertTensorAlmostEqual(self, test_output, expected_output, 0.005)
-
-    def test_random_rotation_forward_exact_nearest_reflection(self) -> None:
-        if torch.__version__ <= "1.2.0":
-            raise unittest.SkipTest(
-                "Skipping RandomRotation forward due exact nearest relfection"
-                + " to insufficient Torch version."
-            )
-        rotation_module = transforms.RandomRotation(
-            [45.0], mode="nearest", padding_mode="reflection"
-        )
-        self.assertEqual(rotation_module.mode, "nearest")
-        self.assertEqual(rotation_module.padding_mode, "reflection")
-
-        test_input = torch.arange(0, 1 * 1 * 4 * 4).view(1, 1, 4, 4).float()
-        test_output = rotation_module(test_input)
-
-        expected_output = torch.tensor(
-            [
-                [
-                    [
-                        [2.0, 2.0, 7.0, 11.0],
-                        [1.0, 6.0, 10.0, 11.0],
-                        [4.0, 9.0, 10.0, 14.0],
-                        [8.0, 8.0, 13.0, 14.0],
-                    ]
-                ]
-            ]
-        )
-        assertTensorAlmostEqual(self, test_output, expected_output, 0.0)
-
-    def test_random_rotation_forward_exact_nearest(self) -> None:
-        rotation_module = transforms.RandomRotation([45.0], mode="nearest")
-        self.assertEqual(rotation_module.mode, "nearest")
-        self.assertEqual(rotation_module.padding_mode, "zeros")
-
-        test_input = torch.arange(0, 1 * 1 * 4 * 4).view(1, 1, 4, 4).float()
-        test_output = rotation_module(test_input)
-        expected_output = torch.tensor(
-            [
-                [
-                    [
-                        [0.0, 2.0, 7.0, 0.0],
-                        [1.0, 6.0, 10.0, 11.0],
-                        [4.0, 9.0, 10.0, 14.0],
-                        [0.0, 8.0, 13.0, 0.0],
-                    ]
-                ]
-            ]
-        )
-        assertTensorAlmostEqual(self, test_output, expected_output, 0.0)
-
-    def test_random_rotation_forward(self) -> None:
-        degrees = list(range(-25, 25))
-        rotation_module = transforms.RandomRotation(degrees=degrees)
-        test_tensor = torch.ones(1, 3, 10, 10)
-        output_tensor = rotation_module(test_tensor)
-        self.assertEqual(list(output_tensor.shape), list(test_tensor.shape))
-
-    def test_random_rotation_forward_distributions(self) -> None:
-        degrees = torch.distributions.Uniform(-25, 25)
-        rotation_module = transforms.RandomRotation(degrees=degrees)
-        test_tensor = torch.ones(1, 3, 10, 10)
-        output_tensor = rotation_module(test_tensor)
-        self.assertEqual(list(output_tensor.shape), list(test_tensor.shape))
-
-    def test_random_rotation_forward_cuda(self) -> None:
-        if not torch.cuda.is_available():
-            raise unittest.SkipTest(
-                "Skipping RandomRotation forward CUDA test due to not supporting"
-                + " CUDA."
-            )
-        rotate_transform = transforms.RandomRotation(list(range(-25, 25)))
-        x = torch.ones(1, 3, 224, 224).cuda()
-        output = rotate_transform(x)
-
-        self.assertTrue(output.is_cuda)
-        self.assertEqual(output.shape, x.shape)
-
-    def test_random_rotation_matrix_torch_math_module(self) -> None:
-        theta = 25.1
-        rotation_module = transforms.RandomRotation([theta])
-        rot_matrix = rotation_module._get_rot_mat(
-            theta, device=torch.device("cpu"), dtype=torch.float32
-        )
-
-        theta_expected = torch.tensor(theta) * 3.141592653589793 / 180.0
-        expected_matrix = torch.tensor(
-            [
-                [torch.cos(theta_expected), -torch.sin(theta_expected), 0.0],
-                [torch.sin(theta_expected), torch.cos(theta_expected), 0.0],
-            ],
-        )
-
-        assertTensorAlmostEqual(self, rot_matrix, expected_matrix, 0.0)
-
-    def test_random_rotation_jit_module(self) -> None:
-        if torch.__version__ <= "1.8.0":
-            raise unittest.SkipTest(
-                "Skipping RandomRotation JIT test due to insufficient Torch version."
-            )
-        rotation_module = transforms.RandomRotation([25.0])
-        jit_rotation_module = torch.jit.script(rotation_module)
-        test_input = torch.eye(4, 4).repeat(3, 1, 1).unsqueeze(0)
-
-        test_output = jit_rotation_module(test_input)
-        expected_output = (
-            torch.tensor(
-                [
-                    [0.1143, 0.0000, 0.0000, 0.0000],
-                    [0.5258, 0.6198, 0.2157, 0.0000],
-                    [0.0000, 0.2157, 0.6198, 0.5258],
-                    [0.0000, 0.0000, 0.0000, 0.1143],
-                ]
-            )
-            .repeat(3, 1, 1)
-            .unsqueeze(0)
-        )
-        assertTensorAlmostEqual(self, test_output, expected_output, 0.005)
-
-
-class TestRandomSpatialJitter(BaseTest):
-    def test_random_spatial_jitter_init(self) -> None:
-        translate = 3
-        spatialjitter = transforms.RandomSpatialJitter(translate)
-
-        self.assertEqual(spatialjitter.pad_range, translate * 2)
-        self.assertIsInstance(spatialjitter.pad, torch.nn.ReflectionPad2d)
-
-    def test_random_spatial_jitter_hw(self) -> None:
-        translate_vals = [4, 4]
-        t_val = 3
-
-        spatialjitter = transforms.RandomSpatialJitter(t_val)
-        test_input = torch.eye(4, 4).repeat(3, 1, 1).unsqueeze(0)
-        jittered_tensor = spatialjitter.translate_tensor(
-            test_input, torch.tensor(translate_vals)
-        ).squeeze(0)
-
-        spatial_mod_np = numpy_transforms.RandomSpatialJitter(t_val)
-        jittered_array = spatial_mod_np.translate_array(np.eye(4, 4), translate_vals)
-
-        assertArraysAlmostEqual(jittered_tensor[0].numpy(), jittered_array, 0)
-        assertArraysAlmostEqual(jittered_tensor[1].numpy(), jittered_array, 0)
-        assertArraysAlmostEqual(jittered_tensor[2].numpy(), jittered_array, 0)
-
-    def test_random_spatial_jitter_w(self) -> None:
-        translate_vals = [0, 3]
-        t_val = 3
-
-        spatialjitter = transforms.RandomSpatialJitter(t_val)
-        test_input = torch.eye(4, 4).repeat(3, 1, 1).unsqueeze(0)
-        jittered_tensor = spatialjitter.translate_tensor(
-            test_input, torch.tensor(translate_vals)
-        ).squeeze(0)
-
-        spatial_mod_np = numpy_transforms.RandomSpatialJitter(t_val)
-        jittered_array = spatial_mod_np.translate_array(np.eye(4, 4), translate_vals)
-
-        assertArraysAlmostEqual(jittered_tensor[0].numpy(), jittered_array, 0)
-        assertArraysAlmostEqual(jittered_tensor[1].numpy(), jittered_array, 0)
-        assertArraysAlmostEqual(jittered_tensor[2].numpy(), jittered_array, 0)
-
-    def test_random_spatial_jitter_h(self) -> None:
-        translate_vals = [3, 0]
-        t_val = 3
-
-        spatialjitter = transforms.RandomSpatialJitter(t_val)
-        test_input = torch.eye(4, 4).repeat(3, 1, 1).unsqueeze(0)
-        jittered_tensor = spatialjitter.translate_tensor(
-            test_input, torch.tensor(translate_vals)
-        ).squeeze(0)
-
-        spatial_mod_np = numpy_transforms.RandomSpatialJitter(t_val)
-        jittered_array = spatial_mod_np.translate_array(np.eye(4, 4), translate_vals)
-
-        assertArraysAlmostEqual(jittered_tensor[0].numpy(), jittered_array, 0)
-        assertArraysAlmostEqual(jittered_tensor[1].numpy(), jittered_array, 0)
-        assertArraysAlmostEqual(jittered_tensor[2].numpy(), jittered_array, 0)
-
-    def test_random_spatial_jitter_forward(self) -> None:
-        t_val = 3
-
-        spatialjitter = transforms.RandomSpatialJitter(t_val)
-        test_input = torch.eye(4, 4).repeat(3, 1, 1).unsqueeze(0)
-        jittered_tensor = spatialjitter(test_input)
-        self.assertEqual(list(jittered_tensor.shape), list(test_input.shape))
-
-    def test_random_spatial_jitter_forward_jit_module(self) -> None:
-        if torch.__version__ <= "1.8.0":
-            raise unittest.SkipTest(
-                "Skipping RandomSpatialJitter JIT module test due to insufficient"
-                + " Torch version."
-            )
-        t_val = 3
-
-        spatialjitter = transforms.RandomSpatialJitter(t_val)
-        jit_spatialjitter = torch.jit.script(spatialjitter)
-        test_input = torch.eye(4, 4).repeat(3, 1, 1).unsqueeze(0)
-        jittered_tensor = jit_spatialjitter(test_input)
-        self.assertEqual(list(jittered_tensor.shape), list(test_input.shape))
-
-
-class TestCenterCrop(BaseTest):
-    def test_center_crop_init(self) -> None:
-        crop_module = transforms.CenterCrop(3)
-        self.assertEqual(crop_module.size, [3, 3])
-        self.assertFalse(crop_module.pixels_from_edges)
-        self.assertFalse(crop_module.offset_left)
-        self.assertEqual(crop_module.padding_mode, "constant")
-        self.assertEqual(crop_module.padding_value, 0.0)
-
-    def test_center_crop_forward_one_number(self) -> None:
-        pad = (1, 1, 1, 1)
-        test_tensor = (
-            F.pad(F.pad(torch.ones(2, 2), pad=pad), pad=pad, value=1)
-            .repeat(3, 1, 1)
-            .unsqueeze(0)
-        )
-        crop_vals = 3
-
-        crop_tensor = transforms.CenterCrop(crop_vals, True)
-        cropped_tensor = crop_tensor(test_tensor)
-
-        crop_mod_np = numpy_transforms.CenterCrop(crop_vals, True)
-        cropped_array = crop_mod_np.forward(test_tensor.numpy())
-
-        assertArraysAlmostEqual(cropped_tensor.numpy(), cropped_array, 0)
-        expected_tensor = torch.stack(
-            [torch.tensor([[1.0, 1.0, 0.0], [1.0, 1.0, 0.0], [0.0, 0.0, 0.0]])] * 3
-        ).unsqueeze(0)
-        assertTensorAlmostEqual(self, cropped_tensor, expected_tensor, 0)
-
-    def test_center_crop_forward_one_number_dim_3(self) -> None:
-        pad = (1, 1, 1, 1)
-        test_tensor = F.pad(F.pad(torch.ones(2, 2), pad=pad), pad=pad, value=1).repeat(
-            3, 1, 1
-        )
-        crop_vals = 3
-
-        crop_tensor = transforms.CenterCrop(crop_vals, True)
-        cropped_tensor = crop_tensor(test_tensor)
-
-        crop_mod_np = numpy_transforms.CenterCrop(crop_vals, True)
-        cropped_array = crop_mod_np.forward(test_tensor.numpy())
-
-        assertArraysAlmostEqual(cropped_tensor.numpy(), cropped_array, 0)
-        expected_tensor = torch.stack(
-            [torch.tensor([[1.0, 1.0, 0.0], [1.0, 1.0, 0.0], [0.0, 0.0, 0.0]])] * 3
-        )
-        self.assertEqual(cropped_tensor.shape, expected_tensor.shape)
-        assertTensorAlmostEqual(self, cropped_tensor, expected_tensor, 0)
-
-    def test_center_crop_forward_one_number_list(self) -> None:
-        pad = (1, 1, 1, 1)
-        test_tensor = (
-            F.pad(F.pad(torch.ones(2, 2), pad=pad), pad=pad, value=1)
-            .repeat(3, 1, 1)
-            .unsqueeze(0)
-        )
-        crop_vals = [3]
-
-        crop_tensor = transforms.CenterCrop(crop_vals, True)
-        cropped_tensor = crop_tensor(test_tensor)
-
-        crop_mod_np = numpy_transforms.CenterCrop(crop_vals, True)
-        cropped_array = crop_mod_np.forward(test_tensor.numpy())
-
-        assertArraysAlmostEqual(cropped_tensor.numpy(), cropped_array, 0)
-        expected_tensor = torch.stack(
-            [torch.tensor([[1.0, 1.0, 0.0], [1.0, 1.0, 0.0], [0.0, 0.0, 0.0]])] * 3
-        ).unsqueeze(0)
-        assertTensorAlmostEqual(self, cropped_tensor, expected_tensor, 0)
-
-    def test_center_crop_list_len_3_value_error(self) -> None:
-        crop_vals = [3, 3, 3]
-
-        with self.assertRaises(ValueError):
-            transforms.CenterCrop(crop_vals, True)
-
-    def test_center_crop_str_value_error(self) -> None:
-        crop_vals = "error"
-
-        with self.assertRaises(ValueError):
-            transforms.CenterCrop(crop_vals, True)
-
-    def test_center_crop_forward_two_numbers(self) -> None:
-        pad = (1, 1, 1, 1)
-        test_tensor = (
-            F.pad(F.pad(torch.ones(2, 2), pad=pad), pad=pad, value=1)
-            .repeat(3, 1, 1)
-            .unsqueeze(0)
-        )
-        crop_vals = (4, 0)
-
-        crop_tensor = transforms.CenterCrop(crop_vals, True)
-        cropped_tensor = crop_tensor(test_tensor)
-
-        crop_mod_np = numpy_transforms.CenterCrop(crop_vals, True)
-        cropped_array = crop_mod_np.forward(test_tensor.numpy())
-
-        assertArraysAlmostEqual(cropped_tensor.numpy(), cropped_array, 0)
-        expected_tensor = torch.stack(
-            [torch.stack([torch.tensor([1.0, 0.0, 1.0, 1.0, 0.0, 1.0])] * 2)] * 3
-        ).unsqueeze(0)
-        assertTensorAlmostEqual(self, cropped_tensor, expected_tensor, 0)
-
-    def test_center_crop_forward_one_number_exact(self) -> None:
-        pad = (1, 1, 1, 1)
-        test_tensor = (
-            F.pad(F.pad(torch.ones(2, 2), pad=pad), pad=pad, value=1)
-            .repeat(3, 1, 1)
-            .unsqueeze(0)
-        )
-
-        crop_vals = 5
-
-        crop_tensor = transforms.CenterCrop(crop_vals, False)
-        cropped_tensor = crop_tensor(test_tensor)
-
-        crop_mod_np = numpy_transforms.CenterCrop(crop_vals, False)
-        cropped_array = crop_mod_np.forward(test_tensor.numpy())
-
-        assertArraysAlmostEqual(cropped_tensor.numpy(), cropped_array, 0)
-        expected_tensor = torch.stack(
-            [
-                torch.tensor(
-                    [
-                        [1.0, 1.0, 1.0, 1.0, 1.0],
-                        [1.0, 0.0, 0.0, 0.0, 0.0],
-                        [1.0, 0.0, 1.0, 1.0, 0.0],
-                        [1.0, 0.0, 1.0, 1.0, 0.0],
-                        [1.0, 0.0, 0.0, 0.0, 0.0],
-                    ]
-                )
-            ]
-            * 3
-        ).unsqueeze(0)
-        assertTensorAlmostEqual(self, cropped_tensor, expected_tensor, 0)
-
-    def test_center_crop_forward_two_numbers_exact(self) -> None:
-        pad = (1, 1, 1, 1)
-        test_tensor = (
-            F.pad(F.pad(torch.ones(2, 2), pad=pad), pad=pad, value=1)
-            .repeat(3, 1, 1)
-            .unsqueeze(0)
-        )
-
-        crop_vals = (4, 2)
-
-        crop_tensor = transforms.CenterCrop(crop_vals, False)
-        cropped_tensor = crop_tensor(test_tensor)
-
-        crop_mod_np = numpy_transforms.CenterCrop(crop_vals, False)
-        cropped_array = crop_mod_np.forward(test_tensor.numpy())
-
-        assertArraysAlmostEqual(cropped_tensor.numpy(), cropped_array, 0)
-
-        expected_tensor = torch.stack(
-            [torch.tensor([[0.0, 0.0], [1.0, 1.0], [1.0, 1.0], [0.0, 0.0]])] * 3
-        ).unsqueeze(0)
-        assertTensorAlmostEqual(self, cropped_tensor, expected_tensor, 0)
-
-    def test_center_crop_forward_offset_left_uneven_sides(self) -> None:
-        crop_mod = transforms.CenterCrop(
-            [5, 5], pixels_from_edges=False, offset_left=True
-        )
-        x = torch.ones(1, 3, 5, 5)
-        px = F.pad(x, (5, 4, 5, 4), value=float("-inf"))
-        cropped_tensor = crop_mod(px)
-        assertTensorAlmostEqual(self, x, cropped_tensor)
-
-    def test_center_crop_forward_offset_left_even_sides(self) -> None:
-        crop_mod = transforms.CenterCrop(
-            [5, 5], pixels_from_edges=False, offset_left=True
-        )
-        x = torch.ones(1, 3, 5, 5)
-        px = F.pad(x, (5, 5, 5, 5), value=float("-inf"))
-        cropped_tensor = crop_mod(px)
-        assertTensorAlmostEqual(self, x, cropped_tensor)
-
-    def test_center_crop_forward_padding(self) -> None:
-        test_tensor = torch.arange(0, 1 * 1 * 4 * 4).view(1, 1, 4, 4).float()
-        crop_vals = [6, 6]
-
-        center_crop_module = transforms.CenterCrop(crop_vals, offset_left=False)
-        cropped_tensor = center_crop_module(test_tensor)
-
-        expected_tensor = torch.tensor(
-            [
-                [0.0, 0.0, 0.0, 0.0, 0.0, 0.0],
-                [0.0, 0.0, 1.0, 2.0, 3.0, 0.0],
-                [0.0, 4.0, 5.0, 6.0, 7.0, 0.0],
-                [0.0, 8.0, 9.0, 10.0, 11.0, 0.0],
-                [0.0, 12.0, 13.0, 14.0, 15.0, 0.0],
-                [0.0, 0.0, 0.0, 0.0, 0.0, 0.0],
-            ]
-        )
-        assertTensorAlmostEqual(self, cropped_tensor, expected_tensor, 0)
-
-    def test_center_crop_forward_padding_prime_num_pad(self) -> None:
-        test_tensor = torch.arange(0, 1 * 1 * 3 * 3).view(1, 1, 3, 3).float()
-        crop_vals = [6, 6]
-
-        center_crop_module = transforms.CenterCrop(crop_vals, offset_left=False)
-
-        cropped_tensor = center_crop_module(test_tensor)
-
-        expected_tensor = torch.nn.functional.pad(test_tensor, [2, 1, 2, 1])
-        assertTensorAlmostEqual(self, cropped_tensor, expected_tensor)
-
-    def test_center_crop_forward_padding_prime_num_pad_offset_left(self) -> None:
-        test_tensor = torch.arange(0, 1 * 1 * 3 * 3).view(1, 1, 3, 3).float()
-        crop_vals = [6, 6]
-
-        center_crop_module = transforms.CenterCrop(crop_vals, offset_left=True)
-
-        cropped_tensor = center_crop_module(test_tensor)
-
-        expected_tensor = torch.nn.functional.pad(test_tensor, [1, 2, 1, 2])
-        assertTensorAlmostEqual(self, cropped_tensor, expected_tensor)
-
-    def test_center_crop_forward_one_number_exact_jit_module(self) -> None:
-        if torch.__version__ <= "1.8.0":
-            raise unittest.SkipTest(
-                "Skipping CenterCrop JIT module test due to insufficient"
-                + " Torch version."
-            )
-        pad = (1, 1, 1, 1)
-        test_tensor = (
-            F.pad(F.pad(torch.ones(2, 2), pad=pad), pad=pad, value=1)
-            .repeat(3, 1, 1)
-            .unsqueeze(0)
-        )
-
-        crop_vals = 5
-
-        crop_tensor = transforms.CenterCrop(crop_vals, False)
-        jit_crop_tensor = torch.jit.script(crop_tensor)
-        cropped_tensor = jit_crop_tensor(test_tensor)
-        expected_tensor = torch.stack(
-            [
-                torch.tensor(
-                    [
-                        [1.0, 1.0, 1.0, 1.0, 1.0],
-                        [1.0, 0.0, 0.0, 0.0, 0.0],
-                        [1.0, 0.0, 1.0, 1.0, 0.0],
-                        [1.0, 0.0, 1.0, 1.0, 0.0],
-                        [1.0, 0.0, 0.0, 0.0, 0.0],
-                    ]
-                )
-            ]
-            * 3
-        ).unsqueeze(0)
-        assertTensorAlmostEqual(self, cropped_tensor, expected_tensor, 0)
-
-    def test_center_crop_forward_padding_jit_module(self) -> None:
-        if torch.__version__ <= "1.8.0":
-            raise unittest.SkipTest(
-                "Skipping CenterCrop padding JIT module test due to insufficient"
-                + " Torch version."
-            )
-        test_tensor = torch.arange(0, 1 * 1 * 4 * 4).view(1, 1, 4, 4).float()
-        crop_vals = [6, 6]
-
-        center_crop_module = transforms.CenterCrop(crop_vals, offset_left=False)
-        jit_center_crop = torch.jit.script(center_crop_module)
-        cropped_tensor = jit_center_crop(test_tensor)
-
-        expected_tensor = torch.tensor(
-            [
-                [0.0, 0.0, 0.0, 0.0, 0.0, 0.0],
-                [0.0, 0.0, 1.0, 2.0, 3.0, 0.0],
-                [0.0, 4.0, 5.0, 6.0, 7.0, 0.0],
-                [0.0, 8.0, 9.0, 10.0, 11.0, 0.0],
-                [0.0, 12.0, 13.0, 14.0, 15.0, 0.0],
-                [0.0, 0.0, 0.0, 0.0, 0.0, 0.0],
-            ]
-        )
-        assertTensorAlmostEqual(self, cropped_tensor, expected_tensor, 0)
-
-
-class TestCenterCropFunction(BaseTest):
-    def test_center_crop_one_number(self) -> None:
-        pad = (1, 1, 1, 1)
-        test_tensor = (
-            F.pad(F.pad(torch.ones(2, 2), pad=pad), pad=pad, value=1)
-            .repeat(3, 1, 1)
-            .unsqueeze(0)
-        )
-        crop_vals = 3
-
-        cropped_tensor = transforms.center_crop(test_tensor, crop_vals, True)
-        cropped_array = numpy_transforms.center_crop(
-            test_tensor.numpy(), crop_vals, True
-        )
-
-        assertArraysAlmostEqual(cropped_tensor.numpy(), cropped_array, 0)
-        expected_tensor = torch.stack(
-            [torch.tensor([[1.0, 1.0, 0.0], [1.0, 1.0, 0.0], [0.0, 0.0, 0.0]])] * 3
-        ).unsqueeze(0)
-        assertTensorAlmostEqual(self, cropped_tensor, expected_tensor)
-
-    def test_center_crop_one_number_dim_3(self) -> None:
-        pad = (1, 1, 1, 1)
-        test_tensor = F.pad(F.pad(torch.ones(2, 2), pad=pad), pad=pad, value=1).repeat(
-            3, 1, 1
-        )
-        crop_vals = 3
-
-        cropped_tensor = transforms.center_crop(test_tensor, crop_vals, True)
-        cropped_array = numpy_transforms.center_crop(
-            test_tensor.numpy(), crop_vals, True
-        )
-
-        assertArraysAlmostEqual(cropped_tensor.numpy(), cropped_array, 0)
-        expected_tensor = torch.stack(
-            [torch.tensor([[1.0, 1.0, 0.0], [1.0, 1.0, 0.0], [0.0, 0.0, 0.0]])] * 3
-        )
-        self.assertEqual(cropped_tensor.shape, expected_tensor.shape)
-        assertTensorAlmostEqual(self, cropped_tensor, expected_tensor)
-
-    def test_center_crop_one_number_list(self) -> None:
-        pad = (1, 1, 1, 1)
-        test_tensor = (
-            F.pad(F.pad(torch.ones(2, 2), pad=pad), pad=pad, value=1)
-            .repeat(3, 1, 1)
-            .unsqueeze(0)
-        )
-        crop_vals = [3]
-
-        cropped_tensor = transforms.center_crop(test_tensor, crop_vals, True)
-        cropped_array = numpy_transforms.center_crop(
-            test_tensor.numpy(), crop_vals, True
-        )
-
-        assertArraysAlmostEqual(cropped_tensor.numpy(), cropped_array, 0)
-        expected_tensor = torch.stack(
-            [torch.tensor([[1.0, 1.0, 0.0], [1.0, 1.0, 0.0], [0.0, 0.0, 0.0]])] * 3
-        ).unsqueeze(0)
-        assertTensorAlmostEqual(self, cropped_tensor, expected_tensor)
-
-    def test_center_crop_list_len_3_value_error(self) -> None:
-        pad = (1, 1, 1, 1)
-        test_tensor = (
-            F.pad(F.pad(torch.ones(2, 2), pad=pad), pad=pad, value=1)
-            .repeat(3, 1, 1)
-            .unsqueeze(0)
-        )
-        crop_vals = [3, 3, 3]
-
-        with self.assertRaises(ValueError):
-            transforms.center_crop(test_tensor, crop_vals, True)
-
-    def test_center_crop_str_value_error(self) -> None:
-        pad = (1, 1, 1, 1)
-        test_tensor = (
-            F.pad(F.pad(torch.ones(2, 2), pad=pad), pad=pad, value=1)
-            .repeat(3, 1, 1)
-            .unsqueeze(0)
-        )
-        crop_vals = "error"
-
-        with self.assertRaises(ValueError):
-            transforms.center_crop(test_tensor, crop_vals, True)
-
-    def test_center_crop_two_numbers(self) -> None:
-        pad = (1, 1, 1, 1)
-        test_tensor = (
-            F.pad(F.pad(torch.ones(2, 2), pad=pad), pad=pad, value=1)
-            .repeat(3, 1, 1)
-            .unsqueeze(0)
-        )
-        crop_vals = (4, 2)
-
-        cropped_tensor = transforms.center_crop(test_tensor, crop_vals, True)
-        cropped_array = numpy_transforms.center_crop(
-            test_tensor.numpy(), crop_vals, True
-        )
-
-        assertArraysAlmostEqual(cropped_tensor.numpy(), cropped_array, 0)
-        expected_tensor = torch.stack(
-            [torch.stack([torch.tensor([0.0, 1.0, 1.0, 0.0])] * 2)] * 3
-        ).unsqueeze(0)
-        assertTensorAlmostEqual(self, cropped_tensor, expected_tensor)
-
-    def test_center_crop_one_number_exact(self) -> None:
-        pad = (1, 1, 1, 1)
-        test_tensor = (
-            F.pad(F.pad(torch.ones(2, 2), pad=pad), pad=pad, value=1)
-            .repeat(3, 1, 1)
-            .unsqueeze(0)
-        )
-
-        crop_vals = 5
-
-        cropped_tensor = transforms.center_crop(test_tensor, crop_vals, False)
-        cropped_array = numpy_transforms.center_crop(
-            test_tensor.numpy(), crop_vals, False
-        )
-
-        assertArraysAlmostEqual(cropped_tensor.numpy(), cropped_array, 0)
-        expected_tensor = torch.stack(
-            [
-                torch.tensor(
-                    [
-                        [1.0, 1.0, 1.0, 1.0, 1.0],
-                        [1.0, 0.0, 0.0, 0.0, 0.0],
-                        [1.0, 0.0, 1.0, 1.0, 0.0],
-                        [1.0, 0.0, 1.0, 1.0, 0.0],
-                        [1.0, 0.0, 0.0, 0.0, 0.0],
-                    ]
-                )
-            ]
-            * 3
-        ).unsqueeze(0)
-        assertTensorAlmostEqual(self, cropped_tensor, expected_tensor)
-
-    def test_center_crop_two_numbers_exact(self) -> None:
-        pad = (1, 1, 1, 1)
-        test_tensor = (
-            F.pad(F.pad(torch.ones(2, 2), pad=pad), pad=pad, value=1)
-            .repeat(3, 1, 1)
-            .unsqueeze(0)
-        )
-
-        crop_vals = (4, 2)
-
-        cropped_tensor = transforms.center_crop(test_tensor, crop_vals, False)
-        cropped_array = numpy_transforms.center_crop(
-            test_tensor.numpy(), crop_vals, False
-        )
-
-        assertArraysAlmostEqual(cropped_tensor.numpy(), cropped_array, 0)
-        expected_tensor = torch.stack(
-            [torch.tensor([[0.0, 0.0], [1.0, 1.0], [1.0, 1.0], [0.0, 0.0]])] * 3
-        ).unsqueeze(0)
-        assertTensorAlmostEqual(self, cropped_tensor, expected_tensor)
-
-    def test_center_crop_offset_left_uneven_sides(self) -> None:
-        x = torch.ones(1, 3, 5, 5)
-        px = F.pad(x, (5, 4, 5, 4), value=float("-inf"))
-        cropped_tensor = transforms.center_crop(
-            px, size=[5, 5], pixels_from_edges=False, offset_left=True
-        )
-        assertTensorAlmostEqual(self, x, cropped_tensor)
-
-    def test_center_crop_offset_left_even_sides(self) -> None:
-        x = torch.ones(1, 3, 5, 5)
-        px = F.pad(x, (5, 5, 5, 5), value=float("-inf"))
-        cropped_tensor = transforms.center_crop(
-            px, size=[5, 5], pixels_from_edges=False, offset_left=True
-        )
-        assertTensorAlmostEqual(self, x, cropped_tensor)
-
-    def test_center_crop_padding(self) -> None:
-        test_tensor = torch.arange(0, 1 * 1 * 4 * 4).view(1, 1, 4, 4).float()
-        crop_vals = [6, 6]
-
-        cropped_tensor = transforms.center_crop(test_tensor, crop_vals)
-
-        expected_tensor = torch.tensor(
-            [
-                [0.0, 0.0, 0.0, 0.0, 0.0, 0.0],
-                [0.0, 0.0, 1.0, 2.0, 3.0, 0.0],
-                [0.0, 4.0, 5.0, 6.0, 7.0, 0.0],
-                [0.0, 8.0, 9.0, 10.0, 11.0, 0.0],
-                [0.0, 12.0, 13.0, 14.0, 15.0, 0.0],
-                [0.0, 0.0, 0.0, 0.0, 0.0, 0.0],
-            ]
-        )
-        assertTensorAlmostEqual(self, cropped_tensor, expected_tensor, 0)
-
-    def test_center_crop_padding_prime_num_pad(self) -> None:
-        test_tensor = torch.arange(0, 1 * 1 * 3 * 3).view(1, 1, 3, 3).float()
-        crop_vals = [6, 6]
-
-        cropped_tensor = transforms.center_crop(test_tensor, crop_vals)
-
-        expected_tensor = torch.nn.functional.pad(test_tensor, [2, 1, 2, 1])
-        assertTensorAlmostEqual(self, cropped_tensor, expected_tensor)
-
-    def test_center_crop_padding_prime_num_pad_offset_left(self) -> None:
-        test_tensor = torch.arange(0, 1 * 1 * 3 * 3).view(1, 1, 3, 3).float()
-        crop_vals = [6, 6]
-
-        cropped_tensor = transforms.center_crop(
-            test_tensor, crop_vals, offset_left=True
-        )
-
-        expected_tensor = torch.nn.functional.pad(test_tensor, [1, 2, 1, 2])
-        assertTensorAlmostEqual(self, cropped_tensor, expected_tensor)
-
-    def test_center_crop_one_number_exact_jit_module(self) -> None:
-        if torch.__version__ <= "1.8.0":
-            raise unittest.SkipTest(
-                "Skipping center_crop JIT module test due to insufficient"
-                + " Torch version."
-            )
-        pad = (1, 1, 1, 1)
-        test_tensor = (
-            F.pad(F.pad(torch.ones(2, 2), pad=pad), pad=pad, value=1)
-            .repeat(3, 1, 1)
-            .unsqueeze(0)
-        )
-
-        crop_vals = 5
-
-        jit_center_crop = transforms.center_crop
-        cropped_tensor = jit_center_crop(test_tensor, crop_vals, False)
-        expected_tensor = torch.stack(
-            [
-                torch.tensor(
-                    [
-                        [1.0, 1.0, 1.0, 1.0, 1.0],
-                        [1.0, 0.0, 0.0, 0.0, 0.0],
-                        [1.0, 0.0, 1.0, 1.0, 0.0],
-                        [1.0, 0.0, 1.0, 1.0, 0.0],
-                        [1.0, 0.0, 0.0, 0.0, 0.0],
-                    ]
-                )
-            ]
-            * 3
-        ).unsqueeze(0)
-        assertTensorAlmostEqual(self, cropped_tensor, expected_tensor)
-
-    def test_center_crop_padding_jit_module(self) -> None:
-        if torch.__version__ <= "1.8.0":
-            raise unittest.SkipTest(
-                "Skipping center_crop padding JIT module test due to insufficient"
-                + " Torch version."
-            )
-        test_tensor = torch.arange(0, 1 * 1 * 4 * 4).view(1, 1, 4, 4).float()
-        crop_vals = [6, 6]
-
-        jit_center_crop = torch.jit.script(transforms.center_crop)
-        cropped_tensor = jit_center_crop(test_tensor, crop_vals)
-
-        expected_tensor = torch.tensor(
-            [
-                [0.0, 0.0, 0.0, 0.0, 0.0, 0.0],
-                [0.0, 0.0, 1.0, 2.0, 3.0, 0.0],
-                [0.0, 4.0, 5.0, 6.0, 7.0, 0.0],
-                [0.0, 8.0, 9.0, 10.0, 11.0, 0.0],
-                [0.0, 12.0, 13.0, 14.0, 15.0, 0.0],
-                [0.0, 0.0, 0.0, 0.0, 0.0, 0.0],
-            ]
-        )
-        assertTensorAlmostEqual(self, cropped_tensor, expected_tensor, 0)
-
-
-class TestBlendAlpha(BaseTest):
-    def test_blend_alpha_init(self) -> None:
-        blend_alpha = transforms.BlendAlpha(background=None)
-        self.assertIsNone(blend_alpha.background)
-
-    def test_blend_alpha(self) -> None:
-        rgb_tensor = torch.ones(3, 3, 3)
-        alpha_tensor = ((torch.eye(3, 3) + torch.eye(3, 3).flip(1)) / 2).repeat(1, 1, 1)
-        test_tensor = torch.cat([rgb_tensor, alpha_tensor]).unsqueeze(0)
-
-        background_tensor = torch.ones_like(rgb_tensor) * 5
-        blend_alpha = transforms.BlendAlpha(background=background_tensor)
-        blended_tensor = blend_alpha(test_tensor)
-
-        rgb_array = np.ones((3, 3, 3))
-        alpha_array = (np.add(np.eye(3, 3), np.flip(np.eye(3, 3), 1)) / 2)[None, :]
-        test_array = np.concatenate([rgb_array, alpha_array])[None, :]
-
-        background_array = np.ones(rgb_array.shape) * 5
-        blend_alpha_np = numpy_transforms.BlendAlpha(background=background_array)
-        blended_array = blend_alpha_np.blend_alpha(test_array)
-
-        assertArraysAlmostEqual(blended_tensor.numpy(), blended_array, 0)
-
-    def test_blend_alpha_jit_module(self) -> None:
-        if torch.__version__ <= "1.8.0":
-            raise unittest.SkipTest(
-                "Skipping BlendAlpha JIT module test due to insufficient"
-                + " Torch version."
-            )
-        rgb_tensor = torch.ones(3, 3, 3)
-        alpha_tensor = ((torch.eye(3, 3) + torch.eye(3, 3).flip(1)) / 2).repeat(1, 1, 1)
-        test_tensor = torch.cat([rgb_tensor, alpha_tensor]).unsqueeze(0)
-
-        background_tensor = torch.ones_like(rgb_tensor) * 5
-        blend_alpha = transforms.BlendAlpha(background=background_tensor)
-        jit_blend_alpha = torch.jit.script(blend_alpha)
-        blended_tensor = jit_blend_alpha(test_tensor)
-
-        rgb_array = np.ones((3, 3, 3))
-        alpha_array = (np.add(np.eye(3, 3), np.flip(np.eye(3, 3), 1)) / 2)[None, :]
-        test_array = np.concatenate([rgb_array, alpha_array])[None, :]
-
-        background_array = np.ones(rgb_array.shape) * 5
-        blend_alpha_np = numpy_transforms.BlendAlpha(background=background_array)
-        blended_array = blend_alpha_np.blend_alpha(test_array)
-
-        assertArraysAlmostEqual(blended_tensor.numpy(), blended_array, 0)
-
-
-class TestIgnoreAlpha(BaseTest):
-    def test_ignore_alpha(self) -> None:
-        ignore_alpha = transforms.IgnoreAlpha()
-        test_input = torch.ones(1, 4, 3, 3)
-        rgb_tensor = ignore_alpha(test_input)
-        assert rgb_tensor.size(1) == 3
-
-    def test_ignore_alpha_jit_module(self) -> None:
-        if torch.__version__ <= "1.8.0":
-            raise unittest.SkipTest(
-                "Skipping IgnoreAlpha JIT module test due to insufficient"
-                + " Torch version."
-            )
-        ignore_alpha = transforms.IgnoreAlpha()
-        jit_ignore_alpha = torch.jit.script(ignore_alpha)
-        test_input = torch.ones(1, 4, 3, 3)
-        rgb_tensor = jit_ignore_alpha(test_input)
-        assert rgb_tensor.size(1) == 3
-
-
-class TestToRGB(BaseTest):
-    def test_to_rgb_init(self) -> None:
-        to_rgb = transforms.ToRGB()
-        self.assertEqual(list(to_rgb.transform.shape), [3, 3])
-        transform = torch.tensor(
-            [
-                [0.5628, 0.1948, 0.0433],
-                [0.5845, 0.0000, -0.1082],
-                [0.5845, -0.1948, 0.0649],
-            ]
-        )
-        assertTensorAlmostEqual(self, to_rgb.transform, transform, 0.001)
-
-    def test_to_rgb_i1i2i3(self) -> None:
-        to_rgb = transforms.ToRGB(transform="i1i2i3")
-        to_rgb_np = numpy_transforms.ToRGB(transform="i1i2i3")
-        assertArraysAlmostEqual(to_rgb.transform.numpy(), to_rgb_np.transform)
-        transform = torch.tensor(
-            [
-                [0.3333, 0.3333, 0.3333],
-                [0.5000, 0.0000, -0.5000],
-                [-0.2500, 0.5000, -0.2500],
-            ]
-        )
-        assertTensorAlmostEqual(self, to_rgb.transform, transform, 0.001)
-
-    def test_to_rgb_klt(self) -> None:
-        to_rgb = transforms.ToRGB(transform="klt")
-        to_rgb_np = numpy_transforms.ToRGB(transform="klt")
-        assertArraysAlmostEqual(to_rgb.transform.numpy(), to_rgb_np.transform)
-        transform = torch.tensor(
-            [
-                [0.5628, 0.1948, 0.0433],
-                [0.5845, 0.0000, -0.1082],
-                [0.5845, -0.1948, 0.0649],
-            ]
-        )
-        assertTensorAlmostEqual(self, to_rgb.transform, transform, 0.001)
-
-    def test_to_rgb_custom(self) -> None:
-        matrix = torch.eye(3, 3)
-        to_rgb = transforms.ToRGB(transform=matrix)
-        to_rgb_np = numpy_transforms.ToRGB(transform=matrix.numpy())
-        assertArraysAlmostEqual(to_rgb.transform.numpy(), to_rgb_np.transform)
-        assertTensorAlmostEqual(self, to_rgb.transform, matrix, 0.0)
-
-    def test_to_rgb_init_value_error(self) -> None:
-        with self.assertRaises(ValueError):
-            transforms.ToRGB(transform="error")
-
-    def test_to_rgb_klt_forward(self) -> None:
-        if torch.__version__ <= "1.2.0":
-            raise unittest.SkipTest(
-                "Skipping ToRGB forward due to insufficient Torch version."
-            )
-        to_rgb = transforms.ToRGB(transform="klt")
-        test_tensor = torch.ones(1, 3, 4, 4).refine_names("B", "C", "H", "W")
-        rgb_tensor = to_rgb(test_tensor)
-
-        r = torch.ones(4, 4) * 0.8009
-        g = torch.ones(4, 4) * 0.4762
-        b = torch.ones(4, 4) * 0.4546
-        expected_rgb_tensor = torch.stack([r, g, b]).unsqueeze(0)
-
-        assertTensorAlmostEqual(self, rgb_tensor, expected_rgb_tensor, 0.002)
-        self.assertEqual(list(rgb_tensor.names), ["B", "C", "H", "W"])
-
-        inverse_tensor = to_rgb(rgb_tensor.clone(), inverse=True)
-        assertTensorAlmostEqual(
-            self, inverse_tensor, torch.ones_like(inverse_tensor.rename(None))
-        )
-
-    def test_to_rgb_alpha_klt_forward(self) -> None:
-        if torch.__version__ <= "1.2.0":
-            raise unittest.SkipTest(
-                "Skipping ToRGB with Alpha forward due to insufficient Torch version."
-            )
-        to_rgb = transforms.ToRGB(transform="klt")
-        test_tensor = torch.ones(1, 4, 4, 4).refine_names("B", "C", "H", "W")
-        rgb_tensor = to_rgb(test_tensor)
-
-        r = torch.ones(4, 4) * 0.8009
-        g = torch.ones(4, 4) * 0.4762
-        b = torch.ones(4, 4) * 0.4546
-        a = torch.ones(4, 4)
-        expected_rgb_tensor = torch.stack([r, g, b, a]).unsqueeze(0)
-
-        assertTensorAlmostEqual(self, rgb_tensor, expected_rgb_tensor, 0.002)
-        self.assertEqual(list(rgb_tensor.names), ["B", "C", "H", "W"])
-
-        inverse_tensor = to_rgb(rgb_tensor.clone(), inverse=True)
-        assertTensorAlmostEqual(
-            self, inverse_tensor, torch.ones_like(inverse_tensor.rename(None))
-        )
-
-    def test_to_rgb_alpha_klt_forward_dim_3(self) -> None:
-        if torch.__version__ <= "1.2.0":
-            raise unittest.SkipTest(
-                "Skipping ToRGB with Alpha forward dim 3 due to"
-                + " insufficient Torch version."
-            )
-        to_rgb = transforms.ToRGB(transform="klt")
-        test_tensor = torch.ones(4, 4, 4).refine_names("C", "H", "W")
-        rgb_tensor = to_rgb(test_tensor)
-
-        r = torch.ones(4, 4) * 0.8009
-        g = torch.ones(4, 4) * 0.4762
-        b = torch.ones(4, 4) * 0.4546
-        a = torch.ones(4, 4)
-        expected_rgb_tensor = torch.stack([r, g, b, a])
-
-        assertTensorAlmostEqual(self, rgb_tensor, expected_rgb_tensor, 0.002)
-        self.assertEqual(list(rgb_tensor.names), ["C", "H", "W"])
-
-        inverse_tensor = to_rgb(rgb_tensor.clone(), inverse=True)
-        assertTensorAlmostEqual(
-            self, inverse_tensor, torch.ones_like(inverse_tensor.rename(None))
-        )
-
-    def test_to_rgb_klt_forward_no_named_dims(self) -> None:
-        if torch.__version__ <= "1.2.0":
-            raise unittest.SkipTest(
-                "Skipping ToRGB forward due to insufficient Torch version."
-            )
-        to_rgb = transforms.ToRGB(transform="klt")
-        test_tensor = torch.ones(1, 3, 4, 4)
-        rgb_tensor = to_rgb(test_tensor)
-
-        r = torch.ones(4, 4) * 0.8009
-        g = torch.ones(4, 4) * 0.4762
-        b = torch.ones(4, 4) * 0.4546
-        expected_rgb_tensor = torch.stack([r, g, b]).unsqueeze(0)
-
-        assertTensorAlmostEqual(self, rgb_tensor, expected_rgb_tensor, 0.002)
-        self.assertEqual(list(rgb_tensor.names), [None] * 4)
-
-        inverse_tensor = to_rgb(rgb_tensor.clone(), inverse=True)
-        assertTensorAlmostEqual(
-            self, inverse_tensor, torch.ones_like(inverse_tensor.rename(None))
-        )
-
-    def test_to_rgb_alpha_klt_forward_no_named_dims(self) -> None:
-        if torch.__version__ <= "1.2.0":
-            raise unittest.SkipTest(
-                "Skipping ToRGB with Alpha forward due to insufficient Torch version."
-            )
-        to_rgb = transforms.ToRGB(transform="klt")
-        test_tensor = torch.ones(1, 4, 4, 4)
-        rgb_tensor = to_rgb(test_tensor)
-
-        r = torch.ones(4, 4) * 0.8009
-        g = torch.ones(4, 4) * 0.4762
-        b = torch.ones(4, 4) * 0.4546
-        a = torch.ones(4, 4)
-        expected_rgb_tensor = torch.stack([r, g, b, a]).unsqueeze(0)
-
-        assertTensorAlmostEqual(self, rgb_tensor, expected_rgb_tensor, 0.002)
-        self.assertEqual(list(rgb_tensor.names), [None] * 4)
-
-        inverse_tensor = to_rgb(rgb_tensor.clone(), inverse=True)
-        assertTensorAlmostEqual(
-            self, inverse_tensor, torch.ones_like(inverse_tensor.rename(None))
-        )
-
-    def test_to_rgb_i1i2i3_forward(self) -> None:
-        if torch.__version__ <= "1.2.0":
-            raise unittest.SkipTest(
-                "Skipping ToRGB forward due to insufficient Torch version."
-            )
-        to_rgb = transforms.ToRGB(transform="i1i2i3")
-        test_tensor = torch.ones(1, 3, 4, 4).refine_names("B", "C", "H", "W")
-        rgb_tensor = to_rgb(test_tensor)
-
-        r = torch.ones(4, 4)
-        g = torch.zeros(4, 4)
-        b = torch.zeros(4, 4)
-        expected_rgb_tensor = torch.stack([r, g, b]).unsqueeze(0)
-
-        assertTensorAlmostEqual(self, rgb_tensor, expected_rgb_tensor)
-
-        inverse_tensor = to_rgb(rgb_tensor.clone(), inverse=True)
-        assertTensorAlmostEqual(
-            self, inverse_tensor, torch.ones_like(inverse_tensor.rename(None))
-        )
-
-    def test_to_rgb_alpha_i1i2i3_forward(self) -> None:
-        if torch.__version__ <= "1.2.0":
-            raise unittest.SkipTest(
-                "Skipping ToRGB with Alpha forward due to insufficient Torch version."
-            )
-        to_rgb = transforms.ToRGB(transform="i1i2i3")
-        test_tensor = torch.ones(1, 4, 4, 4).refine_names("B", "C", "H", "W")
-        rgb_tensor = to_rgb(test_tensor)
-
-        r = torch.ones(4, 4)
-        g = torch.zeros(4, 4)
-        b = torch.zeros(4, 4)
-        a = torch.ones(4, 4)
-        expected_rgb_tensor = torch.stack([r, g, b, a]).unsqueeze(0)
-
-        assertTensorAlmostEqual(self, rgb_tensor, expected_rgb_tensor)
-
-        inverse_tensor = to_rgb(rgb_tensor.clone(), inverse=True)
-        assertTensorAlmostEqual(
-            self, inverse_tensor, torch.ones_like(inverse_tensor.rename(None))
-        )
-
-    def test_to_rgb_custom_forward(self) -> None:
-        if torch.__version__ <= "1.2.0":
-            raise unittest.SkipTest(
-                "Skipping ToRGB forward due to insufficient Torch version."
-            )
-        matrix = torch.eye(3, 3)
-        to_rgb = transforms.ToRGB(transform=matrix)
-        test_tensor = torch.ones(1, 3, 4, 4).refine_names("B", "C", "H", "W")
-        rgb_tensor = to_rgb(test_tensor)
-
-        to_rgb_np = numpy_transforms.ToRGB(transform=matrix.numpy())
-        test_array = np.ones((1, 3, 4, 4))
-        rgb_array = to_rgb_np.to_rgb(test_array)
-
-        assertArraysAlmostEqual(rgb_tensor.numpy(), rgb_array)
-
-        inverse_tensor = to_rgb(rgb_tensor.clone(), inverse=True)
-        assertTensorAlmostEqual(
-            self, inverse_tensor, torch.ones_like(inverse_tensor.rename(None))
-        )
-
-    def test_to_rgb_klt_forward_jit_module(self) -> None:
-        if torch.__version__ <= "1.8.0":
-            raise unittest.SkipTest(
-                "Skipping ToRGB forward JIT module test due to insufficient"
-                + " Torch version."
-            )
-        to_rgb = transforms.ToRGB(transform="klt")
-        jit_to_rgb = torch.jit.script(to_rgb)
-        test_tensor = torch.ones(1, 3, 4, 4)
-        rgb_tensor = jit_to_rgb(test_tensor)
-
-        r = torch.ones(4, 4) * 0.8009
-        g = torch.ones(4, 4) * 0.4762
-        b = torch.ones(4, 4) * 0.4546
-        expected_rgb_tensor = torch.stack([r, g, b]).unsqueeze(0)
-
-        assertTensorAlmostEqual(self, rgb_tensor, expected_rgb_tensor, 0.002)
-
-        inverse_tensor = jit_to_rgb(rgb_tensor.clone(), inverse=True)
-        assertTensorAlmostEqual(
-            self, inverse_tensor, torch.ones_like(inverse_tensor.rename(None))
-        )
-
-
-class TestGaussianSmoothing(BaseTest):
-    def test_gaussian_smoothing_init_1d(self) -> None:
-        channels = 6
-        kernel_size = 3
-        sigma = 2.0
-        dim = 1
-        smoothening_module = transforms.GaussianSmoothing(
-            channels, kernel_size, sigma, dim
-        )
-        self.assertEqual(smoothening_module.groups, channels)
-        weight = torch.tensor([[0.3192, 0.3617, 0.3192]]).repeat(6, 1, 1)
-        assertTensorAlmostEqual(self, smoothening_module.weight, weight, 0.001)
-
-    def test_gaussian_smoothing_init_2d(self) -> None:
-        channels = 3
-        kernel_size = 3
-        sigma = 2.0
-        dim = 2
-        smoothening_module = transforms.GaussianSmoothing(
-            channels, kernel_size, sigma, dim
-        )
-        self.assertEqual(smoothening_module.groups, channels)
-        weight = torch.tensor(
-            [
-                [
-                    [0.1019, 0.1154, 0.1019],
-                    [0.1154, 0.1308, 0.1154],
-                    [0.1019, 0.1154, 0.1019],
-                ]
-            ]
-        ).repeat(3, 1, 1, 1)
-        assertTensorAlmostEqual(self, smoothening_module.weight, weight, 0.001)
-
-    def test_gaussian_smoothing_init_3d(self) -> None:
-        channels = 4
-        kernel_size = 3
-        sigma = 1.021
-        dim = 3
-        smoothening_module = transforms.GaussianSmoothing(
-            channels, kernel_size, sigma, dim
-        )
-        self.assertEqual(smoothening_module.groups, channels)
-        weight = torch.tensor(
-            [
-                [
-                    [
-                        [0.0212, 0.0342, 0.0212],
-                        [0.0342, 0.0552, 0.0342],
-                        [0.0212, 0.0342, 0.0212],
-                    ],
-                    [
-                        [0.0342, 0.0552, 0.0342],
-                        [0.0552, 0.0892, 0.0552],
-                        [0.0342, 0.0552, 0.0342],
-                    ],
-                    [
-                        [0.0212, 0.0342, 0.0212],
-                        [0.0342, 0.0552, 0.0342],
-                        [0.0212, 0.0342, 0.0212],
-                    ],
-                ]
-            ]
-        ).repeat(4, 1, 1, 1, 1)
-        assertTensorAlmostEqual(self, smoothening_module.weight, weight, 0.01)
-
-    def test_gaussian_smoothing_init_dim_4_runtime_error(self) -> None:
-        channels = 3
-        kernel_size = 3
-        sigma = 2.0
-        dim = 4
-        with self.assertRaises(RuntimeError):
-            transforms.GaussianSmoothing(channels, kernel_size, sigma, dim)
-
-    def test_gaussian_smoothing_1d(self) -> None:
-        channels = 6
-        kernel_size = 3
-        sigma = 2.0
-        dim = 1
-        smoothening_module = transforms.GaussianSmoothing(
-            channels, kernel_size, sigma, dim
-        )
-
-        test_tensor = torch.tensor([1.0, 5.0]).repeat(6, 2).unsqueeze(0)
-
-        diff_tensor = smoothening_module(test_tensor) - torch.tensor(
-            [2.4467, 3.5533]
-        ).repeat(6, 1).unsqueeze(0)
-        self.assertLessEqual(diff_tensor.max().item(), 4.268e-05)
-        self.assertGreaterEqual(diff_tensor.min().item(), -4.197e-05)
-
-    def test_gaussian_smoothing_2d(self) -> None:
-        channels = 3
-        kernel_size = 3
-        sigma = 2.0
-        dim = 2
-        smoothening_module = transforms.GaussianSmoothing(
-            channels, kernel_size, sigma, dim
-        )
-
-        test_tensor = torch.tensor([1.0, 5.0]).repeat(3, 6, 3).unsqueeze(0)
-
-        diff_tensor = smoothening_module(test_tensor) - torch.tensor(
-            [2.4467, 3.5533]
-        ).repeat(3, 4, 2).unsqueeze(0)
-        self.assertLessEqual(diff_tensor.max().item(), 4.5539e-05)
-        self.assertGreaterEqual(diff_tensor.min().item(), -4.5539e-05)
-
-    def test_gaussian_smoothing_3d(self) -> None:
-        channels = 4
-        kernel_size = 3
-        sigma = 1.021
-        dim = 3
-        smoothening_module = transforms.GaussianSmoothing(
-            channels, kernel_size, sigma, dim
-        )
-
-        test_tensor = torch.tensor([1.0, 5.0, 1.0]).repeat(4, 6, 6, 2).unsqueeze(0)
-
-        diff_tensor = smoothening_module(test_tensor) - torch.tensor(
-            [2.7873, 2.1063, 2.1063, 2.7873]
-        ).repeat(4, 4, 4, 1).unsqueeze(0)
-        t_max = diff_tensor.max().item()
-        t_min = diff_tensor.min().item()
-        self.assertLessEqual(t_max, 4.8162e-05)
-        self.assertGreaterEqual(t_min, 3.3377e-06)
-
-    def test_gaussian_smoothing_2d_jit_module(self) -> None:
-        if torch.__version__ <= "1.8.0":
-            raise unittest.SkipTest(
-                "Skipping GaussianSmoothing 2D JIT module test due to insufficient"
-                + " Torch version."
-            )
-        channels = 3
-        kernel_size = 3
-        sigma = 2.0
-        dim = 2
-        smoothening_module = transforms.GaussianSmoothing(
-            channels, kernel_size, sigma, dim
-        )
-        jit_smoothening_module = torch.jit.script(smoothening_module)
-
-        test_tensor = torch.tensor([1.0, 5.0]).repeat(3, 6, 3).unsqueeze(0)
-
-        diff_tensor = jit_smoothening_module(test_tensor) - torch.tensor(
-            [2.4467, 3.5533]
-        ).repeat(3, 4, 2).unsqueeze(0)
-        self.assertLessEqual(diff_tensor.max().item(), 4.5539e-05)
-        self.assertGreaterEqual(diff_tensor.min().item(), -4.5539e-05)
-
-
-class TestScaleInputRange(BaseTest):
-    def test_scale_input_range_init(self) -> None:
-        scale_input = transforms.ScaleInputRange(255)
-        self.assertEqual(scale_input.multiplier, 255)
-
-    def test_scale_input_range(self) -> None:
-        x = torch.ones(1, 3, 4, 4)
-        scale_input = transforms.ScaleInputRange(255)
-        output_tensor = scale_input(x)
-        self.assertEqual(output_tensor.mean(), 255.0)
-
-    def test_scale_input_range_jit_module(self) -> None:
-        if torch.__version__ <= "1.8.0":
-            raise unittest.SkipTest(
-                "Skipping ScaleInputRange JIT module test due to insufficient"
-                + " Torch version."
-            )
-        x = torch.ones(1, 3, 4, 4)
-        scale_input = transforms.ScaleInputRange(255)
-        jit_scale_input = torch.jit.script(scale_input)
-        output_tensor = jit_scale_input(x)
-        self.assertEqual(output_tensor.mean(), 255.0)
-
-
-class TestRGBToBGR(BaseTest):
-    def test_rgb_to_bgr(self) -> None:
-        x = torch.randn(1, 3, 224, 224)
-        rgb_to_bgr = transforms.RGBToBGR()
-        output_tensor = rgb_to_bgr(x)
-        expected_x = x[:, [2, 1, 0]]
-        assertTensorAlmostEqual(self, output_tensor, expected_x)
-
-    def test_rgb_to_bgr_jit_module(self) -> None:
-        if torch.__version__ <= "1.8.0":
-            raise unittest.SkipTest(
-                "Skipping RGBToBGR JIT module test due to insufficient"
-                + " Torch version."
-            )
-        x = torch.randn(1, 3, 224, 224)
-        rgb_to_bgr = transforms.RGBToBGR()
-        jit_rgb_to_bgr = torch.jit.script(rgb_to_bgr)
-        output_tensor = jit_rgb_to_bgr(x)
-        expected_x = x[:, [2, 1, 0]]
-        assertTensorAlmostEqual(self, output_tensor, expected_x)
-
-
-class TestSymmetricPadding(BaseTest):
-    def test_symmetric_padding(self) -> None:
-        b = 2
-        c = 3
-        x = torch.arange(0, b * c * 4 * 4).view(b, c, 4, 4).float()
-        offset_pad = [[3, 3], [4, 4], [2, 2], [5, 5]]
-
-        x_pt = torch.nn.Parameter(x)
-        x_out = transforms.SymmetricPadding.apply(x_pt, offset_pad)
-        x_out_np = torch.as_tensor(
-            np.pad(x.detach().numpy(), pad_width=offset_pad, mode="symmetric")
-        )
-        assertTensorAlmostEqual(self, x_out, x_out_np)
-
-    def test_symmetric_padding_backward(self) -> None:
-        b = 2
-        c = 3
-        x = torch.arange(0, b * c * 4 * 4).view(b, c, 4, 4).float()
-        offset_pad = [[3, 3], [4, 4], [2, 2], [5, 5]]
-
-        x_pt = torch.nn.Parameter(x) * 1
-
-        t_grad_input, t_grad_output = [], []
-
-        def check_grad(self, grad_input, grad_output):
-            t_grad_input.append(grad_input[0].clone().detach())
-            t_grad_output.append(grad_output[0].clone().detach())
-
-        class SymmetricPaddingLayer(torch.nn.Module):
-            def forward(
-                self, x: torch.Tensor, padding: List[List[int]]
-            ) -> torch.Tensor:
-                return transforms.SymmetricPadding.apply(x_pt, padding)
-
-        sym_pad = SymmetricPaddingLayer()
-        sym_pad.register_backward_hook(check_grad)
-        x_out = sym_pad(x_pt, offset_pad)
-        (x_out.sum() * 1).backward()
-
-        self.assertEqual(x.shape, t_grad_input[0].shape)
-
-        x_out_np = torch.as_tensor(
-            np.pad(x.detach().numpy(), pad_width=offset_pad, mode="symmetric")
-        )
-        self.assertEqual(x_out_np.shape, t_grad_output[0].shape)
-
-
-class TestNChannelsToRGB(BaseTest):
-    def test_nchannels_to_rgb_init(self) -> None:
-        nchannels_to_rgb = transforms.NChannelsToRGB()
-        self.assertFalse(nchannels_to_rgb.warp)
-
-    def test_nchannels_to_rgb_collapse(self) -> None:
-        test_input = torch.randn(1, 6, 224, 224)
-        nchannels_to_rgb = transforms.NChannelsToRGB()
-        test_output = nchannels_to_rgb(test_input)
-        self.assertEqual(list(test_output.size()), [1, 3, 224, 224])
-
-    def test_nchannels_to_rgb_increase(self) -> None:
-        test_input = torch.randn(1, 2, 224, 224)
-        nchannels_to_rgb = transforms.NChannelsToRGB()
-        test_output = nchannels_to_rgb(test_input)
-        self.assertEqual(list(test_output.size()), [1, 3, 224, 224])
-
-    def test_nchannels_to_rgb_collapse_jit_module(self) -> None:
-        if torch.__version__ <= "1.8.0":
-            raise unittest.SkipTest(
-                "Skipping NChannelsToRGB collapse JIT module test due to insufficient"
-                + " Torch version."
-            )
-        test_input = torch.randn(1, 6, 224, 224)
-        nchannels_to_rgb = transforms.NChannelsToRGB()
-        jit_nchannels_to_rgb = torch.jit.script(nchannels_to_rgb)
-        test_output = jit_nchannels_to_rgb(test_input)
-        self.assertEqual(list(test_output.size()), [1, 3, 224, 224])
-
-
-class TestRandomCrop(BaseTest):
-    def test_random_crop_center_crop(self) -> None:
-        crop_size = [160, 160]
-        crop_transform = transforms.RandomCrop(crop_size=crop_size)
-        x = torch.ones(1, 4, 224, 224)
-
-        x_out = crop_transform._center_crop(x)
-
-        self.assertEqual(list(x_out.shape), [1, 4, 160, 160])
-
-    def test_random_crop(self) -> None:
-        crop_size = [160, 160]
-        crop_transform = transforms.RandomCrop(crop_size=crop_size)
-        x = torch.ones(1, 4, 224, 224)
-
-        x_out = crop_transform(x)
-
-        self.assertEqual(list(x_out.shape), [1, 4, 160, 160])
-
-    def test_random_crop_jit_module(self) -> None:
-        if torch.__version__ <= "1.8.0":
-            raise unittest.SkipTest(
-                "Skipping RandomCrop JIT module test due to insufficient"
-                + " Torch version."
-            )
-        crop_size = [160, 160]
-        crop_transform = transforms.RandomCrop(crop_size=crop_size)
-        jit_crop_transform = torch.jit.script(crop_transform)
-        x = torch.ones(1, 4, 224, 224)
-
-        x_out = jit_crop_transform(x)
-
-        self.assertEqual(list(x_out.shape), [1, 4, 160, 160])
-
-
-class TestTransformationRobustness(BaseTest):
-    def test_transform_robustness_init(self) -> None:
-        transform_robustness = transforms.TransformationRobustness()
-        self.assertIsInstance(
-            transform_robustness.padding_transform, torch.nn.ConstantPad2d
-        )
-        self.assertIsInstance(
-            transform_robustness.jitter_transforms, torch.nn.Sequential
-        )
-        for module in transform_robustness.jitter_transforms:
-            self.assertIsInstance(module, transforms.RandomSpatialJitter)
-        self.assertIsInstance(transform_robustness.random_scale, transforms.RandomScale)
-        self.assertIsInstance(
-            transform_robustness.random_rotation, transforms.RandomRotation
-        )
-        self.assertIsInstance(
-            transform_robustness.final_jitter, transforms.RandomSpatialJitter
-        )
-        self.assertFalse(transform_robustness.crop_or_pad_output)
-
-    def test_transform_robustness_init_transform_values(self) -> None:
-        transform_robustness = transforms.TransformationRobustness()
-        self.assertEqual(transform_robustness.padding_transform.padding, (2, 2, 2, 2))
-        self.assertEqual(transform_robustness.padding_transform.value, 0.5)
-
-        self.assertEqual(len(transform_robustness.jitter_transforms), 10)
-        for module in transform_robustness.jitter_transforms:
-            self.assertEqual(module.pad_range, 2 * 4)
-
-        expected_scale = [0.995 ** n for n in range(-5, 80)] + [
-            0.998 ** n for n in 2 * list(range(20, 40))
-        ]
-        self.assertEqual(transform_robustness.random_scale.scale, expected_scale)
-        expected_degrees = (
-            list(range(-20, 20)) + list(range(-10, 10)) + list(range(-5, 5)) + 5 * [0]
-        )
-        expected_degrees = [float(d) for d in expected_degrees]
-        self.assertEqual(transform_robustness.random_rotation.degrees, expected_degrees)
-
-        self.assertEqual(transform_robustness.final_jitter.pad_range, 2 * 2)
-
-    def test_transform_robustness_init_single_translate(self) -> None:
-        transform_robustness = transforms.TransformationRobustness(translate=4)
-        self.assertIsInstance(
-            transform_robustness.jitter_transforms, transforms.RandomSpatialJitter
-        )
-
-    def test_transform_robustness_forward(self) -> None:
-        transform_robustness = transforms.TransformationRobustness()
-        test_input = torch.ones(1, 3, 224, 224)
-        test_output = transform_robustness(test_input)
-        self.assertTrue(torch.is_tensor(test_output))
-
-    def test_transform_robustness_forward_padding(self) -> None:
-        pad_module = torch.nn.ConstantPad2d(2, value=0.5)
-        transform_robustness = transforms.TransformationRobustness(
-            padding_transform=pad_module
-        )
-        test_input = torch.ones(1, 3, 224, 224)
-        test_output = transform_robustness(test_input)
-        self.assertTrue(torch.is_tensor(test_output))
-
-    def test_transform_robustness_forward_no_padding(self) -> None:
-        transform_robustness = transforms.TransformationRobustness(
-            padding_transform=None
-        )
-        test_input = torch.ones(1, 3, 224, 224)
-        test_output = transform_robustness(test_input)
-        self.assertTrue(torch.is_tensor(test_output))
-
-    def test_transform_robustness_forward_crop_output(self) -> None:
-        transform_robustness = transforms.TransformationRobustness(
-            padding_transform=None, crop_or_pad_output=True
-        )
-        test_input = torch.ones(1, 3, 224, 224)
-        test_output = transform_robustness(test_input)
-        self.assertEqual(test_output.shape, test_input.shape)
-
-    def test_transform_robustness_forward_padding_crop_output(self) -> None:
-        pad_module = torch.nn.ConstantPad2d(2, value=0.5)
-        transform_robustness = transforms.TransformationRobustness(
-            padding_transform=pad_module, crop_or_pad_output=True
-        )
-        test_input = torch.ones(1, 3, 224, 224)
-        test_output = transform_robustness(test_input)
-        self.assertEqual(test_output.shape, test_input.shape)
-
-    def test_transform_robustness_forward_all_disabled(self) -> None:
-        transform_robustness = transforms.TransformationRobustness(
-            padding_transform=None,
-            translate=None,
-            scale=None,
-            degrees=None,
-            final_translate=None,
-            crop_or_pad_output=False,
-        )
-        test_input = torch.randn(1, 3, 224, 224)
-        test_output = transform_robustness(test_input)
-        assertTensorAlmostEqual(self, test_output, test_input, 0)
-
-    def test_transform_robustness_forward_jit_module(self) -> None:
-        if torch.__version__ <= "1.8.0":
-            raise unittest.SkipTest(
-                "Skipping TransformationRobustness JIT module test due"
-                + " to insufficient Torch version."
-            )
-        transform_robustness = transforms.TransformationRobustness()
-        jit_transform_robustness = torch.jit.script(transform_robustness)
-        test_input = torch.ones(1, 3, 224, 224)
-        test_output = jit_transform_robustness(test_input)
-        self.assertTrue(torch.is_tensor(test_output))
-
-    def test_transform_robustness_forward_padding_crop_output_jit_module(self) -> None:
-        if torch.__version__ <= "1.8.0":
-            raise unittest.SkipTest(
-                "Skipping TransformationRobustness with crop or pad output"
-                + " JIT module test due to insufficient Torch version."
-            )
-        pad_module = torch.nn.ConstantPad2d(2, value=0.5)
-        transform_robustness = transforms.TransformationRobustness(
-            padding_transform=pad_module, crop_or_pad_output=True
-        )
-        test_input = torch.ones(1, 3, 224, 224)
-        test_output = transform_robustness(test_input)
-        self.assertEqual(test_output.shape, test_input.shape)
+#!/usr/bin/env python3
+import unittest
+from typing import List
+
+import numpy as np
+import torch
+import torch.nn.functional as F
+
+import captum.optim._param.image.transforms as transforms
+from tests.helpers.basic import (
+    BaseTest,
+    assertArraysAlmostEqual,
+    assertTensorAlmostEqual,
+)
+from tests.optim.helpers import numpy_transforms
+
+
+class TestRandomScale(BaseTest):
+    def test_random_scale_init(self) -> None:
+        scale_module = transforms.RandomScale(scale=[1, 0.975, 1.025, 0.95, 1.05])
+        self.assertEqual(scale_module.scale, [1.0, 0.975, 1.025, 0.95, 1.05])
+        self.assertFalse(scale_module._is_distribution)
+        self.assertEqual(scale_module.mode, "bilinear")
+        self.assertFalse(scale_module.align_corners)
+        self.assertFalse(scale_module.recompute_scale_factor)
+        self.assertFalse(scale_module.antialias)
+
+    def test_random_scale_tensor_scale(self) -> None:
+        scale = torch.tensor([1, 0.975, 1.025, 0.95, 1.05])
+        scale_module = transforms.RandomScale(scale=scale)
+        self.assertEqual(scale_module.scale, scale.tolist())
+
+    def test_random_scale_int_scale(self) -> None:
+        scale = [1, 2, 3, 4, 5]
+        scale_module = transforms.RandomScale(scale=scale)
+        for s in scale_module.scale:
+            self.assertIsInstance(s, float)
+        self.assertEqual(scale_module.scale, [1.0, 2.0, 3.0, 4.0, 5.0])
+
+    def test_random_scale_scale_distributions(self) -> None:
+        scale = torch.distributions.Uniform(0.95, 1.05)
+        scale_module = transforms.RandomScale(scale=scale)
+        self.assertIsInstance(
+            scale_module.scale_distribution,
+            torch.distributions.distribution.Distribution,
+        )
+        self.assertTrue(scale_module._is_distribution)
+
+    def test_random_scale_torch_version_check(self) -> None:
+        scale_module = transforms.RandomScale([1.0])
+
+        has_align_corners = torch.__version__ >= "1.3.0"
+        self.assertEqual(scale_module._has_align_corners, has_align_corners)
+
+        has_recompute_scale_factor = torch.__version__ >= "1.6.0"
+        self.assertEqual(
+            scale_module._has_recompute_scale_factor, has_recompute_scale_factor
+        )
+
+        has_antialias = torch.__version__ >= "1.11.0"
+        self.assertEqual(scale_module._has_antialias, has_antialias)
+
+    def test_random_scale_downscaling(self) -> None:
+        scale_module = transforms.RandomScale(scale=[0.5])
+        test_tensor = torch.arange(0, 1 * 1 * 10 * 10).view(1, 1, 10, 10).float()
+
+        scaled_tensor = scale_module._scale_tensor(test_tensor, 0.5)
+
+        expected_tensor = torch.tensor(
+            [
+                [
+                    [
+                        [5.5000, 7.5000, 9.5000, 11.5000, 13.5000],
+                        [25.5000, 27.5000, 29.5000, 31.5000, 33.5000],
+                        [45.5000, 47.5000, 49.5000, 51.5000, 53.5000],
+                        [65.5000, 67.5000, 69.5000, 71.5000, 73.5000],
+                        [85.5000, 87.5000, 89.5000, 91.5000, 93.5000],
+                    ]
+                ]
+            ]
+        )
+
+        assertTensorAlmostEqual(
+            self,
+            scaled_tensor,
+            expected_tensor,
+            0,
+        )
+
+    def test_random_scale_upscaling(self) -> None:
+        scale_module = transforms.RandomScale(scale=[0.5])
+        test_tensor = torch.arange(0, 1 * 1 * 2 * 2).view(1, 1, 2, 2).float()
+
+        scaled_tensor = scale_module._scale_tensor(test_tensor, 1.5)
+
+        expected_tensor = torch.tensor(
+            [
+                [
+                    [
+                        [0.0000, 0.5000, 1.0000],
+                        [1.0000, 1.5000, 2.0000],
+                        [2.0000, 2.5000, 3.0000],
+                    ]
+                ]
+            ]
+        )
+
+        assertTensorAlmostEqual(
+            self,
+            scaled_tensor,
+            expected_tensor,
+            0,
+        )
+
+    def test_random_scale_antialias(self) -> None:
+        if torch.__version__ < "1.11.0":
+            raise unittest.SkipTest(
+                "Skipping RandomScale antialias test"
+                + " due to insufficient Torch version."
+            )
+        scale_module = transforms.RandomScale(scale=[0.5], antialias=True)
+        test_tensor = torch.arange(0, 1 * 1 * 10 * 10).view(1, 1, 10, 10).float()
+
+        scaled_tensor = scale_module._scale_tensor(test_tensor, 0.5)
+
+        expected_tensor = torch.tensor(
+            [
+                [
+                    [
+                        [7.8571, 9.6429, 11.6429, 13.6429, 15.4286],
+                        [25.7143, 27.5000, 29.5000, 31.5000, 33.2857],
+                        [45.7143, 47.5000, 49.5000, 51.5000, 53.2857],
+                        [65.7143, 67.5000, 69.5000, 71.5000, 73.2857],
+                        [83.5714, 85.3571, 87.3571, 89.3571, 91.1429],
+                    ]
+                ]
+            ]
+        )
+
+        assertTensorAlmostEqual(
+            self,
+            scaled_tensor,
+            expected_tensor,
+            0.0005,
+        )
+
+    def test_random_forward_exact(self) -> None:
+        scale_module = transforms.RandomScale(scale=[0.5])
+        test_tensor = torch.arange(0, 1 * 1 * 10 * 10).view(1, 1, 10, 10).float()
+
+        scaled_tensor = scale_module(test_tensor)
+
+        expected_tensor = torch.tensor(
+            [
+                [
+                    [
+                        [5.5000, 7.5000, 9.5000, 11.5000, 13.5000],
+                        [25.5000, 27.5000, 29.5000, 31.5000, 33.5000],
+                        [45.5000, 47.5000, 49.5000, 51.5000, 53.5000],
+                        [65.5000, 67.5000, 69.5000, 71.5000, 73.5000],
+                        [85.5000, 87.5000, 89.5000, 91.5000, 93.5000],
+                    ]
+                ]
+            ]
+        )
+
+        assertTensorAlmostEqual(
+            self,
+            scaled_tensor,
+            expected_tensor,
+            0,
+        )
+
+    def test_random_scale_forward_exact_nearest(self) -> None:
+        scale_module = transforms.RandomScale(scale=[0.5], mode="nearest")
+        self.assertIsNone(scale_module.align_corners)
+        self.assertEqual(scale_module.mode, "nearest")
+
+        test_tensor = torch.arange(0, 1 * 1 * 10 * 10).view(1, 1, 10, 10).float()
+
+        scaled_tensor = scale_module(test_tensor)
+
+        expected_tensor = torch.tensor(
+            [
+                [
+                    [
+                        [0.0, 2.0, 4.0, 6.0, 8.0],
+                        [20.0, 22.0, 24.0, 26.0, 28.0],
+                        [40.0, 42.0, 44.0, 46.0, 48.0],
+                        [60.0, 62.0, 64.0, 66.0, 68.0],
+                        [80.0, 82.0, 84.0, 86.0, 88.0],
+                    ]
+                ]
+            ]
+        )
+
+        assertTensorAlmostEqual(
+            self,
+            scaled_tensor,
+            expected_tensor,
+            0,
+        )
+
+    def test_random_scale_forward_exact_align_corners(self) -> None:
+        if torch.__version__ <= "1.2.0":
+            raise unittest.SkipTest(
+                "Skipping RandomScale exact align corners forward due to"
+                + " insufficient Torch version."
+            )
+        scale_module = transforms.RandomScale(scale=[0.5], align_corners=True)
+        self.assertTrue(scale_module.align_corners)
+
+        test_tensor = torch.arange(0, 1 * 1 * 10 * 10).view(1, 1, 10, 10).float()
+
+        scaled_tensor = scale_module(test_tensor)
+
+        expected_tensor = torch.tensor(
+            [
+                [
+                    [
+                        [0.0000, 2.2500, 4.5000, 6.7500, 9.0000],
+                        [22.5000, 24.7500, 27.0000, 29.2500, 31.5000],
+                        [45.0000, 47.2500, 49.5000, 51.7500, 54.0000],
+                        [67.5000, 69.7500, 72.0000, 74.2500, 76.5000],
+                        [90.0000, 92.2500, 94.5000, 96.7500, 99.0000],
+                    ]
+                ]
+            ]
+        )
+        assertTensorAlmostEqual(
+            self,
+            scaled_tensor,
+            expected_tensor,
+            0,
+        )
+
+    def test_random_scale_forward(self) -> None:
+        scale_module = transforms.RandomScale(scale=[0.5])
+        test_tensor = torch.ones(1, 3, 10, 10)
+        output_tensor = scale_module(test_tensor)
+        self.assertEqual(list(output_tensor.shape), [1, 3, 5, 5])
+
+    def test_random_scale_forward_distributions(self) -> None:
+        scale = torch.distributions.Uniform(0.95, 1.05)
+        scale_module = transforms.RandomScale(scale=scale)
+        test_tensor = torch.ones(1, 3, 10, 10)
+        output_tensor = scale_module(test_tensor)
+        self.assertTrue(torch.is_tensor(output_tensor))
+
+    def test_random_scale_jit_module(self) -> None:
+        if torch.__version__ <= "1.8.0":
+            raise unittest.SkipTest(
+                "Skipping RandomScale JIT module test due to insufficient"
+                + " Torch version."
+            )
+        scale_module = transforms.RandomScale(scale=[1.5])
+        jit_scale_module = torch.jit.script(scale_module)
+
+        test_tensor = torch.arange(0, 1 * 1 * 2 * 2).view(1, 1, 2, 2).float()
+        scaled_tensor = jit_scale_module(test_tensor)
+
+        expected_tensor = torch.tensor(
+            [
+                [
+                    [
+                        [0.0000, 0.5000, 1.0000],
+                        [1.0000, 1.5000, 2.0000],
+                        [2.0000, 2.5000, 3.0000],
+                    ]
+                ]
+            ]
+        )
+
+        assertTensorAlmostEqual(
+            self,
+            scaled_tensor,
+            expected_tensor,
+            0,
+        )
+
+
+class TestRandomScaleAffine(BaseTest):
+    def test_random_scale_affine_init(self) -> None:
+        scale_module = transforms.RandomScaleAffine(scale=[1, 0.975, 1.025, 0.95, 1.05])
+        self.assertEqual(scale_module.scale, [1.0, 0.975, 1.025, 0.95, 1.05])
+        self.assertFalse(scale_module._is_distribution)
+        self.assertEqual(scale_module.mode, "bilinear")
+        self.assertEqual(scale_module.padding_mode, "zeros")
+        self.assertFalse(scale_module.align_corners)
+
+    def test_random_scale_affine_tensor_scale(self) -> None:
+        scale = torch.tensor([1, 0.975, 1.025, 0.95, 1.05])
+        scale_module = transforms.RandomScaleAffine(scale=scale)
+        self.assertEqual(scale_module.scale, scale.tolist())
+
+    def test_random_scale_affine_int_scale(self) -> None:
+        scale = [1, 2, 3, 4, 5]
+        scale_module = transforms.RandomScaleAffine(scale=scale)
+        for s in scale_module.scale:
+            self.assertIsInstance(s, float)
+        self.assertEqual(scale_module.scale, [1.0, 2.0, 3.0, 4.0, 5.0])
+
+    def test_random_scale_affine_scale_distributions(self) -> None:
+        scale = torch.distributions.Uniform(0.95, 1.05)
+        scale_module = transforms.RandomScaleAffine(scale=scale)
+        self.assertIsInstance(
+            scale_module.scale_distribution,
+            torch.distributions.distribution.Distribution,
+        )
+        self.assertTrue(scale_module._is_distribution)
+
+    def test_random_scale_affine_torch_version_check(self) -> None:
+        scale_module = transforms.RandomScaleAffine([1.0])
+        _has_align_corners = torch.__version__ >= "1.3.0"
+        self.assertEqual(scale_module._has_align_corners, _has_align_corners)
+
+    def test_random_scale_affine_matrix(self) -> None:
+        scale_module = transforms.RandomScaleAffine(scale=[0.5])
+        test_tensor = torch.ones(1, 3, 3, 3)
+        # Test scale matrices
+
+        assertTensorAlmostEqual(
+            self,
+            scale_module._get_scale_mat(0.5, test_tensor.device, test_tensor.dtype),
+            torch.tensor([[0.5000, 0.0000, 0.0000], [0.0000, 0.5000, 0.0000]]),
+            0,
+        )
+
+        assertTensorAlmostEqual(
+            self,
+            scale_module._get_scale_mat(1.24, test_tensor.device, test_tensor.dtype),
+            torch.tensor([[1.2400, 0.0000, 0.0000], [0.0000, 1.2400, 0.0000]]),
+            0,
+        )
+
+    def test_random_scale_affine_downscaling(self) -> None:
+        scale_module = transforms.RandomScaleAffine(scale=[0.5])
+        test_tensor = torch.ones(1, 3, 3, 3)
+
+        assertTensorAlmostEqual(
+            self,
+            scale_module._scale_tensor(test_tensor, 0.5),
+            torch.ones(3, 1).repeat(3, 1, 3).unsqueeze(0),
+            0,
+        )
+
+    def test_random_scale_affine_upscaling(self) -> None:
+        scale_module = transforms.RandomScaleAffine(scale=[1.5])
+        test_tensor = torch.ones(1, 3, 3, 3)
+
+        assertTensorAlmostEqual(
+            self,
+            scale_module._scale_tensor(test_tensor, 1.5),
+            torch.tensor(
+                [
+                    [0.2500, 0.5000, 0.2500],
+                    [0.5000, 1.0000, 0.5000],
+                    [0.2500, 0.5000, 0.2500],
+                ]
+            )
+            .repeat(3, 1, 1)
+            .unsqueeze(0),
+            0,
+        )
+
+    def test_random_scale_affine_forward_exact(self) -> None:
+        scale_module = transforms.RandomScaleAffine(scale=[1.5])
+        test_tensor = torch.arange(0, 1 * 1 * 4 * 4).view(1, 1, 4, 4).float()
+
+        scaled_tensor = scale_module(test_tensor)
+
+        expected_tensor = torch.tensor(
+            [
+                [
+                    [
+                        [0.0000, 0.1875, 0.5625, 0.1875],
+                        [0.7500, 3.7500, 5.2500, 1.5000],
+                        [2.2500, 9.7500, 11.2500, 3.0000],
+                        [0.7500, 3.1875, 3.5625, 0.9375],
+                    ]
+                ]
+            ]
+        )
+        assertTensorAlmostEqual(
+            self,
+            scaled_tensor,
+            expected_tensor,
+            0,
+        )
+
+    def test_random_scale_affine_forward_exact_mode_nearest(self) -> None:
+        scale_module = transforms.RandomScaleAffine(scale=[1.5], mode="nearest")
+        self.assertEqual(scale_module.mode, "nearest")
+        test_tensor = torch.arange(0, 1 * 1 * 4 * 4).view(1, 1, 4, 4).float()
+
+        scaled_tensor = scale_module(test_tensor)
+        expected_tensor = torch.tensor(
+            [
+                [
+                    [
+                        [0.0, 0.0, 0.0, 0.0],
+                        [0.0, 5.0, 6.0, 0.0],
+                        [0.0, 9.0, 10.0, 0.0],
+                        [0.0, 0.0, 0.0, 0.0],
+                    ]
+                ]
+            ]
+        )
+
+        assertTensorAlmostEqual(
+            self,
+            scaled_tensor,
+            expected_tensor,
+            0,
+        )
+
+    def test_random_scale_affine_forward(self) -> None:
+        scale_module = transforms.RandomScaleAffine(scale=[0.5])
+        test_tensor = torch.ones(1, 3, 10, 10)
+        output_tensor = scale_module(test_tensor)
+        self.assertEqual(list(output_tensor.shape), list(test_tensor.shape))
+
+    def test_random_scale_affine_forward_distributions(self) -> None:
+        scale = torch.distributions.Uniform(0.95, 1.05)
+        scale_module = transforms.RandomScaleAffine(scale=scale)
+        test_tensor = torch.ones(1, 3, 10, 10)
+        output_tensor = scale_module(test_tensor)
+        self.assertEqual(list(output_tensor.shape), list(test_tensor.shape))
+
+    def test_random_scale_affine_jit_module(self) -> None:
+        if torch.__version__ <= "1.8.0":
+            raise unittest.SkipTest(
+                "Skipping RandomScaleAffine JIT module test due to insufficient"
+                + " Torch version."
+            )
+        scale_module = transforms.RandomScaleAffine(scale=[1.5])
+        jit_scale_module = torch.jit.script(scale_module)
+        test_tensor = torch.ones(1, 3, 3, 3)
+
+        assertTensorAlmostEqual(
+            self,
+            jit_scale_module(test_tensor),
+            torch.tensor(
+                [
+                    [0.2500, 0.5000, 0.2500],
+                    [0.5000, 1.0000, 0.5000],
+                    [0.2500, 0.5000, 0.2500],
+                ]
+            )
+            .repeat(3, 1, 1)
+            .unsqueeze(0),
+            0,
+        )
+
+
+class TestRandomRotation(BaseTest):
+    def test_random_rotation_init(self) -> None:
+        test_degrees = [0.0, 1.0, 2.0, 3.0, 4.0]
+        rotation_module = transforms.RandomRotation(test_degrees)
+        degrees = rotation_module.degrees
+        self.assertTrue(hasattr(degrees, "__iter__"))
+        self.assertEqual(degrees, test_degrees)
+        self.assertFalse(rotation_module._is_distribution)
+        self.assertEqual(rotation_module.mode, "bilinear")
+        self.assertEqual(rotation_module.padding_mode, "zeros")
+        self.assertFalse(rotation_module.align_corners)
+
+    def test_random_rotation_tensor_degrees(self) -> None:
+        degrees = torch.tensor([0.0, 1.0, 2.0, 3.0, 4.0])
+        rotation_module = transforms.RandomRotation(degrees=degrees)
+        self.assertEqual(rotation_module.degrees, degrees.tolist())
+
+    def test_random_rotation_int_degrees(self) -> None:
+        degrees = [1, 2, 3, 4, 5]
+        rotation_module = transforms.RandomRotation(degrees=degrees)
+        for r in rotation_module.degrees:
+            self.assertIsInstance(r, float)
+        self.assertEqual(rotation_module.degrees, [1.0, 2.0, 3.0, 4.0, 5.0])
+
+    def test_random_rotation_degrees_distributions(self) -> None:
+        degrees = torch.distributions.Uniform(0.95, 1.05)
+        rotation_module = transforms.RandomRotation(degrees=degrees)
+        self.assertIsInstance(
+            rotation_module.degrees_distribution,
+            torch.distributions.distribution.Distribution,
+        )
+        self.assertTrue(rotation_module._is_distribution)
+
+    def test_random_rotation_torch_version_check(self) -> None:
+        rotation_module = transforms.RandomRotation([1.0])
+        _has_align_corners = torch.__version__ >= "1.3.0"
+        self.assertEqual(rotation_module._has_align_corners, _has_align_corners)
+
+    def test_random_rotation_matrix(self) -> None:
+        theta = 25.1
+        rotation_module = transforms.RandomRotation([theta])
+        rot_matrix = rotation_module._get_rot_mat(
+            theta, device=torch.device("cpu"), dtype=torch.float32
+        )
+        expected_matrix = torch.tensor(
+            [[0.9056, -0.4242, 0.0000], [0.4242, 0.9056, 0.0000]]
+        )
+
+        assertTensorAlmostEqual(self, rot_matrix, expected_matrix)
+
+    def test_random_rotation_rotate_tensor(self) -> None:
+        rotation_module = transforms.RandomRotation([25.0])
+
+        test_input = torch.eye(4, 4).repeat(3, 1, 1).unsqueeze(0)
+        test_output = rotation_module._rotate_tensor(test_input, 25.0)
+
+        expected_output = (
+            torch.tensor(
+                [
+                    [0.1143, 0.0000, 0.0000, 0.0000],
+                    [0.5258, 0.6198, 0.2157, 0.0000],
+                    [0.0000, 0.2157, 0.6198, 0.5258],
+                    [0.0000, 0.0000, 0.0000, 0.1143],
+                ]
+            )
+            .repeat(3, 1, 1)
+            .unsqueeze(0)
+        )
+        assertTensorAlmostEqual(self, test_output, expected_output, 0.005)
+
+    def test_random_rotation_forward_exact(self) -> None:
+        rotation_module = transforms.RandomRotation([25.0])
+
+        test_input = torch.eye(4, 4).repeat(3, 1, 1).unsqueeze(0)
+        test_output = rotation_module(test_input)
+
+        expected_output = (
+            torch.tensor(
+                [
+                    [0.1143, 0.0000, 0.0000, 0.0000],
+                    [0.5258, 0.6198, 0.2157, 0.0000],
+                    [0.0000, 0.2157, 0.6198, 0.5258],
+                    [0.0000, 0.0000, 0.0000, 0.1143],
+                ]
+            )
+            .repeat(3, 1, 1)
+            .unsqueeze(0)
+        )
+        assertTensorAlmostEqual(self, test_output, expected_output, 0.005)
+
+    def test_random_rotation_forward_exact_nearest_reflection(self) -> None:
+        if torch.__version__ <= "1.2.0":
+            raise unittest.SkipTest(
+                "Skipping RandomRotation forward due exact nearest relfection"
+                + " to insufficient Torch version."
+            )
+        rotation_module = transforms.RandomRotation(
+            [45.0], mode="nearest", padding_mode="reflection"
+        )
+        self.assertEqual(rotation_module.mode, "nearest")
+        self.assertEqual(rotation_module.padding_mode, "reflection")
+
+        test_input = torch.arange(0, 1 * 1 * 4 * 4).view(1, 1, 4, 4).float()
+        test_output = rotation_module(test_input)
+
+        expected_output = torch.tensor(
+            [
+                [
+                    [
+                        [2.0, 2.0, 7.0, 11.0],
+                        [1.0, 6.0, 10.0, 11.0],
+                        [4.0, 9.0, 10.0, 14.0],
+                        [8.0, 8.0, 13.0, 14.0],
+                    ]
+                ]
+            ]
+        )
+        assertTensorAlmostEqual(self, test_output, expected_output, 0.0)
+
+    def test_random_rotation_forward_exact_nearest(self) -> None:
+        rotation_module = transforms.RandomRotation([45.0], mode="nearest")
+        self.assertEqual(rotation_module.mode, "nearest")
+        self.assertEqual(rotation_module.padding_mode, "zeros")
+
+        test_input = torch.arange(0, 1 * 1 * 4 * 4).view(1, 1, 4, 4).float()
+        test_output = rotation_module(test_input)
+        expected_output = torch.tensor(
+            [
+                [
+                    [
+                        [0.0, 2.0, 7.0, 0.0],
+                        [1.0, 6.0, 10.0, 11.0],
+                        [4.0, 9.0, 10.0, 14.0],
+                        [0.0, 8.0, 13.0, 0.0],
+                    ]
+                ]
+            ]
+        )
+        assertTensorAlmostEqual(self, test_output, expected_output, 0.0)
+
+    def test_random_rotation_forward(self) -> None:
+        degrees = list(range(-25, 25))
+        rotation_module = transforms.RandomRotation(degrees=degrees)
+        test_tensor = torch.ones(1, 3, 10, 10)
+        output_tensor = rotation_module(test_tensor)
+        self.assertEqual(list(output_tensor.shape), list(test_tensor.shape))
+
+    def test_random_rotation_forward_distributions(self) -> None:
+        degrees = torch.distributions.Uniform(-25, 25)
+        rotation_module = transforms.RandomRotation(degrees=degrees)
+        test_tensor = torch.ones(1, 3, 10, 10)
+        output_tensor = rotation_module(test_tensor)
+        self.assertEqual(list(output_tensor.shape), list(test_tensor.shape))
+
+    def test_random_rotation_forward_cuda(self) -> None:
+        if not torch.cuda.is_available():
+            raise unittest.SkipTest(
+                "Skipping RandomRotation forward CUDA test due to not supporting"
+                + " CUDA."
+            )
+        rotate_transform = transforms.RandomRotation(list(range(-25, 25)))
+        x = torch.ones(1, 3, 224, 224).cuda()
+        output = rotate_transform(x)
+
+        self.assertTrue(output.is_cuda)
+        self.assertEqual(output.shape, x.shape)
+
+    def test_random_rotation_matrix_torch_math_module(self) -> None:
+        theta = 25.1
+        rotation_module = transforms.RandomRotation([theta])
+        rot_matrix = rotation_module._get_rot_mat(
+            theta, device=torch.device("cpu"), dtype=torch.float32
+        )
+
+        theta_expected = torch.tensor(theta) * 3.141592653589793 / 180.0
+        expected_matrix = torch.tensor(
+            [
+                [torch.cos(theta_expected), -torch.sin(theta_expected), 0.0],
+                [torch.sin(theta_expected), torch.cos(theta_expected), 0.0],
+            ],
+        )
+
+        assertTensorAlmostEqual(self, rot_matrix, expected_matrix, 0.0)
+
+    def test_random_rotation_jit_module(self) -> None:
+        if torch.__version__ <= "1.8.0":
+            raise unittest.SkipTest(
+                "Skipping RandomRotation JIT test due to insufficient Torch version."
+            )
+        rotation_module = transforms.RandomRotation([25.0])
+        jit_rotation_module = torch.jit.script(rotation_module)
+        test_input = torch.eye(4, 4).repeat(3, 1, 1).unsqueeze(0)
+
+        test_output = jit_rotation_module(test_input)
+        expected_output = (
+            torch.tensor(
+                [
+                    [0.1143, 0.0000, 0.0000, 0.0000],
+                    [0.5258, 0.6198, 0.2157, 0.0000],
+                    [0.0000, 0.2157, 0.6198, 0.5258],
+                    [0.0000, 0.0000, 0.0000, 0.1143],
+                ]
+            )
+            .repeat(3, 1, 1)
+            .unsqueeze(0)
+        )
+        assertTensorAlmostEqual(self, test_output, expected_output, 0.005)
+
+
+class TestRandomSpatialJitter(BaseTest):
+    def test_random_spatial_jitter_init(self) -> None:
+        translate = 3
+        spatialjitter = transforms.RandomSpatialJitter(translate)
+
+        self.assertEqual(spatialjitter.pad_range, translate * 2)
+        self.assertIsInstance(spatialjitter.pad, torch.nn.ReflectionPad2d)
+
+    def test_random_spatial_jitter_hw(self) -> None:
+        translate_vals = [4, 4]
+        t_val = 3
+
+        spatialjitter = transforms.RandomSpatialJitter(t_val)
+        test_input = torch.eye(4, 4).repeat(3, 1, 1).unsqueeze(0)
+        jittered_tensor = spatialjitter.translate_tensor(
+            test_input, torch.tensor(translate_vals)
+        ).squeeze(0)
+
+        spatial_mod_np = numpy_transforms.RandomSpatialJitter(t_val)
+        jittered_array = spatial_mod_np.translate_array(np.eye(4, 4), translate_vals)
+
+        assertArraysAlmostEqual(jittered_tensor[0].numpy(), jittered_array, 0)
+        assertArraysAlmostEqual(jittered_tensor[1].numpy(), jittered_array, 0)
+        assertArraysAlmostEqual(jittered_tensor[2].numpy(), jittered_array, 0)
+
+    def test_random_spatial_jitter_w(self) -> None:
+        translate_vals = [0, 3]
+        t_val = 3
+
+        spatialjitter = transforms.RandomSpatialJitter(t_val)
+        test_input = torch.eye(4, 4).repeat(3, 1, 1).unsqueeze(0)
+        jittered_tensor = spatialjitter.translate_tensor(
+            test_input, torch.tensor(translate_vals)
+        ).squeeze(0)
+
+        spatial_mod_np = numpy_transforms.RandomSpatialJitter(t_val)
+        jittered_array = spatial_mod_np.translate_array(np.eye(4, 4), translate_vals)
+
+        assertArraysAlmostEqual(jittered_tensor[0].numpy(), jittered_array, 0)
+        assertArraysAlmostEqual(jittered_tensor[1].numpy(), jittered_array, 0)
+        assertArraysAlmostEqual(jittered_tensor[2].numpy(), jittered_array, 0)
+
+    def test_random_spatial_jitter_h(self) -> None:
+        translate_vals = [3, 0]
+        t_val = 3
+
+        spatialjitter = transforms.RandomSpatialJitter(t_val)
+        test_input = torch.eye(4, 4).repeat(3, 1, 1).unsqueeze(0)
+        jittered_tensor = spatialjitter.translate_tensor(
+            test_input, torch.tensor(translate_vals)
+        ).squeeze(0)
+
+        spatial_mod_np = numpy_transforms.RandomSpatialJitter(t_val)
+        jittered_array = spatial_mod_np.translate_array(np.eye(4, 4), translate_vals)
+
+        assertArraysAlmostEqual(jittered_tensor[0].numpy(), jittered_array, 0)
+        assertArraysAlmostEqual(jittered_tensor[1].numpy(), jittered_array, 0)
+        assertArraysAlmostEqual(jittered_tensor[2].numpy(), jittered_array, 0)
+
+    def test_random_spatial_jitter_forward(self) -> None:
+        t_val = 3
+
+        spatialjitter = transforms.RandomSpatialJitter(t_val)
+        test_input = torch.eye(4, 4).repeat(3, 1, 1).unsqueeze(0)
+        jittered_tensor = spatialjitter(test_input)
+        self.assertEqual(list(jittered_tensor.shape), list(test_input.shape))
+
+    def test_random_spatial_jitter_forward_jit_module(self) -> None:
+        if torch.__version__ <= "1.8.0":
+            raise unittest.SkipTest(
+                "Skipping RandomSpatialJitter JIT module test due to insufficient"
+                + " Torch version."
+            )
+        t_val = 3
+
+        spatialjitter = transforms.RandomSpatialJitter(t_val)
+        jit_spatialjitter = torch.jit.script(spatialjitter)
+        test_input = torch.eye(4, 4).repeat(3, 1, 1).unsqueeze(0)
+        jittered_tensor = jit_spatialjitter(test_input)
+        self.assertEqual(list(jittered_tensor.shape), list(test_input.shape))
+
+
+class TestCenterCrop(BaseTest):
+    def test_center_crop_init(self) -> None:
+        crop_module = transforms.CenterCrop(3)
+        self.assertEqual(crop_module.size, [3, 3])
+        self.assertFalse(crop_module.pixels_from_edges)
+        self.assertFalse(crop_module.offset_left)
+        self.assertEqual(crop_module.padding_mode, "constant")
+        self.assertEqual(crop_module.padding_value, 0.0)
+
+    def test_center_crop_forward_one_number(self) -> None:
+        pad = (1, 1, 1, 1)
+        test_tensor = (
+            F.pad(F.pad(torch.ones(2, 2), pad=pad), pad=pad, value=1)
+            .repeat(3, 1, 1)
+            .unsqueeze(0)
+        )
+        crop_vals = 3
+
+        crop_tensor = transforms.CenterCrop(crop_vals, True)
+        cropped_tensor = crop_tensor(test_tensor)
+
+        crop_mod_np = numpy_transforms.CenterCrop(crop_vals, True)
+        cropped_array = crop_mod_np.forward(test_tensor.numpy())
+
+        assertArraysAlmostEqual(cropped_tensor.numpy(), cropped_array, 0)
+        expected_tensor = torch.stack(
+            [torch.tensor([[1.0, 1.0, 0.0], [1.0, 1.0, 0.0], [0.0, 0.0, 0.0]])] * 3
+        ).unsqueeze(0)
+        assertTensorAlmostEqual(self, cropped_tensor, expected_tensor, 0)
+
+    def test_center_crop_forward_one_number_dim_3(self) -> None:
+        pad = (1, 1, 1, 1)
+        test_tensor = F.pad(F.pad(torch.ones(2, 2), pad=pad), pad=pad, value=1).repeat(
+            3, 1, 1
+        )
+        crop_vals = 3
+
+        crop_tensor = transforms.CenterCrop(crop_vals, True)
+        cropped_tensor = crop_tensor(test_tensor)
+
+        crop_mod_np = numpy_transforms.CenterCrop(crop_vals, True)
+        cropped_array = crop_mod_np.forward(test_tensor.numpy())
+
+        assertArraysAlmostEqual(cropped_tensor.numpy(), cropped_array, 0)
+        expected_tensor = torch.stack(
+            [torch.tensor([[1.0, 1.0, 0.0], [1.0, 1.0, 0.0], [0.0, 0.0, 0.0]])] * 3
+        )
+        self.assertEqual(cropped_tensor.shape, expected_tensor.shape)
+        assertTensorAlmostEqual(self, cropped_tensor, expected_tensor, 0)
+
+    def test_center_crop_forward_one_number_list(self) -> None:
+        pad = (1, 1, 1, 1)
+        test_tensor = (
+            F.pad(F.pad(torch.ones(2, 2), pad=pad), pad=pad, value=1)
+            .repeat(3, 1, 1)
+            .unsqueeze(0)
+        )
+        crop_vals = [3]
+
+        crop_tensor = transforms.CenterCrop(crop_vals, True)
+        cropped_tensor = crop_tensor(test_tensor)
+
+        crop_mod_np = numpy_transforms.CenterCrop(crop_vals, True)
+        cropped_array = crop_mod_np.forward(test_tensor.numpy())
+
+        assertArraysAlmostEqual(cropped_tensor.numpy(), cropped_array, 0)
+        expected_tensor = torch.stack(
+            [torch.tensor([[1.0, 1.0, 0.0], [1.0, 1.0, 0.0], [0.0, 0.0, 0.0]])] * 3
+        ).unsqueeze(0)
+        assertTensorAlmostEqual(self, cropped_tensor, expected_tensor, 0)
+
+    def test_center_crop_list_len_3_value_error(self) -> None:
+        crop_vals = [3, 3, 3]
+
+        with self.assertRaises(ValueError):
+            transforms.CenterCrop(crop_vals, True)
+
+    def test_center_crop_str_value_error(self) -> None:
+        crop_vals = "error"
+
+        with self.assertRaises(ValueError):
+            transforms.CenterCrop(crop_vals, True)
+
+    def test_center_crop_forward_two_numbers(self) -> None:
+        pad = (1, 1, 1, 1)
+        test_tensor = (
+            F.pad(F.pad(torch.ones(2, 2), pad=pad), pad=pad, value=1)
+            .repeat(3, 1, 1)
+            .unsqueeze(0)
+        )
+        crop_vals = (4, 0)
+
+        crop_tensor = transforms.CenterCrop(crop_vals, True)
+        cropped_tensor = crop_tensor(test_tensor)
+
+        crop_mod_np = numpy_transforms.CenterCrop(crop_vals, True)
+        cropped_array = crop_mod_np.forward(test_tensor.numpy())
+
+        assertArraysAlmostEqual(cropped_tensor.numpy(), cropped_array, 0)
+        expected_tensor = torch.stack(
+            [torch.stack([torch.tensor([1.0, 0.0, 1.0, 1.0, 0.0, 1.0])] * 2)] * 3
+        ).unsqueeze(0)
+        assertTensorAlmostEqual(self, cropped_tensor, expected_tensor, 0)
+
+    def test_center_crop_forward_one_number_exact(self) -> None:
+        pad = (1, 1, 1, 1)
+        test_tensor = (
+            F.pad(F.pad(torch.ones(2, 2), pad=pad), pad=pad, value=1)
+            .repeat(3, 1, 1)
+            .unsqueeze(0)
+        )
+
+        crop_vals = 5
+
+        crop_tensor = transforms.CenterCrop(crop_vals, False)
+        cropped_tensor = crop_tensor(test_tensor)
+
+        crop_mod_np = numpy_transforms.CenterCrop(crop_vals, False)
+        cropped_array = crop_mod_np.forward(test_tensor.numpy())
+
+        assertArraysAlmostEqual(cropped_tensor.numpy(), cropped_array, 0)
+        expected_tensor = torch.stack(
+            [
+                torch.tensor(
+                    [
+                        [1.0, 1.0, 1.0, 1.0, 1.0],
+                        [1.0, 0.0, 0.0, 0.0, 0.0],
+                        [1.0, 0.0, 1.0, 1.0, 0.0],
+                        [1.0, 0.0, 1.0, 1.0, 0.0],
+                        [1.0, 0.0, 0.0, 0.0, 0.0],
+                    ]
+                )
+            ]
+            * 3
+        ).unsqueeze(0)
+        assertTensorAlmostEqual(self, cropped_tensor, expected_tensor, 0)
+
+    def test_center_crop_forward_two_numbers_exact(self) -> None:
+        pad = (1, 1, 1, 1)
+        test_tensor = (
+            F.pad(F.pad(torch.ones(2, 2), pad=pad), pad=pad, value=1)
+            .repeat(3, 1, 1)
+            .unsqueeze(0)
+        )
+
+        crop_vals = (4, 2)
+
+        crop_tensor = transforms.CenterCrop(crop_vals, False)
+        cropped_tensor = crop_tensor(test_tensor)
+
+        crop_mod_np = numpy_transforms.CenterCrop(crop_vals, False)
+        cropped_array = crop_mod_np.forward(test_tensor.numpy())
+
+        assertArraysAlmostEqual(cropped_tensor.numpy(), cropped_array, 0)
+
+        expected_tensor = torch.stack(
+            [torch.tensor([[0.0, 0.0], [1.0, 1.0], [1.0, 1.0], [0.0, 0.0]])] * 3
+        ).unsqueeze(0)
+        assertTensorAlmostEqual(self, cropped_tensor, expected_tensor, 0)
+
+    def test_center_crop_forward_offset_left_uneven_sides(self) -> None:
+        crop_mod = transforms.CenterCrop(
+            [5, 5], pixels_from_edges=False, offset_left=True
+        )
+        x = torch.ones(1, 3, 5, 5)
+        px = F.pad(x, (5, 4, 5, 4), value=float("-inf"))
+        cropped_tensor = crop_mod(px)
+        assertTensorAlmostEqual(self, x, cropped_tensor)
+
+    def test_center_crop_forward_offset_left_even_sides(self) -> None:
+        crop_mod = transforms.CenterCrop(
+            [5, 5], pixels_from_edges=False, offset_left=True
+        )
+        x = torch.ones(1, 3, 5, 5)
+        px = F.pad(x, (5, 5, 5, 5), value=float("-inf"))
+        cropped_tensor = crop_mod(px)
+        assertTensorAlmostEqual(self, x, cropped_tensor)
+
+    def test_center_crop_forward_padding(self) -> None:
+        test_tensor = torch.arange(0, 1 * 1 * 4 * 4).view(1, 1, 4, 4).float()
+        crop_vals = [6, 6]
+
+        center_crop_module = transforms.CenterCrop(crop_vals, offset_left=False)
+        cropped_tensor = center_crop_module(test_tensor)
+
+        expected_tensor = torch.tensor(
+            [
+                [0.0, 0.0, 0.0, 0.0, 0.0, 0.0],
+                [0.0, 0.0, 1.0, 2.0, 3.0, 0.0],
+                [0.0, 4.0, 5.0, 6.0, 7.0, 0.0],
+                [0.0, 8.0, 9.0, 10.0, 11.0, 0.0],
+                [0.0, 12.0, 13.0, 14.0, 15.0, 0.0],
+                [0.0, 0.0, 0.0, 0.0, 0.0, 0.0],
+            ]
+        )
+        assertTensorAlmostEqual(self, cropped_tensor, expected_tensor, 0)
+
+    def test_center_crop_forward_padding_prime_num_pad(self) -> None:
+        test_tensor = torch.arange(0, 1 * 1 * 3 * 3).view(1, 1, 3, 3).float()
+        crop_vals = [6, 6]
+
+        center_crop_module = transforms.CenterCrop(crop_vals, offset_left=False)
+
+        cropped_tensor = center_crop_module(test_tensor)
+
+        expected_tensor = torch.nn.functional.pad(test_tensor, [2, 1, 2, 1])
+        assertTensorAlmostEqual(self, cropped_tensor, expected_tensor)
+
+    def test_center_crop_forward_padding_prime_num_pad_offset_left(self) -> None:
+        test_tensor = torch.arange(0, 1 * 1 * 3 * 3).view(1, 1, 3, 3).float()
+        crop_vals = [6, 6]
+
+        center_crop_module = transforms.CenterCrop(crop_vals, offset_left=True)
+
+        cropped_tensor = center_crop_module(test_tensor)
+
+        expected_tensor = torch.nn.functional.pad(test_tensor, [1, 2, 1, 2])
+        assertTensorAlmostEqual(self, cropped_tensor, expected_tensor)
+
+    def test_center_crop_forward_one_number_exact_jit_module(self) -> None:
+        if torch.__version__ <= "1.8.0":
+            raise unittest.SkipTest(
+                "Skipping CenterCrop JIT module test due to insufficient"
+                + " Torch version."
+            )
+        pad = (1, 1, 1, 1)
+        test_tensor = (
+            F.pad(F.pad(torch.ones(2, 2), pad=pad), pad=pad, value=1)
+            .repeat(3, 1, 1)
+            .unsqueeze(0)
+        )
+
+        crop_vals = 5
+
+        crop_tensor = transforms.CenterCrop(crop_vals, False)
+        jit_crop_tensor = torch.jit.script(crop_tensor)
+        cropped_tensor = jit_crop_tensor(test_tensor)
+        expected_tensor = torch.stack(
+            [
+                torch.tensor(
+                    [
+                        [1.0, 1.0, 1.0, 1.0, 1.0],
+                        [1.0, 0.0, 0.0, 0.0, 0.0],
+                        [1.0, 0.0, 1.0, 1.0, 0.0],
+                        [1.0, 0.0, 1.0, 1.0, 0.0],
+                        [1.0, 0.0, 0.0, 0.0, 0.0],
+                    ]
+                )
+            ]
+            * 3
+        ).unsqueeze(0)
+        assertTensorAlmostEqual(self, cropped_tensor, expected_tensor, 0)
+
+    def test_center_crop_forward_padding_jit_module(self) -> None:
+        if torch.__version__ <= "1.8.0":
+            raise unittest.SkipTest(
+                "Skipping CenterCrop padding JIT module test due to insufficient"
+                + " Torch version."
+            )
+        test_tensor = torch.arange(0, 1 * 1 * 4 * 4).view(1, 1, 4, 4).float()
+        crop_vals = [6, 6]
+
+        center_crop_module = transforms.CenterCrop(crop_vals, offset_left=False)
+        jit_center_crop = torch.jit.script(center_crop_module)
+        cropped_tensor = jit_center_crop(test_tensor)
+
+        expected_tensor = torch.tensor(
+            [
+                [0.0, 0.0, 0.0, 0.0, 0.0, 0.0],
+                [0.0, 0.0, 1.0, 2.0, 3.0, 0.0],
+                [0.0, 4.0, 5.0, 6.0, 7.0, 0.0],
+                [0.0, 8.0, 9.0, 10.0, 11.0, 0.0],
+                [0.0, 12.0, 13.0, 14.0, 15.0, 0.0],
+                [0.0, 0.0, 0.0, 0.0, 0.0, 0.0],
+            ]
+        )
+        assertTensorAlmostEqual(self, cropped_tensor, expected_tensor, 0)
+
+
+class TestCenterCropFunction(BaseTest):
+    def test_center_crop_one_number(self) -> None:
+        pad = (1, 1, 1, 1)
+        test_tensor = (
+            F.pad(F.pad(torch.ones(2, 2), pad=pad), pad=pad, value=1)
+            .repeat(3, 1, 1)
+            .unsqueeze(0)
+        )
+        crop_vals = 3
+
+        cropped_tensor = transforms.center_crop(test_tensor, crop_vals, True)
+        cropped_array = numpy_transforms.center_crop(
+            test_tensor.numpy(), crop_vals, True
+        )
+
+        assertArraysAlmostEqual(cropped_tensor.numpy(), cropped_array, 0)
+        expected_tensor = torch.stack(
+            [torch.tensor([[1.0, 1.0, 0.0], [1.0, 1.0, 0.0], [0.0, 0.0, 0.0]])] * 3
+        ).unsqueeze(0)
+        assertTensorAlmostEqual(self, cropped_tensor, expected_tensor)
+
+    def test_center_crop_one_number_dim_3(self) -> None:
+        pad = (1, 1, 1, 1)
+        test_tensor = F.pad(F.pad(torch.ones(2, 2), pad=pad), pad=pad, value=1).repeat(
+            3, 1, 1
+        )
+        crop_vals = 3
+
+        cropped_tensor = transforms.center_crop(test_tensor, crop_vals, True)
+        cropped_array = numpy_transforms.center_crop(
+            test_tensor.numpy(), crop_vals, True
+        )
+
+        assertArraysAlmostEqual(cropped_tensor.numpy(), cropped_array, 0)
+        expected_tensor = torch.stack(
+            [torch.tensor([[1.0, 1.0, 0.0], [1.0, 1.0, 0.0], [0.0, 0.0, 0.0]])] * 3
+        )
+        self.assertEqual(cropped_tensor.shape, expected_tensor.shape)
+        assertTensorAlmostEqual(self, cropped_tensor, expected_tensor)
+
+    def test_center_crop_one_number_list(self) -> None:
+        pad = (1, 1, 1, 1)
+        test_tensor = (
+            F.pad(F.pad(torch.ones(2, 2), pad=pad), pad=pad, value=1)
+            .repeat(3, 1, 1)
+            .unsqueeze(0)
+        )
+        crop_vals = [3]
+
+        cropped_tensor = transforms.center_crop(test_tensor, crop_vals, True)
+        cropped_array = numpy_transforms.center_crop(
+            test_tensor.numpy(), crop_vals, True
+        )
+
+        assertArraysAlmostEqual(cropped_tensor.numpy(), cropped_array, 0)
+        expected_tensor = torch.stack(
+            [torch.tensor([[1.0, 1.0, 0.0], [1.0, 1.0, 0.0], [0.0, 0.0, 0.0]])] * 3
+        ).unsqueeze(0)
+        assertTensorAlmostEqual(self, cropped_tensor, expected_tensor)
+
+    def test_center_crop_list_len_3_value_error(self) -> None:
+        pad = (1, 1, 1, 1)
+        test_tensor = (
+            F.pad(F.pad(torch.ones(2, 2), pad=pad), pad=pad, value=1)
+            .repeat(3, 1, 1)
+            .unsqueeze(0)
+        )
+        crop_vals = [3, 3, 3]
+
+        with self.assertRaises(ValueError):
+            transforms.center_crop(test_tensor, crop_vals, True)
+
+    def test_center_crop_str_value_error(self) -> None:
+        pad = (1, 1, 1, 1)
+        test_tensor = (
+            F.pad(F.pad(torch.ones(2, 2), pad=pad), pad=pad, value=1)
+            .repeat(3, 1, 1)
+            .unsqueeze(0)
+        )
+        crop_vals = "error"
+
+        with self.assertRaises(ValueError):
+            transforms.center_crop(test_tensor, crop_vals, True)
+
+    def test_center_crop_two_numbers(self) -> None:
+        pad = (1, 1, 1, 1)
+        test_tensor = (
+            F.pad(F.pad(torch.ones(2, 2), pad=pad), pad=pad, value=1)
+            .repeat(3, 1, 1)
+            .unsqueeze(0)
+        )
+        crop_vals = (4, 2)
+
+        cropped_tensor = transforms.center_crop(test_tensor, crop_vals, True)
+        cropped_array = numpy_transforms.center_crop(
+            test_tensor.numpy(), crop_vals, True
+        )
+
+        assertArraysAlmostEqual(cropped_tensor.numpy(), cropped_array, 0)
+        expected_tensor = torch.stack(
+            [torch.stack([torch.tensor([0.0, 1.0, 1.0, 0.0])] * 2)] * 3
+        ).unsqueeze(0)
+        assertTensorAlmostEqual(self, cropped_tensor, expected_tensor)
+
+    def test_center_crop_one_number_exact(self) -> None:
+        pad = (1, 1, 1, 1)
+        test_tensor = (
+            F.pad(F.pad(torch.ones(2, 2), pad=pad), pad=pad, value=1)
+            .repeat(3, 1, 1)
+            .unsqueeze(0)
+        )
+
+        crop_vals = 5
+
+        cropped_tensor = transforms.center_crop(test_tensor, crop_vals, False)
+        cropped_array = numpy_transforms.center_crop(
+            test_tensor.numpy(), crop_vals, False
+        )
+
+        assertArraysAlmostEqual(cropped_tensor.numpy(), cropped_array, 0)
+        expected_tensor = torch.stack(
+            [
+                torch.tensor(
+                    [
+                        [1.0, 1.0, 1.0, 1.0, 1.0],
+                        [1.0, 0.0, 0.0, 0.0, 0.0],
+                        [1.0, 0.0, 1.0, 1.0, 0.0],
+                        [1.0, 0.0, 1.0, 1.0, 0.0],
+                        [1.0, 0.0, 0.0, 0.0, 0.0],
+                    ]
+                )
+            ]
+            * 3
+        ).unsqueeze(0)
+        assertTensorAlmostEqual(self, cropped_tensor, expected_tensor)
+
+    def test_center_crop_two_numbers_exact(self) -> None:
+        pad = (1, 1, 1, 1)
+        test_tensor = (
+            F.pad(F.pad(torch.ones(2, 2), pad=pad), pad=pad, value=1)
+            .repeat(3, 1, 1)
+            .unsqueeze(0)
+        )
+
+        crop_vals = (4, 2)
+
+        cropped_tensor = transforms.center_crop(test_tensor, crop_vals, False)
+        cropped_array = numpy_transforms.center_crop(
+            test_tensor.numpy(), crop_vals, False
+        )
+
+        assertArraysAlmostEqual(cropped_tensor.numpy(), cropped_array, 0)
+        expected_tensor = torch.stack(
+            [torch.tensor([[0.0, 0.0], [1.0, 1.0], [1.0, 1.0], [0.0, 0.0]])] * 3
+        ).unsqueeze(0)
+        assertTensorAlmostEqual(self, cropped_tensor, expected_tensor)
+
+    def test_center_crop_offset_left_uneven_sides(self) -> None:
+        x = torch.ones(1, 3, 5, 5)
+        px = F.pad(x, (5, 4, 5, 4), value=float("-inf"))
+        cropped_tensor = transforms.center_crop(
+            px, size=[5, 5], pixels_from_edges=False, offset_left=True
+        )
+        assertTensorAlmostEqual(self, x, cropped_tensor)
+
+    def test_center_crop_offset_left_even_sides(self) -> None:
+        x = torch.ones(1, 3, 5, 5)
+        px = F.pad(x, (5, 5, 5, 5), value=float("-inf"))
+        cropped_tensor = transforms.center_crop(
+            px, size=[5, 5], pixels_from_edges=False, offset_left=True
+        )
+        assertTensorAlmostEqual(self, x, cropped_tensor)
+
+    def test_center_crop_padding(self) -> None:
+        test_tensor = torch.arange(0, 1 * 1 * 4 * 4).view(1, 1, 4, 4).float()
+        crop_vals = [6, 6]
+
+        cropped_tensor = transforms.center_crop(test_tensor, crop_vals)
+
+        expected_tensor = torch.tensor(
+            [
+                [0.0, 0.0, 0.0, 0.0, 0.0, 0.0],
+                [0.0, 0.0, 1.0, 2.0, 3.0, 0.0],
+                [0.0, 4.0, 5.0, 6.0, 7.0, 0.0],
+                [0.0, 8.0, 9.0, 10.0, 11.0, 0.0],
+                [0.0, 12.0, 13.0, 14.0, 15.0, 0.0],
+                [0.0, 0.0, 0.0, 0.0, 0.0, 0.0],
+            ]
+        )
+        assertTensorAlmostEqual(self, cropped_tensor, expected_tensor, 0)
+
+    def test_center_crop_padding_prime_num_pad(self) -> None:
+        test_tensor = torch.arange(0, 1 * 1 * 3 * 3).view(1, 1, 3, 3).float()
+        crop_vals = [6, 6]
+
+        cropped_tensor = transforms.center_crop(test_tensor, crop_vals)
+
+        expected_tensor = torch.nn.functional.pad(test_tensor, [2, 1, 2, 1])
+        assertTensorAlmostEqual(self, cropped_tensor, expected_tensor)
+
+    def test_center_crop_padding_prime_num_pad_offset_left(self) -> None:
+        test_tensor = torch.arange(0, 1 * 1 * 3 * 3).view(1, 1, 3, 3).float()
+        crop_vals = [6, 6]
+
+        cropped_tensor = transforms.center_crop(
+            test_tensor, crop_vals, offset_left=True
+        )
+
+        expected_tensor = torch.nn.functional.pad(test_tensor, [1, 2, 1, 2])
+        assertTensorAlmostEqual(self, cropped_tensor, expected_tensor)
+
+    def test_center_crop_one_number_exact_jit_module(self) -> None:
+        if torch.__version__ <= "1.8.0":
+            raise unittest.SkipTest(
+                "Skipping center_crop JIT module test due to insufficient"
+                + " Torch version."
+            )
+        pad = (1, 1, 1, 1)
+        test_tensor = (
+            F.pad(F.pad(torch.ones(2, 2), pad=pad), pad=pad, value=1)
+            .repeat(3, 1, 1)
+            .unsqueeze(0)
+        )
+
+        crop_vals = 5
+
+        jit_center_crop = transforms.center_crop
+        cropped_tensor = jit_center_crop(test_tensor, crop_vals, False)
+        expected_tensor = torch.stack(
+            [
+                torch.tensor(
+                    [
+                        [1.0, 1.0, 1.0, 1.0, 1.0],
+                        [1.0, 0.0, 0.0, 0.0, 0.0],
+                        [1.0, 0.0, 1.0, 1.0, 0.0],
+                        [1.0, 0.0, 1.0, 1.0, 0.0],
+                        [1.0, 0.0, 0.0, 0.0, 0.0],
+                    ]
+                )
+            ]
+            * 3
+        ).unsqueeze(0)
+        assertTensorAlmostEqual(self, cropped_tensor, expected_tensor)
+
+    def test_center_crop_padding_jit_module(self) -> None:
+        if torch.__version__ <= "1.8.0":
+            raise unittest.SkipTest(
+                "Skipping center_crop padding JIT module test due to insufficient"
+                + " Torch version."
+            )
+        test_tensor = torch.arange(0, 1 * 1 * 4 * 4).view(1, 1, 4, 4).float()
+        crop_vals = [6, 6]
+
+        jit_center_crop = torch.jit.script(transforms.center_crop)
+        cropped_tensor = jit_center_crop(test_tensor, crop_vals)
+
+        expected_tensor = torch.tensor(
+            [
+                [0.0, 0.0, 0.0, 0.0, 0.0, 0.0],
+                [0.0, 0.0, 1.0, 2.0, 3.0, 0.0],
+                [0.0, 4.0, 5.0, 6.0, 7.0, 0.0],
+                [0.0, 8.0, 9.0, 10.0, 11.0, 0.0],
+                [0.0, 12.0, 13.0, 14.0, 15.0, 0.0],
+                [0.0, 0.0, 0.0, 0.0, 0.0, 0.0],
+            ]
+        )
+        assertTensorAlmostEqual(self, cropped_tensor, expected_tensor, 0)
+
+
+class TestBlendAlpha(BaseTest):
+    def test_blend_alpha_init(self) -> None:
+        blend_alpha = transforms.BlendAlpha(background=None)
+        self.assertIsNone(blend_alpha.background)
+
+    def test_blend_alpha(self) -> None:
+        rgb_tensor = torch.ones(3, 3, 3)
+        alpha_tensor = ((torch.eye(3, 3) + torch.eye(3, 3).flip(1)) / 2).repeat(1, 1, 1)
+        test_tensor = torch.cat([rgb_tensor, alpha_tensor]).unsqueeze(0)
+
+        background_tensor = torch.ones_like(rgb_tensor) * 5
+        blend_alpha = transforms.BlendAlpha(background=background_tensor)
+        blended_tensor = blend_alpha(test_tensor)
+
+        rgb_array = np.ones((3, 3, 3))
+        alpha_array = (np.add(np.eye(3, 3), np.flip(np.eye(3, 3), 1)) / 2)[None, :]
+        test_array = np.concatenate([rgb_array, alpha_array])[None, :]
+
+        background_array = np.ones(rgb_array.shape) * 5
+        blend_alpha_np = numpy_transforms.BlendAlpha(background=background_array)
+        blended_array = blend_alpha_np.blend_alpha(test_array)
+
+        assertArraysAlmostEqual(blended_tensor.numpy(), blended_array, 0)
+
+    def test_blend_alpha_jit_module(self) -> None:
+        if torch.__version__ <= "1.8.0":
+            raise unittest.SkipTest(
+                "Skipping BlendAlpha JIT module test due to insufficient"
+                + " Torch version."
+            )
+        rgb_tensor = torch.ones(3, 3, 3)
+        alpha_tensor = ((torch.eye(3, 3) + torch.eye(3, 3).flip(1)) / 2).repeat(1, 1, 1)
+        test_tensor = torch.cat([rgb_tensor, alpha_tensor]).unsqueeze(0)
+
+        background_tensor = torch.ones_like(rgb_tensor) * 5
+        blend_alpha = transforms.BlendAlpha(background=background_tensor)
+        jit_blend_alpha = torch.jit.script(blend_alpha)
+        blended_tensor = jit_blend_alpha(test_tensor)
+
+        rgb_array = np.ones((3, 3, 3))
+        alpha_array = (np.add(np.eye(3, 3), np.flip(np.eye(3, 3), 1)) / 2)[None, :]
+        test_array = np.concatenate([rgb_array, alpha_array])[None, :]
+
+        background_array = np.ones(rgb_array.shape) * 5
+        blend_alpha_np = numpy_transforms.BlendAlpha(background=background_array)
+        blended_array = blend_alpha_np.blend_alpha(test_array)
+
+        assertArraysAlmostEqual(blended_tensor.numpy(), blended_array, 0)
+
+
+class TestIgnoreAlpha(BaseTest):
+    def test_ignore_alpha(self) -> None:
+        ignore_alpha = transforms.IgnoreAlpha()
+        test_input = torch.ones(1, 4, 3, 3)
+        rgb_tensor = ignore_alpha(test_input)
+        assert rgb_tensor.size(1) == 3
+
+    def test_ignore_alpha_jit_module(self) -> None:
+        if torch.__version__ <= "1.8.0":
+            raise unittest.SkipTest(
+                "Skipping IgnoreAlpha JIT module test due to insufficient"
+                + " Torch version."
+            )
+        ignore_alpha = transforms.IgnoreAlpha()
+        jit_ignore_alpha = torch.jit.script(ignore_alpha)
+        test_input = torch.ones(1, 4, 3, 3)
+        rgb_tensor = jit_ignore_alpha(test_input)
+        assert rgb_tensor.size(1) == 3
+
+
+class TestToRGB(BaseTest):
+    def test_to_rgb_init(self) -> None:
+        to_rgb = transforms.ToRGB()
+        self.assertEqual(list(to_rgb.transform.shape), [3, 3])
+        transform = torch.tensor(
+            [
+                [0.5628, 0.1948, 0.0433],
+                [0.5845, 0.0000, -0.1082],
+                [0.5845, -0.1948, 0.0649],
+            ]
+        )
+        assertTensorAlmostEqual(self, to_rgb.transform, transform, 0.001)
+
+    def test_to_rgb_i1i2i3(self) -> None:
+        to_rgb = transforms.ToRGB(transform="i1i2i3")
+        to_rgb_np = numpy_transforms.ToRGB(transform="i1i2i3")
+        assertArraysAlmostEqual(to_rgb.transform.numpy(), to_rgb_np.transform)
+        transform = torch.tensor(
+            [
+                [0.3333, 0.3333, 0.3333],
+                [0.5000, 0.0000, -0.5000],
+                [-0.2500, 0.5000, -0.2500],
+            ]
+        )
+        assertTensorAlmostEqual(self, to_rgb.transform, transform, 0.001)
+
+    def test_to_rgb_klt(self) -> None:
+        to_rgb = transforms.ToRGB(transform="klt")
+        to_rgb_np = numpy_transforms.ToRGB(transform="klt")
+        assertArraysAlmostEqual(to_rgb.transform.numpy(), to_rgb_np.transform)
+        transform = torch.tensor(
+            [
+                [0.5628, 0.1948, 0.0433],
+                [0.5845, 0.0000, -0.1082],
+                [0.5845, -0.1948, 0.0649],
+            ]
+        )
+        assertTensorAlmostEqual(self, to_rgb.transform, transform, 0.001)
+
+    def test_to_rgb_custom(self) -> None:
+        matrix = torch.eye(3, 3)
+        to_rgb = transforms.ToRGB(transform=matrix)
+        to_rgb_np = numpy_transforms.ToRGB(transform=matrix.numpy())
+        assertArraysAlmostEqual(to_rgb.transform.numpy(), to_rgb_np.transform)
+        assertTensorAlmostEqual(self, to_rgb.transform, matrix, 0.0)
+
+    def test_to_rgb_init_value_error(self) -> None:
+        with self.assertRaises(ValueError):
+            transforms.ToRGB(transform="error")
+
+    def test_to_rgb_klt_forward(self) -> None:
+        if torch.__version__ <= "1.2.0":
+            raise unittest.SkipTest(
+                "Skipping ToRGB forward due to insufficient Torch version."
+            )
+        to_rgb = transforms.ToRGB(transform="klt")
+        test_tensor = torch.ones(1, 3, 4, 4).refine_names("B", "C", "H", "W")
+        rgb_tensor = to_rgb(test_tensor)
+
+        r = torch.ones(4, 4) * 0.8009
+        g = torch.ones(4, 4) * 0.4762
+        b = torch.ones(4, 4) * 0.4546
+        expected_rgb_tensor = torch.stack([r, g, b]).unsqueeze(0)
+
+        assertTensorAlmostEqual(self, rgb_tensor, expected_rgb_tensor, 0.002)
+        self.assertEqual(list(rgb_tensor.names), ["B", "C", "H", "W"])
+
+        inverse_tensor = to_rgb(rgb_tensor.clone(), inverse=True)
+        assertTensorAlmostEqual(
+            self, inverse_tensor, torch.ones_like(inverse_tensor.rename(None))
+        )
+
+    def test_to_rgb_alpha_klt_forward(self) -> None:
+        if torch.__version__ <= "1.2.0":
+            raise unittest.SkipTest(
+                "Skipping ToRGB with Alpha forward due to insufficient Torch version."
+            )
+        to_rgb = transforms.ToRGB(transform="klt")
+        test_tensor = torch.ones(1, 4, 4, 4).refine_names("B", "C", "H", "W")
+        rgb_tensor = to_rgb(test_tensor)
+
+        r = torch.ones(4, 4) * 0.8009
+        g = torch.ones(4, 4) * 0.4762
+        b = torch.ones(4, 4) * 0.4546
+        a = torch.ones(4, 4)
+        expected_rgb_tensor = torch.stack([r, g, b, a]).unsqueeze(0)
+
+        assertTensorAlmostEqual(self, rgb_tensor, expected_rgb_tensor, 0.002)
+        self.assertEqual(list(rgb_tensor.names), ["B", "C", "H", "W"])
+
+        inverse_tensor = to_rgb(rgb_tensor.clone(), inverse=True)
+        assertTensorAlmostEqual(
+            self, inverse_tensor, torch.ones_like(inverse_tensor.rename(None))
+        )
+
+    def test_to_rgb_alpha_klt_forward_dim_3(self) -> None:
+        if torch.__version__ <= "1.2.0":
+            raise unittest.SkipTest(
+                "Skipping ToRGB with Alpha forward dim 3 due to"
+                + " insufficient Torch version."
+            )
+        to_rgb = transforms.ToRGB(transform="klt")
+        test_tensor = torch.ones(4, 4, 4).refine_names("C", "H", "W")
+        rgb_tensor = to_rgb(test_tensor)
+
+        r = torch.ones(4, 4) * 0.8009
+        g = torch.ones(4, 4) * 0.4762
+        b = torch.ones(4, 4) * 0.4546
+        a = torch.ones(4, 4)
+        expected_rgb_tensor = torch.stack([r, g, b, a])
+
+        assertTensorAlmostEqual(self, rgb_tensor, expected_rgb_tensor, 0.002)
+        self.assertEqual(list(rgb_tensor.names), ["C", "H", "W"])
+
+        inverse_tensor = to_rgb(rgb_tensor.clone(), inverse=True)
+        assertTensorAlmostEqual(
+            self, inverse_tensor, torch.ones_like(inverse_tensor.rename(None))
+        )
+
+    def test_to_rgb_klt_forward_no_named_dims(self) -> None:
+        if torch.__version__ <= "1.2.0":
+            raise unittest.SkipTest(
+                "Skipping ToRGB forward due to insufficient Torch version."
+            )
+        to_rgb = transforms.ToRGB(transform="klt")
+        test_tensor = torch.ones(1, 3, 4, 4)
+        rgb_tensor = to_rgb(test_tensor)
+
+        r = torch.ones(4, 4) * 0.8009
+        g = torch.ones(4, 4) * 0.4762
+        b = torch.ones(4, 4) * 0.4546
+        expected_rgb_tensor = torch.stack([r, g, b]).unsqueeze(0)
+
+        assertTensorAlmostEqual(self, rgb_tensor, expected_rgb_tensor, 0.002)
+        self.assertEqual(list(rgb_tensor.names), [None] * 4)
+
+        inverse_tensor = to_rgb(rgb_tensor.clone(), inverse=True)
+        assertTensorAlmostEqual(
+            self, inverse_tensor, torch.ones_like(inverse_tensor.rename(None))
+        )
+
+    def test_to_rgb_alpha_klt_forward_no_named_dims(self) -> None:
+        if torch.__version__ <= "1.2.0":
+            raise unittest.SkipTest(
+                "Skipping ToRGB with Alpha forward due to insufficient Torch version."
+            )
+        to_rgb = transforms.ToRGB(transform="klt")
+        test_tensor = torch.ones(1, 4, 4, 4)
+        rgb_tensor = to_rgb(test_tensor)
+
+        r = torch.ones(4, 4) * 0.8009
+        g = torch.ones(4, 4) * 0.4762
+        b = torch.ones(4, 4) * 0.4546
+        a = torch.ones(4, 4)
+        expected_rgb_tensor = torch.stack([r, g, b, a]).unsqueeze(0)
+
+        assertTensorAlmostEqual(self, rgb_tensor, expected_rgb_tensor, 0.002)
+        self.assertEqual(list(rgb_tensor.names), [None] * 4)
+
+        inverse_tensor = to_rgb(rgb_tensor.clone(), inverse=True)
+        assertTensorAlmostEqual(
+            self, inverse_tensor, torch.ones_like(inverse_tensor.rename(None))
+        )
+
+    def test_to_rgb_i1i2i3_forward(self) -> None:
+        if torch.__version__ <= "1.2.0":
+            raise unittest.SkipTest(
+                "Skipping ToRGB forward due to insufficient Torch version."
+            )
+        to_rgb = transforms.ToRGB(transform="i1i2i3")
+        test_tensor = torch.ones(1, 3, 4, 4).refine_names("B", "C", "H", "W")
+        rgb_tensor = to_rgb(test_tensor)
+
+        r = torch.ones(4, 4)
+        g = torch.zeros(4, 4)
+        b = torch.zeros(4, 4)
+        expected_rgb_tensor = torch.stack([r, g, b]).unsqueeze(0)
+
+        assertTensorAlmostEqual(self, rgb_tensor, expected_rgb_tensor)
+
+        inverse_tensor = to_rgb(rgb_tensor.clone(), inverse=True)
+        assertTensorAlmostEqual(
+            self, inverse_tensor, torch.ones_like(inverse_tensor.rename(None))
+        )
+
+    def test_to_rgb_alpha_i1i2i3_forward(self) -> None:
+        if torch.__version__ <= "1.2.0":
+            raise unittest.SkipTest(
+                "Skipping ToRGB with Alpha forward due to insufficient Torch version."
+            )
+        to_rgb = transforms.ToRGB(transform="i1i2i3")
+        test_tensor = torch.ones(1, 4, 4, 4).refine_names("B", "C", "H", "W")
+        rgb_tensor = to_rgb(test_tensor)
+
+        r = torch.ones(4, 4)
+        g = torch.zeros(4, 4)
+        b = torch.zeros(4, 4)
+        a = torch.ones(4, 4)
+        expected_rgb_tensor = torch.stack([r, g, b, a]).unsqueeze(0)
+
+        assertTensorAlmostEqual(self, rgb_tensor, expected_rgb_tensor)
+
+        inverse_tensor = to_rgb(rgb_tensor.clone(), inverse=True)
+        assertTensorAlmostEqual(
+            self, inverse_tensor, torch.ones_like(inverse_tensor.rename(None))
+        )
+
+    def test_to_rgb_custom_forward(self) -> None:
+        if torch.__version__ <= "1.2.0":
+            raise unittest.SkipTest(
+                "Skipping ToRGB forward due to insufficient Torch version."
+            )
+        matrix = torch.eye(3, 3)
+        to_rgb = transforms.ToRGB(transform=matrix)
+        test_tensor = torch.ones(1, 3, 4, 4).refine_names("B", "C", "H", "W")
+        rgb_tensor = to_rgb(test_tensor)
+
+        to_rgb_np = numpy_transforms.ToRGB(transform=matrix.numpy())
+        test_array = np.ones((1, 3, 4, 4))
+        rgb_array = to_rgb_np.to_rgb(test_array)
+
+        assertArraysAlmostEqual(rgb_tensor.numpy(), rgb_array)
+
+        inverse_tensor = to_rgb(rgb_tensor.clone(), inverse=True)
+        assertTensorAlmostEqual(
+            self, inverse_tensor, torch.ones_like(inverse_tensor.rename(None))
+        )
+
+    def test_to_rgb_klt_forward_jit_module(self) -> None:
+        if torch.__version__ <= "1.8.0":
+            raise unittest.SkipTest(
+                "Skipping ToRGB forward JIT module test due to insufficient"
+                + " Torch version."
+            )
+        to_rgb = transforms.ToRGB(transform="klt")
+        jit_to_rgb = torch.jit.script(to_rgb)
+        test_tensor = torch.ones(1, 3, 4, 4)
+        rgb_tensor = jit_to_rgb(test_tensor)
+
+        r = torch.ones(4, 4) * 0.8009
+        g = torch.ones(4, 4) * 0.4762
+        b = torch.ones(4, 4) * 0.4546
+        expected_rgb_tensor = torch.stack([r, g, b]).unsqueeze(0)
+
+        assertTensorAlmostEqual(self, rgb_tensor, expected_rgb_tensor, 0.002)
+
+        inverse_tensor = jit_to_rgb(rgb_tensor.clone(), inverse=True)
+        assertTensorAlmostEqual(
+            self, inverse_tensor, torch.ones_like(inverse_tensor.rename(None))
+        )
+
+
+class TestGaussianSmoothing(BaseTest):
+    def test_gaussian_smoothing_init_1d(self) -> None:
+        channels = 6
+        kernel_size = 3
+        sigma = 2.0
+        dim = 1
+        smoothening_module = transforms.GaussianSmoothing(
+            channels, kernel_size, sigma, dim
+        )
+        self.assertEqual(smoothening_module.groups, channels)
+        weight = torch.tensor([[0.3192, 0.3617, 0.3192]]).repeat(6, 1, 1)
+        assertTensorAlmostEqual(self, smoothening_module.weight, weight, 0.001)
+
+    def test_gaussian_smoothing_init_2d(self) -> None:
+        channels = 3
+        kernel_size = 3
+        sigma = 2.0
+        dim = 2
+        smoothening_module = transforms.GaussianSmoothing(
+            channels, kernel_size, sigma, dim
+        )
+        self.assertEqual(smoothening_module.groups, channels)
+        weight = torch.tensor(
+            [
+                [
+                    [0.1019, 0.1154, 0.1019],
+                    [0.1154, 0.1308, 0.1154],
+                    [0.1019, 0.1154, 0.1019],
+                ]
+            ]
+        ).repeat(3, 1, 1, 1)
+        assertTensorAlmostEqual(self, smoothening_module.weight, weight, 0.001)
+
+    def test_gaussian_smoothing_init_3d(self) -> None:
+        channels = 4
+        kernel_size = 3
+        sigma = 1.021
+        dim = 3
+        smoothening_module = transforms.GaussianSmoothing(
+            channels, kernel_size, sigma, dim
+        )
+        self.assertEqual(smoothening_module.groups, channels)
+        weight = torch.tensor(
+            [
+                [
+                    [
+                        [0.0212, 0.0342, 0.0212],
+                        [0.0342, 0.0552, 0.0342],
+                        [0.0212, 0.0342, 0.0212],
+                    ],
+                    [
+                        [0.0342, 0.0552, 0.0342],
+                        [0.0552, 0.0892, 0.0552],
+                        [0.0342, 0.0552, 0.0342],
+                    ],
+                    [
+                        [0.0212, 0.0342, 0.0212],
+                        [0.0342, 0.0552, 0.0342],
+                        [0.0212, 0.0342, 0.0212],
+                    ],
+                ]
+            ]
+        ).repeat(4, 1, 1, 1, 1)
+        assertTensorAlmostEqual(self, smoothening_module.weight, weight, 0.01)
+
+    def test_gaussian_smoothing_init_dim_4_runtime_error(self) -> None:
+        channels = 3
+        kernel_size = 3
+        sigma = 2.0
+        dim = 4
+        with self.assertRaises(RuntimeError):
+            transforms.GaussianSmoothing(channels, kernel_size, sigma, dim)
+
+    def test_gaussian_smoothing_1d(self) -> None:
+        channels = 6
+        kernel_size = 3
+        sigma = 2.0
+        dim = 1
+        smoothening_module = transforms.GaussianSmoothing(
+            channels, kernel_size, sigma, dim
+        )
+
+        test_tensor = torch.tensor([1.0, 5.0]).repeat(6, 2).unsqueeze(0)
+
+        diff_tensor = smoothening_module(test_tensor) - torch.tensor(
+            [2.4467, 3.5533]
+        ).repeat(6, 1).unsqueeze(0)
+        self.assertLessEqual(diff_tensor.max().item(), 4.268e-05)
+        self.assertGreaterEqual(diff_tensor.min().item(), -4.197e-05)
+
+    def test_gaussian_smoothing_2d(self) -> None:
+        channels = 3
+        kernel_size = 3
+        sigma = 2.0
+        dim = 2
+        smoothening_module = transforms.GaussianSmoothing(
+            channels, kernel_size, sigma, dim
+        )
+
+        test_tensor = torch.tensor([1.0, 5.0]).repeat(3, 6, 3).unsqueeze(0)
+
+        diff_tensor = smoothening_module(test_tensor) - torch.tensor(
+            [2.4467, 3.5533]
+        ).repeat(3, 4, 2).unsqueeze(0)
+        self.assertLessEqual(diff_tensor.max().item(), 4.5539e-05)
+        self.assertGreaterEqual(diff_tensor.min().item(), -4.5539e-05)
+
+    def test_gaussian_smoothing_3d(self) -> None:
+        channels = 4
+        kernel_size = 3
+        sigma = 1.021
+        dim = 3
+        smoothening_module = transforms.GaussianSmoothing(
+            channels, kernel_size, sigma, dim
+        )
+
+        test_tensor = torch.tensor([1.0, 5.0, 1.0]).repeat(4, 6, 6, 2).unsqueeze(0)
+
+        diff_tensor = smoothening_module(test_tensor) - torch.tensor(
+            [2.7873, 2.1063, 2.1063, 2.7873]
+        ).repeat(4, 4, 4, 1).unsqueeze(0)
+        t_max = diff_tensor.max().item()
+        t_min = diff_tensor.min().item()
+        self.assertLessEqual(t_max, 4.8162e-05)
+        self.assertGreaterEqual(t_min, 3.3377e-06)
+
+    def test_gaussian_smoothing_2d_jit_module(self) -> None:
+        if torch.__version__ <= "1.8.0":
+            raise unittest.SkipTest(
+                "Skipping GaussianSmoothing 2D JIT module test due to insufficient"
+                + " Torch version."
+            )
+        channels = 3
+        kernel_size = 3
+        sigma = 2.0
+        dim = 2
+        smoothening_module = transforms.GaussianSmoothing(
+            channels, kernel_size, sigma, dim
+        )
+        jit_smoothening_module = torch.jit.script(smoothening_module)
+
+        test_tensor = torch.tensor([1.0, 5.0]).repeat(3, 6, 3).unsqueeze(0)
+
+        diff_tensor = jit_smoothening_module(test_tensor) - torch.tensor(
+            [2.4467, 3.5533]
+        ).repeat(3, 4, 2).unsqueeze(0)
+        self.assertLessEqual(diff_tensor.max().item(), 4.5539e-05)
+        self.assertGreaterEqual(diff_tensor.min().item(), -4.5539e-05)
+
+
+class TestScaleInputRange(BaseTest):
+    def test_scale_input_range_init(self) -> None:
+        scale_input = transforms.ScaleInputRange(255)
+        self.assertEqual(scale_input.multiplier, 255)
+
+    def test_scale_input_range(self) -> None:
+        x = torch.ones(1, 3, 4, 4)
+        scale_input = transforms.ScaleInputRange(255)
+        output_tensor = scale_input(x)
+        self.assertEqual(output_tensor.mean(), 255.0)
+
+    def test_scale_input_range_jit_module(self) -> None:
+        if torch.__version__ <= "1.8.0":
+            raise unittest.SkipTest(
+                "Skipping ScaleInputRange JIT module test due to insufficient"
+                + " Torch version."
+            )
+        x = torch.ones(1, 3, 4, 4)
+        scale_input = transforms.ScaleInputRange(255)
+        jit_scale_input = torch.jit.script(scale_input)
+        output_tensor = jit_scale_input(x)
+        self.assertEqual(output_tensor.mean(), 255.0)
+
+
+class TestRGBToBGR(BaseTest):
+    def test_rgb_to_bgr(self) -> None:
+        x = torch.randn(1, 3, 224, 224)
+        rgb_to_bgr = transforms.RGBToBGR()
+        output_tensor = rgb_to_bgr(x)
+        expected_x = x[:, [2, 1, 0]]
+        assertTensorAlmostEqual(self, output_tensor, expected_x)
+
+    def test_rgb_to_bgr_jit_module(self) -> None:
+        if torch.__version__ <= "1.8.0":
+            raise unittest.SkipTest(
+                "Skipping RGBToBGR JIT module test due to insufficient"
+                + " Torch version."
+            )
+        x = torch.randn(1, 3, 224, 224)
+        rgb_to_bgr = transforms.RGBToBGR()
+        jit_rgb_to_bgr = torch.jit.script(rgb_to_bgr)
+        output_tensor = jit_rgb_to_bgr(x)
+        expected_x = x[:, [2, 1, 0]]
+        assertTensorAlmostEqual(self, output_tensor, expected_x)
+
+
+class TestSymmetricPadding(BaseTest):
+    def test_symmetric_padding(self) -> None:
+        b = 2
+        c = 3
+        x = torch.arange(0, b * c * 4 * 4).view(b, c, 4, 4).float()
+        offset_pad = [[3, 3], [4, 4], [2, 2], [5, 5]]
+
+        x_pt = torch.nn.Parameter(x)
+        x_out = transforms.SymmetricPadding.apply(x_pt, offset_pad)
+        x_out_np = torch.as_tensor(
+            np.pad(x.detach().numpy(), pad_width=offset_pad, mode="symmetric")
+        )
+        assertTensorAlmostEqual(self, x_out, x_out_np)
+
+    def test_symmetric_padding_backward(self) -> None:
+        b = 2
+        c = 3
+        x = torch.arange(0, b * c * 4 * 4).view(b, c, 4, 4).float()
+        offset_pad = [[3, 3], [4, 4], [2, 2], [5, 5]]
+
+        x_pt = torch.nn.Parameter(x) * 1
+
+        t_grad_input, t_grad_output = [], []
+
+        def check_grad(self, grad_input, grad_output):
+            t_grad_input.append(grad_input[0].clone().detach())
+            t_grad_output.append(grad_output[0].clone().detach())
+
+        class SymmetricPaddingLayer(torch.nn.Module):
+            def forward(
+                self, x: torch.Tensor, padding: List[List[int]]
+            ) -> torch.Tensor:
+                return transforms.SymmetricPadding.apply(x_pt, padding)
+
+        sym_pad = SymmetricPaddingLayer()
+        sym_pad.register_backward_hook(check_grad)
+        x_out = sym_pad(x_pt, offset_pad)
+        (x_out.sum() * 1).backward()
+
+        self.assertEqual(x.shape, t_grad_input[0].shape)
+
+        x_out_np = torch.as_tensor(
+            np.pad(x.detach().numpy(), pad_width=offset_pad, mode="symmetric")
+        )
+        self.assertEqual(x_out_np.shape, t_grad_output[0].shape)
+
+
+class TestNChannelsToRGB(BaseTest):
+    def test_nchannels_to_rgb_init(self) -> None:
+        nchannels_to_rgb = transforms.NChannelsToRGB()
+        self.assertFalse(nchannels_to_rgb.warp)
+
+    def test_nchannels_to_rgb_collapse(self) -> None:
+        test_input = torch.randn(1, 6, 224, 224)
+        nchannels_to_rgb = transforms.NChannelsToRGB()
+        test_output = nchannels_to_rgb(test_input)
+        self.assertEqual(list(test_output.size()), [1, 3, 224, 224])
+
+    def test_nchannels_to_rgb_increase(self) -> None:
+        test_input = torch.randn(1, 2, 224, 224)
+        nchannels_to_rgb = transforms.NChannelsToRGB()
+        test_output = nchannels_to_rgb(test_input)
+        self.assertEqual(list(test_output.size()), [1, 3, 224, 224])
+
+    def test_nchannels_to_rgb_collapse_jit_module(self) -> None:
+        if torch.__version__ <= "1.8.0":
+            raise unittest.SkipTest(
+                "Skipping NChannelsToRGB collapse JIT module test due to insufficient"
+                + " Torch version."
+            )
+        test_input = torch.randn(1, 6, 224, 224)
+        nchannels_to_rgb = transforms.NChannelsToRGB()
+        jit_nchannels_to_rgb = torch.jit.script(nchannels_to_rgb)
+        test_output = jit_nchannels_to_rgb(test_input)
+        self.assertEqual(list(test_output.size()), [1, 3, 224, 224])
+
+
+class TestRandomCrop(BaseTest):
+    def test_random_crop_center_crop(self) -> None:
+        crop_size = [160, 160]
+        crop_transform = transforms.RandomCrop(crop_size=crop_size)
+        x = torch.ones(1, 4, 224, 224)
+
+        x_out = crop_transform._center_crop(x)
+
+        self.assertEqual(list(x_out.shape), [1, 4, 160, 160])
+
+    def test_random_crop(self) -> None:
+        crop_size = [160, 160]
+        crop_transform = transforms.RandomCrop(crop_size=crop_size)
+        x = torch.ones(1, 4, 224, 224)
+
+        x_out = crop_transform(x)
+
+        self.assertEqual(list(x_out.shape), [1, 4, 160, 160])
+
+    def test_random_crop_jit_module(self) -> None:
+        if torch.__version__ <= "1.8.0":
+            raise unittest.SkipTest(
+                "Skipping RandomCrop JIT module test due to insufficient"
+                + " Torch version."
+            )
+        crop_size = [160, 160]
+        crop_transform = transforms.RandomCrop(crop_size=crop_size)
+        jit_crop_transform = torch.jit.script(crop_transform)
+        x = torch.ones(1, 4, 224, 224)
+
+        x_out = jit_crop_transform(x)
+
+        self.assertEqual(list(x_out.shape), [1, 4, 160, 160])
+
+
+class TestTransformationRobustness(BaseTest):
+    def test_transform_robustness_init(self) -> None:
+        transform_robustness = transforms.TransformationRobustness()
+        self.assertIsInstance(
+            transform_robustness.padding_transform, torch.nn.ConstantPad2d
+        )
+        self.assertIsInstance(
+            transform_robustness.jitter_transforms, torch.nn.Sequential
+        )
+        for module in transform_robustness.jitter_transforms:
+            self.assertIsInstance(module, transforms.RandomSpatialJitter)
+        self.assertIsInstance(transform_robustness.random_scale, transforms.RandomScale)
+        self.assertIsInstance(
+            transform_robustness.random_rotation, transforms.RandomRotation
+        )
+        self.assertIsInstance(
+            transform_robustness.final_jitter, transforms.RandomSpatialJitter
+        )
+        self.assertFalse(transform_robustness.crop_or_pad_output)
+
+    def test_transform_robustness_init_transform_values(self) -> None:
+        transform_robustness = transforms.TransformationRobustness()
+        self.assertEqual(transform_robustness.padding_transform.padding, (2, 2, 2, 2))
+        self.assertEqual(transform_robustness.padding_transform.value, 0.5)
+
+        self.assertEqual(len(transform_robustness.jitter_transforms), 10)
+        for module in transform_robustness.jitter_transforms:
+            self.assertEqual(module.pad_range, 2 * 4)
+
+        expected_scale = [0.995 ** n for n in range(-5, 80)] + [
+            0.998 ** n for n in 2 * list(range(20, 40))
+        ]
+        self.assertEqual(transform_robustness.random_scale.scale, expected_scale)
+        expected_degrees = (
+            list(range(-20, 20)) + list(range(-10, 10)) + list(range(-5, 5)) + 5 * [0]
+        )
+        expected_degrees = [float(d) for d in expected_degrees]
+        self.assertEqual(transform_robustness.random_rotation.degrees, expected_degrees)
+
+        self.assertEqual(transform_robustness.final_jitter.pad_range, 2 * 2)
+
+    def test_transform_robustness_init_single_translate(self) -> None:
+        transform_robustness = transforms.TransformationRobustness(translate=4)
+        self.assertIsInstance(
+            transform_robustness.jitter_transforms, transforms.RandomSpatialJitter
+        )
+
+    def test_transform_robustness_forward(self) -> None:
+        transform_robustness = transforms.TransformationRobustness()
+        test_input = torch.ones(1, 3, 224, 224)
+        test_output = transform_robustness(test_input)
+        self.assertTrue(torch.is_tensor(test_output))
+
+    def test_transform_robustness_forward_padding(self) -> None:
+        pad_module = torch.nn.ConstantPad2d(2, value=0.5)
+        transform_robustness = transforms.TransformationRobustness(
+            padding_transform=pad_module
+        )
+        test_input = torch.ones(1, 3, 224, 224)
+        test_output = transform_robustness(test_input)
+        self.assertTrue(torch.is_tensor(test_output))
+
+    def test_transform_robustness_forward_no_padding(self) -> None:
+        transform_robustness = transforms.TransformationRobustness(
+            padding_transform=None
+        )
+        test_input = torch.ones(1, 3, 224, 224)
+        test_output = transform_robustness(test_input)
+        self.assertTrue(torch.is_tensor(test_output))
+
+    def test_transform_robustness_forward_crop_output(self) -> None:
+        transform_robustness = transforms.TransformationRobustness(
+            padding_transform=None, crop_or_pad_output=True
+        )
+        test_input = torch.ones(1, 3, 224, 224)
+        test_output = transform_robustness(test_input)
+        self.assertEqual(test_output.shape, test_input.shape)
+
+    def test_transform_robustness_forward_padding_crop_output(self) -> None:
+        pad_module = torch.nn.ConstantPad2d(2, value=0.5)
+        transform_robustness = transforms.TransformationRobustness(
+            padding_transform=pad_module, crop_or_pad_output=True
+        )
+        test_input = torch.ones(1, 3, 224, 224)
+        test_output = transform_robustness(test_input)
+        self.assertEqual(test_output.shape, test_input.shape)
+
+    def test_transform_robustness_forward_all_disabled(self) -> None:
+        transform_robustness = transforms.TransformationRobustness(
+            padding_transform=None,
+            translate=None,
+            scale=None,
+            degrees=None,
+            final_translate=None,
+            crop_or_pad_output=False,
+        )
+        test_input = torch.randn(1, 3, 224, 224)
+        test_output = transform_robustness(test_input)
+        assertTensorAlmostEqual(self, test_output, test_input, 0)
+
+    def test_transform_robustness_forward_jit_module(self) -> None:
+        if torch.__version__ <= "1.8.0":
+            raise unittest.SkipTest(
+                "Skipping TransformationRobustness JIT module test due"
+                + " to insufficient Torch version."
+            )
+        transform_robustness = transforms.TransformationRobustness()
+        jit_transform_robustness = torch.jit.script(transform_robustness)
+        test_input = torch.ones(1, 3, 224, 224)
+        test_output = jit_transform_robustness(test_input)
+        self.assertTrue(torch.is_tensor(test_output))
+
+    def test_transform_robustness_forward_padding_crop_output_jit_module(self) -> None:
+        if torch.__version__ <= "1.8.0":
+            raise unittest.SkipTest(
+                "Skipping TransformationRobustness with crop or pad output"
+                + " JIT module test due to insufficient Torch version."
+            )
+        pad_module = torch.nn.ConstantPad2d(2, value=0.5)
+        transform_robustness = transforms.TransformationRobustness(
+            padding_transform=pad_module, crop_or_pad_output=True
+        )
+        test_input = torch.ones(1, 3, 224, 224)
+        test_output = transform_robustness(test_input)
+        self.assertEqual(test_output.shape, test_input.shape)