#!/usr/bin/env python3
<<<<<<< HEAD
import unittest
from collections import OrderedDict
from typing import List, Optional, cast
=======
from typing import cast
>>>>>>> e2ba3dff

import captum.optim._core.output_hook as output_hook
import torch
from captum.optim.models import googlenet
from tests.helpers.basic import BaseTest, assertTensorAlmostEqual


def _count_forward_hooks(
    module: torch.nn.Module, hook_fn_name: Optional[str] = None
) -> int:
    """
    Count the number of active forward hooks on the specified module instance.

    Args:

        module (nn.Module): The model module instance to count the number of
            forward hooks on.
        name (str, optional): Optionally only count specific forward hooks based on
            their function's __name__ attribute.
            Default: None

    Returns:
        num_hooks (int): The number of active hooks in the specified module.
    """

    num_hooks: List[int] = [0]

    def _count_hooks(m: torch.nn.Module, name: Optional[str] = None) -> None:
        if hasattr(m, "_forward_hooks"):
            if m._forward_hooks != OrderedDict():
                dict_items = list(m._forward_hooks.items())
                for i, fn in dict_items:
                    if hook_fn_name is None or fn.__name__ == name:
                        num_hooks[0] += 1

    def _count_child_hooks(
        target_module: torch.nn.Module,
        hook_name: Optional[str] = None,
    ) -> None:

        for name, child in target_module._modules.items():
            if child is not None:
                _count_hooks(child, hook_name)
                _count_child_hooks(child, hook_name)

    _count_child_hooks(module, hook_fn_name)
    _count_hooks(module, hook_fn_name)
    return num_hooks[0]


class TestModuleOutputsHook(BaseTest):
    def test_init_single_target(self) -> None:
        model = torch.nn.Sequential(torch.nn.Identity(), torch.nn.Identity())
        target_modules = [model[0]]

        hook_module = output_hook.ModuleOutputsHook(target_modules)
        self.assertEqual(len(hook_module.hooks), len(target_modules))

        n_hooks = _count_forward_hooks(model, "module_outputs_forward_hook")
        self.assertEqual(n_hooks, len(target_modules))

        outputs = dict.fromkeys(target_modules, None)
        self.assertEqual(outputs, hook_module.outputs)
        self.assertEqual(list(hook_module.targets), target_modules)
        self.assertFalse(hook_module.is_ready)

    def test_init_multiple_targets(self) -> None:
        model = torch.nn.Sequential(torch.nn.Identity(), torch.nn.Identity())
        target_modules = [model[0], model[1]]

        hook_module = output_hook.ModuleOutputsHook(target_modules)
        self.assertEqual(len(hook_module.hooks), len(target_modules))

        n_hooks = _count_forward_hooks(model, "module_outputs_forward_hook")
        self.assertEqual(n_hooks, len(target_modules))

        outputs = dict.fromkeys(target_modules, None)
        self.assertEqual(outputs, hook_module.outputs)
        self.assertEqual(list(hook_module.targets), target_modules)
        self.assertFalse(hook_module.is_ready)

    def test_init_multiple_targets_remove_hooks(self) -> None:
        model = torch.nn.Sequential(torch.nn.Identity(), torch.nn.Identity())
        target_modules = [model[0], model[1]]

        hook_module = output_hook.ModuleOutputsHook(target_modules)

        n_hooks = _count_forward_hooks(model, "module_outputs_forward_hook")
        self.assertEqual(n_hooks, len(target_modules))

        hook_module.remove_hooks()

        n_hooks = _count_forward_hooks(model, "module_outputs_forward_hook")
        self.assertEqual(n_hooks, 0)

    def test_reset_outputs_multiple_targets(self) -> None:
        model = torch.nn.Sequential(torch.nn.Identity(), torch.nn.Identity())
        target_modules = [model[0], model[1]]
        test_input = torch.randn(1, 3, 4, 4)

        hook_module = output_hook.ModuleOutputsHook(target_modules)
        self.assertFalse(hook_module.is_ready)

        _ = model(test_input)

        self.assertTrue(hook_module.is_ready)

        outputs_dict = hook_module.outputs
        i = 0
        for target, activations in outputs_dict.items():
            self.assertEqual(target, target_modules[i])
            assertTensorAlmostEqual(self, activations, test_input)
            i += 1

        hook_module._reset_outputs()

        self.assertFalse(hook_module.is_ready)

        expected_outputs = dict.fromkeys(target_modules, None)
        self.assertEqual(hook_module.outputs, expected_outputs)

    def test_consume_outputs_multiple_targets(self) -> None:
        model = torch.nn.Sequential(torch.nn.Identity(), torch.nn.Identity())
        target_modules = [model[0], model[1]]
        test_input = torch.randn(1, 3, 4, 4)

        hook_module = output_hook.ModuleOutputsHook(target_modules)
        self.assertFalse(hook_module.is_ready)

        _ = model(test_input)

        self.assertTrue(hook_module.is_ready)

        test_outputs_dict = hook_module.outputs
        self.assertIsInstance(test_outputs_dict, dict)
        self.assertEqual(len(test_outputs_dict), len(target_modules))

        i = 0
        for target, activations in test_outputs_dict.items():
            self.assertEqual(target, target_modules[i])
            assertTensorAlmostEqual(self, activations, test_input)
            i += 1

        test_output = hook_module.consume_outputs()

        self.assertFalse(hook_module.is_ready)

        i = 0
        for target, activations in test_output.items():
            self.assertEqual(target, target_modules[i])
            assertTensorAlmostEqual(self, activations, test_input)
            i += 1

        expected_outputs = dict.fromkeys(target_modules, None)
        self.assertEqual(hook_module.outputs, expected_outputs)

    def test_consume_outputs_warning(self) -> None:
        model = torch.nn.Sequential(torch.nn.Identity(), torch.nn.Identity())
        target_modules = [model[0], model[1]]
        test_input = torch.randn(1, 3, 4, 4)

        hook_module = output_hook.ModuleOutputsHook(target_modules)
        self.assertFalse(hook_module.is_ready)

        _ = model(test_input)

        self.assertTrue(hook_module.is_ready)

        hook_module._reset_outputs()

        self.assertFalse(hook_module.is_ready)

        with self.assertWarns(Warning):
            _ = hook_module.consume_outputs()


class TestActivationFetcher(BaseTest):
<<<<<<< HEAD
    def test_activation_fetcher_simple_model(self) -> None:
        model = torch.nn.Sequential(torch.nn.Identity(), torch.nn.Identity())

        catch_activ = output_hook.ActivationFetcher(model, targets=[model[0]])
        test_input = torch.randn(1, 3, 224, 224)
        activ_out = catch_activ(test_input)

        self.assertIsInstance(activ_out, dict)
        self.assertEqual(len(activ_out), 1)
        activ = activ_out[model[0]]
        assertTensorAlmostEqual(self, activ, test_input)

    def test_activation_fetcher_single_target(self) -> None:
        if torch.__version__ <= "1.2.0":
            raise unittest.SkipTest(
                "Skipping ActivationFetcher test due to insufficient Torch version."
            )
=======
    def test_activation_fetcher(self) -> None:
>>>>>>> e2ba3dff
        model = googlenet(pretrained=True)

        catch_activ = output_hook.ActivationFetcher(model, targets=[model.mixed4d])
        activ_out = catch_activ(torch.zeros(1, 3, 224, 224))

        self.assertIsInstance(activ_out, dict)
        self.assertEqual(len(activ_out), 1)
        m4d_activ = activ_out[model.mixed4d]
        self.assertEqual(list(cast(torch.Tensor, m4d_activ).shape), [1, 528, 14, 14])

    def test_activation_fetcher_multiple_targets(self) -> None:
        if torch.__version__ <= "1.2.0":
            raise unittest.SkipTest(
                "Skipping ActivationFetcher test due to insufficient Torch version."
            )
        model = googlenet(pretrained=True)

        catch_activ = output_hook.ActivationFetcher(
            model, targets=[model.mixed4d, model.mixed5b]
        )
        activ_out = catch_activ(torch.zeros(1, 3, 224, 224))

        self.assertIsInstance(activ_out, dict)
        self.assertEqual(len(activ_out), 2)

        m4d_activ = activ_out[model.mixed4d]
        self.assertEqual(list(cast(torch.Tensor, m4d_activ).shape), [1, 528, 14, 14])

        m5b_activ = activ_out[model.mixed5b]
        self.assertEqual(list(cast(torch.Tensor, m5b_activ).shape), [1, 1024, 7, 7])<|MERGE_RESOLUTION|>--- conflicted
+++ resolved
@@ -1,11 +1,6 @@
 #!/usr/bin/env python3
-<<<<<<< HEAD
-import unittest
 from collections import OrderedDict
 from typing import List, Optional, cast
-=======
-from typing import cast
->>>>>>> e2ba3dff
 
 import captum.optim._core.output_hook as output_hook
 import torch
@@ -183,7 +178,6 @@
 
 
 class TestActivationFetcher(BaseTest):
-<<<<<<< HEAD
     def test_activation_fetcher_simple_model(self) -> None:
         model = torch.nn.Sequential(torch.nn.Identity(), torch.nn.Identity())
 
@@ -197,13 +191,6 @@
         assertTensorAlmostEqual(self, activ, test_input)
 
     def test_activation_fetcher_single_target(self) -> None:
-        if torch.__version__ <= "1.2.0":
-            raise unittest.SkipTest(
-                "Skipping ActivationFetcher test due to insufficient Torch version."
-            )
-=======
-    def test_activation_fetcher(self) -> None:
->>>>>>> e2ba3dff
         model = googlenet(pretrained=True)
 
         catch_activ = output_hook.ActivationFetcher(model, targets=[model.mixed4d])
@@ -215,10 +202,6 @@
         self.assertEqual(list(cast(torch.Tensor, m4d_activ).shape), [1, 528, 14, 14])
 
     def test_activation_fetcher_multiple_targets(self) -> None:
-        if torch.__version__ <= "1.2.0":
-            raise unittest.SkipTest(
-                "Skipping ActivationFetcher test due to insufficient Torch version."
-            )
         model = googlenet(pretrained=True)
 
         catch_activ = output_hook.ActivationFetcher(
